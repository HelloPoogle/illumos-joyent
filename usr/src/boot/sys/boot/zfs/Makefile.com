--- conflicted
+++ resolved
@@ -18,12 +18,8 @@
 
 LIB=		zfsboot
 
-<<<<<<< HEAD
-all: machine x86 .WAIT libzfsboot.a
-=======
 all: libzfsboot.a
 
->>>>>>> e547e4e8
 clean: clobber
 
 clobber:
