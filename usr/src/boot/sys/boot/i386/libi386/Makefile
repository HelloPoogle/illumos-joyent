#
# This file and its contents are supplied under the terms of the
# Common Development and Distribution License ("CDDL"), version 1.0.
# You may only use this file in accordance with the terms of version
# 1.0 of the CDDL.
#
# A full copy of the text of the CDDL should have accompanied this
# source.  A copy of the CDDL is also available via the Internet at
# http://www.illumos.org/license/CDDL.
#

#
# Copyright 2015 Toomas Soome <tsoome@me.com>
# Copyright 2016 RackTop Systems.
#

include $(SRC)/Makefile.master

CFLAGS= -O2 -I../../../../include -I../../..
CFLAGS += -DLOADER_ZFS_SUPPORT
CPPFLAGS=

<<<<<<< HEAD
all: machine x86 .WAIT libi386.a
=======
all: libi386.a
>>>>>>> e547e4e8

clean: clobber
clobber:
	$(RM) machine x86 $(OBJS) libi386.a

AS=	$(GNU_ROOT)/bin/gas
CC=	$(GCC_ROOT)/bin/gcc
OBJCOPY= $(GNU_ROOT)/bin/gobjcopy
AS_FLAGS=--32
ASFLAGS=-m32
AS_CPPFLAGS=
COMPILE.s  = $(AS) $(AS_FLAGS)

SRCS=	biosacpi.c bioscd.c biosdisk.c biosmem.c biospnp.c \
	biospci.c biossmap.c bootinfo.c bootinfo32.c bootinfo64.c \
	comconsole.c devicename.c elf32_freebsd.c \
	elf64_freebsd.c multiboot.c multiboot_tramp.S \
	i386_copy.c i386_module.c nullconsole.c pxe.c pxetramp.s \
	smbios.c time.c vidconsole.c amd64_tramp.S spinconsole.c linux.c \
	relocater_tramp.S
OBJS=	biosacpi.o bioscd.o biosdisk.o biosmem.o biospnp.o \
	biospci.o biossmap.o bootinfo.o bootinfo32.o bootinfo64.o \
	comconsole.o devicename.o elf32_freebsd.o \
	elf64_freebsd.o multiboot.o multiboot_tramp.o \
	i386_copy.o i386_module.o nullconsole.o pxe.o pxetramp.o \
	smbios.o time.o vidconsole.o amd64_tramp.o spinconsole.o linux.o \
	relocater_tramp.o

LIBZFS=  ../../zfs
SRCS +=	$(LIBZFS)/devicename_stubs.c
OBJS +=	devicename_stubs.o

# Enable PXE TFTP or NFS support, not both.
CFLAGS +=	-DLOADER_TFTP_SUPPORT

BOOT_COMCONSOLE_PORT= 0x3f8
CFLAGS +=	-DCOMPORT=${BOOT_COMCONSOLE_PORT}

BOOT_COMCONSOLE_SPEED= 9600
CFLAGS +=	-DCOMSPEED=${BOOT_COMCONSOLE_SPEED}

# Make the disk code more talkative
# CFLAGS+= -DDISK_DEBUG

# Export serial numbers, UUID, and asset tag from loader.
CFLAGS += -DSMBIOS_SERIAL_NUMBERS
# Use little-endian UUID format as defined in SMBIOS 2.6.
CFLAGS += -DSMBIOS_LITTLE_ENDIAN_UUID
# Use network-endian UUID format for backward compatibility.
#CFLAGS += -DSMBIOS_NETWORK_ENDIAN_UUID

# Include simple terminal emulation (cons25-compatible)
CFLAGS += -DTERM_EMU

# XXX: make alloca() useable
CFLAGS += -Dalloca=__builtin_alloca

CFLAGS +=	-I../../common -I../common \
		-I../btx/lib \
		-I../../../contrib/dev/acpica/include \
		-I../../.. -I.
# the location of libstand
CFLAGS +=	-I../../../../lib/libstand/

# Handle FreeBSD specific %b and %D printf format specifiers
#FORMAT_EXTENSIONS=-D__printf__=__freebsd_kprintf__
#CFLAGS += ${FORMAT_EXTENSIONS}

CLEANFILES +=	machine x86

# XXX: clang integrated-as doesn't grok .codeNN directives yet
# CFLAGS.amd64_tramp.S=	${CLANG_NO_IAS}
# CFLAGS.multiboot_tramp.S=	${CLANG_NO_IAS}
# CFLAGS +=		${CFLAGS.${.IMPSRC:T}}

include ../Makefile.inc

machine:
	$(RM) machine
	$(SYMLINK) ../../../i386/include machine

x86:
	$(RM) x86
	$(SYMLINK) ../../../x86/include x86

$(OBJS): machine x86

libi386.a: $(OBJS)
	$(AR) $(ARFLAGS) $@ $(OBJS)

%.o:	$(LIBZFS)/%.c
	$(COMPILE.c) -o $@ $<<|MERGE_RESOLUTION|>--- conflicted
+++ resolved
@@ -20,11 +20,7 @@
 CFLAGS += -DLOADER_ZFS_SUPPORT
 CPPFLAGS=
 
-<<<<<<< HEAD
-all: machine x86 .WAIT libi386.a
-=======
 all: libi386.a
->>>>>>> e547e4e8
 
 clean: clobber
 clobber:
