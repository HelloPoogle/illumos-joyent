#
# This file and its contents are supplied under the terms of the
# Common Development and Distribution License ("CDDL"), version 1.0.
# You may only use this file in accordance with the terms of version
# 1.0 of the CDDL.
#
# A full copy of the text of the CDDL should have accompanied this
# source.  A copy of the CDDL is also available via the Internet at
# http://www.illumos.org/license/CDDL.
#

#
# Copyright (c) 2012 by Delphix. All rights reserved.
#

include $(SRC)/Makefile.master
include $(SRC)/test/Makefile.com

ROOTOPTPKG = $(ROOT)/opt/test-runner
ROOTBIN = $(ROOTOPTPKG)/bin

PROGS = run

CMDS = $(PROGS:%=$(ROOTBIN)/%)
$(CMDS) := FILEMODE = 0555

all lint clean clobber:

install: $(CMDS)

$(CMDS): $(ROOTBIN)

$(ROOTBIN):
	$(INS.dir)

<<<<<<< HEAD
$(ROOTBIN)/%: %.py
	$(RM) $@
	$(SED.py) $< > $@
	$(CHMOD) 0555 $@
=======
$(ROOTBIN)/%: %
	$(INS.pyfile)
>>>>>>> 9f923083
<|MERGE_RESOLUTION|>--- conflicted
+++ resolved
@@ -33,12 +33,5 @@
 $(ROOTBIN):
 	$(INS.dir)
 
-<<<<<<< HEAD
-$(ROOTBIN)/%: %.py
-	$(RM) $@
-	$(SED.py) $< > $@
-	$(CHMOD) 0555 $@
-=======
 $(ROOTBIN)/%: %
-	$(INS.pyfile)
->>>>>>> 9f923083
+	$(INS.pyfile)