#
# This file and its contents are supplied under the terms of the
# Common Development and Distribution License ("CDDL"), version 1.0.
# You may only use this file in accordance with the terms of version
# 1.0 of the CDDL.
#
# A full copy of the text of the CDDL should have accompanied this
# source.  A copy of the CDDL is also available via the Internet at
# http://www.illumos.org/license/CDDL.
#

#
# Copyright (c) 2012 by Delphix. All rights reserved.
# Copyright 2014 Garrett D'Amore <garrett@damore.org>
# Copyright 2014 Nexenta Systems, Inc. All rights reserved.
#

<<<<<<< HEAD
SUBDIRS = dis dladm iconv libnvpair_json libsff printf xargs bunyan mergeq workq
=======
SUBDIRS = dis dladm iconv libnvpair_json printf xargs grep_xpg4
>>>>>>> 81f499d2

include $(SRC)/test/Makefile.com<|MERGE_RESOLUTION|>--- conflicted
+++ resolved
@@ -15,10 +15,7 @@
 # Copyright 2014 Nexenta Systems, Inc. All rights reserved.
 #
 
-<<<<<<< HEAD
-SUBDIRS = dis dladm iconv libnvpair_json libsff printf xargs bunyan mergeq workq
-=======
-SUBDIRS = dis dladm iconv libnvpair_json printf xargs grep_xpg4
->>>>>>> 81f499d2
+SUBDIRS = dis dladm iconv libnvpair_json libsff printf xargs bunyan mergeq \
+	workq grep_xpg4
 
 include $(SRC)/test/Makefile.com