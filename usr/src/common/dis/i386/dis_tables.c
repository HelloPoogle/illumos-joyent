/*
 *
 * CDDL HEADER START
 *
 * The contents of this file are subject to the terms of the
 * Common Development and Distribution License (the "License").
 * You may not use this file except in compliance with the License.
 *
 * You can obtain a copy of the license at usr/src/OPENSOLARIS.LICENSE
 * or http://www.opensolaris.org/os/licensing.
 * See the License for the specific language governing permissions
 * and limitations under the License.
 *
 * When distributing Covered Code, include this CDDL HEADER in each
 * file and include the License file at usr/src/OPENSOLARIS.LICENSE.
 * If applicable, add the following below this CDDL HEADER, with the
 * fields enclosed by brackets "[]" replaced with your own identifying
 * information: Portions Copyright [yyyy] [name of copyright owner]
 *
 * CDDL HEADER END
 */
/*
 * Copyright (c) 2003, 2010, Oracle and/or its affiliates. All rights reserved.
 * Copyright 2017 Joyent, Inc.
 */

/*
 * Copyright (c) 2010, Intel Corporation.
 * All rights reserved.
 */

/*	Copyright (c) 1988 AT&T	*/
/*	  All Rights Reserved  	*/

#include	"dis_tables.h"

/* BEGIN CSTYLED */

/*
 * Disassembly begins in dis_distable, which is equivalent to the One-byte
 * Opcode Map in the Intel IA32 ISA Reference (page A-6 in my copy).  The
 * decoding loops then traverse out through the other tables as necessary to
 * decode a given instruction.
 *
 * The behavior of this file can be controlled by one of the following flags:
 *
 * 	DIS_TEXT	Include text for disassembly
 * 	DIS_MEM		Include memory-size calculations
 *
 * Either or both of these can be defined.
 *
 * This file is not, and will never be, cstyled.  If anything, the tables should
 * be taken out another tab stop or two so nothing overlaps.
 */

/*
 * These functions must be provided for the consumer to do disassembly.
 */
#ifdef DIS_TEXT
extern char *strncpy(char *, const char *, size_t);
extern size_t strlen(const char *);
extern int strcmp(const char *, const char *);
extern int strncmp(const char *, const char *, size_t);
extern size_t strlcat(char *, const char *, size_t);
#endif


#define		TERM 	0	/* used to indicate that the 'indirect' */
				/* field terminates - no pointer.	*/

/* Used to decode instructions. */
typedef struct	instable {
	struct instable	*it_indirect;	/* for decode op codes */
	uchar_t		it_adrmode;
#ifdef DIS_TEXT
	char		it_name[NCPS];
	uint_t		it_suffix:1;		/* mnem + "w", "l", or "d" */
#endif
#ifdef DIS_MEM
	uint_t		it_size:16;
#endif
	uint_t		it_invalid64:1;		/* opcode invalid in amd64 */
	uint_t		it_always64:1;		/* 64 bit when in 64 bit mode */
	uint_t		it_invalid32:1;		/* invalid in IA32 */
	uint_t		it_stackop:1;		/* push/pop stack operation */
	uint_t		it_vexwoxmm:1;		/* VEX instructions that don't use XMM/YMM */
	uint_t		it_avxsuf:1;		/* AVX suffix required */
	uint_t		it_vexopmask:1;		/* VEX inst. that use opmask */
} instable_t;

/*
 * Instruction formats.
 */
enum {
	UNKNOWN,
	MRw,
	IMlw,
	IMw,
	IR,
	OA,
	AO,
	MS,
	SM,
	Mv,
	Mw,
	M,		/* register or memory */
	MG9,		/* register or memory in group 9 (prefix optional) */
	Mb,		/* register or memory, always byte sized */
	MO,		/* memory only (no registers) */
	PREF,
	SWAPGS_RDTSCP,
	MONITOR_MWAIT,
	R,
	RA,
	SEG,
	MR,
	RM,
	RM_66r,		/* RM, but with a required 0x66 prefix */ 
	IA,
	MA,
	SD,
	AD,
	SA,
	D,
	INM,
	SO,
	BD,
	I,
	P,
	V,
	DSHIFT,		/* for double shift that has an 8-bit immediate */
	U,
	OVERRIDE,
	NORM,		/* instructions w/o ModR/M byte, no memory access */
	IMPLMEM,	/* instructions w/o ModR/M byte, implicit mem access */
	O,		/* for call	*/
	JTAB,		/* jump table 	*/
	IMUL,		/* for 186 iimul instr  */
	CBW,		/* so data16 can be evaluated for cbw and variants */
	MvI,		/* for 186 logicals */
	ENTER,		/* for 186 enter instr  */
	RMw,		/* for 286 arpl instr */
	Ib,		/* for push immediate byte */
	F,		/* for 287 instructions */
	FF,		/* for 287 instructions */
	FFC,		/* for 287 instructions */
	DM,		/* 16-bit data */
	AM,		/* 16-bit addr */
	LSEG,		/* for 3-bit seg reg encoding */
	MIb,		/* for 386 logicals */
	SREG,		/* for 386 special registers */
	PREFIX,		/* a REP instruction prefix */
	LOCK,		/* a LOCK instruction prefix */
	INT3,		/* The int 3 instruction, which has a fake operand */
	INTx,		/* The normal int instruction, with explicit int num */
	DSHIFTcl,	/* for double shift that implicitly uses %cl */
	CWD,		/* so data16 can be evaluated for cwd and variants */
	RET,		/* single immediate 16-bit operand */
	MOVZ,		/* for movs and movz, with different size operands */
	CRC32,		/* for crc32, with different size operands */
	XADDB,		/* for xaddb */
	MOVSXZ,		/* AMD64 mov sign extend 32 to 64 bit instruction */
	MOVBE,		/* movbe instruction */

/*
 * MMX/SIMD addressing modes.
 */

	MMO,		/* Prefixable MMX/SIMD-Int	mm/mem	-> mm */
	MMOIMPL,	/* Prefixable MMX/SIMD-Int	mm	-> mm (mem) */
	MMO3P,		/* Prefixable MMX/SIMD-Int	mm	-> r32,imm8 */
	MMOM3,		/* Prefixable MMX/SIMD-Int	mm	-> r32 	*/
	MMOS,		/* Prefixable MMX/SIMD-Int	mm	-> mm/mem */
	MMOMS,		/* Prefixable MMX/SIMD-Int	mm	-> mem */
	MMOPM,		/* MMX/SIMD-Int			mm/mem	-> mm,imm8 */
	MMOPM_66o,	/* MMX/SIMD-Int 0x66 optional	mm/mem	-> mm,imm8 */
	MMOPRM,		/* Prefixable MMX/SIMD-Int	r32/mem	-> mm,imm8 */
	MMOSH,		/* Prefixable MMX		mm,imm8	*/
	MM,		/* MMX/SIMD-Int			mm/mem	-> mm	*/
	MMS,		/* MMX/SIMD-Int			mm	-> mm/mem */
	MMSH,		/* MMX				mm,imm8 */
	XMMO,		/* Prefixable SIMD		xmm/mem	-> xmm */
	XMMOS,		/* Prefixable SIMD		xmm	-> xmm/mem */
	XMMOPM,		/* Prefixable SIMD		xmm/mem	w/to xmm,imm8 */
	XMMOMX,		/* Prefixable SIMD		mm/mem	-> xmm */
	XMMOX3,		/* Prefixable SIMD		xmm	-> r32 */
	XMMOXMM,	/* Prefixable SIMD		xmm/mem	-> mm	*/
	XMMOM,		/* Prefixable SIMD		xmm	-> mem */
	XMMOMS,		/* Prefixable SIMD		mem	-> xmm */
	XMM,		/* SIMD 			xmm/mem	-> xmm */
	XMM_66r,	/* SIMD 0x66 prefix required	xmm/mem	-> xmm */
	XMM_66o,	/* SIMD 0x66 prefix optional 	xmm/mem	-> xmm */
	XMMXIMPL,	/* SIMD				xmm	-> xmm (mem) */
	XMM3P,		/* SIMD				xmm	-> r32,imm8 */
	XMM3PM_66r,	/* SIMD 0x66 prefix required	xmm	-> r32/mem,imm8 */
	XMMP,		/* SIMD 			xmm/mem w/to xmm,imm8 */
	XMMP_66o,	/* SIMD 0x66 prefix optional	xmm/mem w/to xmm,imm8 */
	XMMP_66r,	/* SIMD 0x66 prefix required	xmm/mem w/to xmm,imm8 */
	XMMPRM,		/* SIMD 			r32/mem -> xmm,imm8 */
	XMMPRM_66r,	/* SIMD 0x66 prefix required	r32/mem -> xmm,imm8 */
	XMMS,		/* SIMD				xmm	-> xmm/mem */
	XMMM,		/* SIMD 			mem	-> xmm */
	XMMM_66r,	/* SIMD	0x66 prefix required	mem	-> xmm */
	XMMMS,		/* SIMD				xmm	-> mem */
	XMM3MX,		/* SIMD 			r32/mem -> xmm */
	XMM3MXS,	/* SIMD 			xmm	-> r32/mem */
	XMMSH,		/* SIMD 			xmm,imm8 */
	XMMXM3,		/* SIMD 			xmm/mem -> r32 */
	XMMX3,		/* SIMD 			xmm	-> r32 */
	XMMXMM,		/* SIMD 			xmm/mem	-> mm */
	XMMMX,		/* SIMD 			mm	-> xmm */
	XMMXM,		/* SIMD 			xmm	-> mm */
        XMMX2I,		/* SIMD				xmm -> xmm, imm, imm */
        XMM2I,		/* SIMD				xmm, imm, imm */
	XMMFENCE,	/* SIMD lfence or mfence */
	XMMSFNC,	/* SIMD sfence (none or mem) */
	XGETBV_XSETBV,
	VEX_NONE,	/* VEX  no operand */
	VEX_MO,		/* VEX	mod_rm		               -> implicit reg */
	VEX_RMrX,	/* VEX  VEX.vvvv, mod_rm               -> mod_reg */
	VEX_VRMrX,	/* VEX  mod_rm, VEX.vvvv               -> mod_rm */
	VEX_RRX,	/* VEX  VEX.vvvv, mod_reg              -> mod_rm */
	VEX_RMRX,	/* VEX  VEX.vvvv, mod_rm, imm8[7:4]    -> mod_reg */
	VEX_MX,         /* VEX  mod_rm                         -> mod_reg */
	VEX_MXI,        /* VEX  mod_rm, imm8                   -> mod_reg */
	VEX_XXI,        /* VEX  mod_rm, imm8                   -> VEX.vvvv */
	VEX_MR,         /* VEX  mod_rm                         -> mod_reg */
	VEX_RRI,        /* VEX  mod_reg, mod_rm                -> implicit(eflags/r32) */
	VEX_RX,         /* VEX  mod_reg                        -> mod_rm */
	VEX_KRR,        /* VEX  mod_rm                         -> mod_reg */
	VEX_KMR,        /* VEX  mod_reg                        -> mod_rm */
	VEX_KRM,        /* VEX  mod_rm                         -> mod_reg */
	VEX_RR,         /* VEX  mod_rm                         -> mod_reg */
	VEX_RRi,        /* VEX  mod_rm, imm8                   -> mod_reg */
	VEX_RM,         /* VEX  mod_reg                        -> mod_rm */
	VEX_RIM,	/* VEX  mod_reg, imm8                  -> mod_rm */
	VEX_RRM,        /* VEX  VEX.vvvv, mod_reg              -> mod_rm */
	VEX_RMX,        /* VEX  VEX.vvvv, mod_rm               -> mod_reg */
	VEX_SbVM,	/* VEX  SIB, VEX.vvvv                  -> mod_rm */
	VMx,		/* vmcall/vmlaunch/vmresume/vmxoff */
	VMxo,		/* VMx instruction with optional prefix */
	SVM,		/* AMD SVM instructions */
	BLS,		/* BLSR, BLSMSK, BLSI */
	FMA,		/* FMA instructions, all VEX_RMrX */
	ADX,		/* ADX instructions, support REX.w, mod_rm->mod_reg */
	EVEX_RX,        /* EVEX  mod_reg                      -> mod_rm */
	EVEX_MX,        /* EVEX  mod_rm                       -> mod_reg */
<<<<<<< HEAD
	EVEX_RMrX,	/* EVEX  EVEX.vvvv, mod_rm            -> mod_reg */
=======
	EVEX_RMrX	/* EVEX  EVEX.vvvv, mod_rm            -> mod_reg */
>>>>>>> 81b505b7
};

/*
 * VEX prefixes
 */
#define VEX_2bytes	0xC5	/* the first byte of two-byte form */
#define VEX_3bytes	0xC4	/* the first byte of three-byte form */

#define	FILL	0x90	/* Fill byte used for alignment (nop)	*/

/*
** Register numbers for the i386
*/
#define	EAX_REGNO 0
#define	ECX_REGNO 1
#define	EDX_REGNO 2
#define	EBX_REGNO 3
#define	ESP_REGNO 4
#define	EBP_REGNO 5
#define	ESI_REGNO 6
#define	EDI_REGNO 7

/*
 * modes for immediate values
 */
#define	MODE_NONE	0
#define	MODE_IPREL	1	/* signed IP relative value */
#define	MODE_SIGNED	2	/* sign extended immediate */
#define	MODE_IMPLIED	3	/* constant value implied from opcode */
#define	MODE_OFFSET	4	/* offset part of an address */
#define	MODE_RIPREL	5	/* like IPREL, but from %rip (amd64) */

/*
 * The letters used in these macros are:
 *   IND - indirect to another to another table
 *   "T" - means to Terminate indirections (this is the final opcode)
 *   "S" - means "operand length suffix required"
 *   "Sa" - means AVX2 suffix (d/q) required
 *   "NS" - means "no suffix" which is the operand length suffix of the opcode
 *   "Z" - means instruction size arg required
 *   "u" - means the opcode is invalid in IA32 but valid in amd64
 *   "x" - means the opcode is invalid in amd64, but not IA32
 *   "y" - means the operand size is always 64 bits in 64 bit mode
 *   "p" - means push/pop stack operation
 *   "vr" - means VEX instruction that operates on normal registers, not fpu
 *   "vo" - means VEX instruction that operates on opmask registers, not fpu
 */

#if defined(DIS_TEXT) && defined(DIS_MEM)
#define	IND(table)		{(instable_t *)table, 0, "", 0, 0, 0, 0, 0, 0}
#define	INDx(table)		{(instable_t *)table, 0, "", 0, 0, 1, 0, 0, 0}
#define	TNS(name, amode)	{TERM, amode, name, 0, 0, 0, 0, 0, 0}
#define	TNSu(name, amode)	{TERM, amode, name, 0, 0, 0, 0, 1, 0}
#define	TNSx(name, amode)	{TERM, amode, name, 0, 0, 1, 0, 0, 0}
#define	TNSy(name, amode)	{TERM, amode, name, 0, 0, 0, 1, 0, 0}
#define	TNSyp(name, amode)	{TERM, amode, name, 0, 0, 0, 1, 0, 1}
#define	TNSZ(name, amode, sz)	{TERM, amode, name, 0, sz, 0, 0, 0, 0}
#define	TNSZy(name, amode, sz)	{TERM, amode, name, 0, sz, 0, 1, 0, 0}
#define	TNSZvr(name, amode, sz)	{TERM, amode, name, 0, sz, 0, 0, 0, 0, 1}
#define	TSavo(name, amode)	{TERM, amode, name, 1,  0, 0, 0, 0, 0, 0, 1, 1}
#define	TSvo(name, amode)	{TERM, amode, name, 1,  0, 0, 0, 0, 0, 0, 0, 1}
#define	TS(name, amode)		{TERM, amode, name, 1, 0, 0, 0, 0, 0}
#define	TSx(name, amode)	{TERM, amode, name, 1, 0, 1, 0, 0, 0}
#define	TSy(name, amode)	{TERM, amode, name, 1, 0, 0, 1, 0, 0}
#define	TSp(name, amode)	{TERM, amode, name, 1, 0, 0, 0, 0, 1}
#define	TSZ(name, amode, sz)	{TERM, amode, name, 1, sz, 0, 0, 0, 0}
#define	TSaZ(name, amode, sz)	{TERM, amode, name, 1, sz, 0, 0, 0, 0, 0, 1}
#define	TSZx(name, amode, sz)	{TERM, amode, name, 1, sz, 1, 0, 0, 0}
#define	TSZy(name, amode, sz)	{TERM, amode, name, 1, sz, 0, 1, 0, 0}
#define	INVALID			{TERM, UNKNOWN, "", 0, 0, 0, 0, 0}
#elif defined(DIS_TEXT)
#define	IND(table)		{(instable_t *)table, 0, "", 0, 0, 0, 0, 0}
#define	INDx(table)		{(instable_t *)table, 0, "", 0, 1, 0, 0, 0}
#define	TNS(name, amode)	{TERM, amode, name, 0, 0, 0, 0, 0}
#define	TNSu(name, amode)	{TERM, amode, name, 0, 0, 0, 1, 0}
#define	TNSx(name, amode)	{TERM, amode, name, 0, 1, 0, 0, 0}
#define	TNSy(name, amode)	{TERM, amode, name, 0, 0, 1, 0, 0}
#define	TNSyp(name, amode)	{TERM, amode, name, 0, 0, 1, 0, 1}
#define	TNSZ(name, amode, sz)	{TERM, amode, name, 0, 0, 0, 0, 0}
#define	TNSZy(name, amode, sz)	{TERM, amode, name, 0, 0, 1, 0, 0}
#define	TNSZvr(name, amode, sz)	{TERM, amode, name, 0, 0, 0, 0, 0, 1}
#define	TSvo(name, amode)	{TERM, amode, name, 1, 0, 0, 0, 0, 0, 0, 1}
#define	TS(name, amode)		{TERM, amode, name, 1, 0, 0, 0, 0}
#define	TSx(name, amode)	{TERM, amode, name, 1, 1, 0, 0, 0}
#define	TSy(name, amode)	{TERM, amode, name, 1, 0, 1, 0, 0}
#define	TSp(name, amode)	{TERM, amode, name, 1, 0, 0, 0, 1}
#define	TSZ(name, amode, sz)	{TERM, amode, name, 1, 0, 0, 0, 0}
#define	TSaZ(name, amode, sz)	{TERM, amode, name, 1, 0, 0, 0, 0, 0, 1}
#define	TSZx(name, amode, sz)	{TERM, amode, name, 1, 1, 0, 0, 0}
#define	TSZy(name, amode, sz)	{TERM, amode, name, 1, 0, 1, 0, 0}
#define	INVALID			{TERM, UNKNOWN, "", 0, 0, 0, 0, 0}
#elif defined(DIS_MEM)
#define	IND(table)		{(instable_t *)table, 0, 0, 0, 0, 0, 0}
#define	INDx(table)		{(instable_t *)table, 0, 0, 1, 0, 0, 0}
#define	TNS(name, amode)	{TERM, amode,  0, 0, 0, 0, 0}
#define	TNSu(name, amode)	{TERM, amode,  0, 0, 0, 1, 0}
#define	TNSy(name, amode)	{TERM, amode,  0, 0, 1, 0, 0}
#define	TNSyp(name, amode)	{TERM, amode,  0, 0, 1, 0, 1}
#define	TNSx(name, amode)	{TERM, amode,  0, 1, 0, 0, 0}
#define	TNSZ(name, amode, sz)	{TERM, amode, sz, 0, 0, 0, 0}
#define	TNSZy(name, amode, sz)	{TERM, amode, sz, 0, 1, 0, 0}
#define	TNSZvr(name, amode, sz)	{TERM, amode, sz, 0, 0, 0, 0, 1}
#define	TSvo(name, amode)	{TERM, amode,  0, 0, 0, 0, 0, 0, 0, 1}
#define	TS(name, amode)		{TERM, amode,  0, 0, 0, 0, 0}
#define	TSx(name, amode)	{TERM, amode,  0, 1, 0, 0, 0}
#define	TSy(name, amode)	{TERM, amode,  0, 0, 1, 0, 0}
#define	TSp(name, amode)	{TERM, amode,  0, 0, 0, 0, 1}
#define	TSZ(name, amode, sz)	{TERM, amode, sz, 0, 0, 0, 0}
#define	TSaZ(name, amode, sz)	{TERM, amode, sz, 0, 0, 0, 0, 0, 1}
#define	TSZx(name, amode, sz)	{TERM, amode, sz, 1, 0, 0, 0}
#define	TSZy(name, amode, sz)	{TERM, amode, sz, 0, 1, 0, 0}
#define	INVALID			{TERM, UNKNOWN, 0, 0, 0, 0, 0}
#else
#define	IND(table)		{(instable_t *)table, 0, 0, 0, 0, 0}
#define	INDx(table)		{(instable_t *)table, 0, 1, 0, 0, 0}
#define	TNS(name, amode)	{TERM, amode,  0, 0, 0, 0}
#define	TNSu(name, amode)	{TERM, amode,  0, 0, 1, 0}
#define	TNSy(name, amode)	{TERM, amode,  0, 1, 0, 0}
#define	TNSyp(name, amode)	{TERM, amode,  0, 1, 0, 1}
#define	TNSx(name, amode)	{TERM, amode,  1, 0, 0, 0}
#define	TNSZ(name, amode, sz)	{TERM, amode,  0, 0, 0, 0}
#define	TNSZy(name, amode, sz)	{TERM, amode,  0, 1, 0, 0}
#define	TNSZvr(name, amode, sz)	{TERM, amode,  0, 0, 0, 0, 1}
#define	TSvo(name, amode)	{TERM, amode,  0, 0, 0, 0, 0, 0, 1}
#define	TS(name, amode)		{TERM, amode,  0, 0, 0, 0}
#define	TSx(name, amode)	{TERM, amode,  1, 0, 0, 0}
#define	TSy(name, amode)	{TERM, amode,  0, 1, 0, 0}
#define	TSp(name, amode)	{TERM, amode,  0, 0, 0, 1}
#define	TSZ(name, amode, sz)	{TERM, amode,  0, 0, 0, 0}
#define	TSaZ(name, amode, sz)	{TERM, amode,  0, 0, 0, 0, 0, 1}
#define	TSZx(name, amode, sz)	{TERM, amode,  1, 0, 0, 0}
#define	TSZy(name, amode, sz)	{TERM, amode,  0, 1, 0, 0}
#define	INVALID			{TERM, UNKNOWN, 0, 0, 0, 0}
#endif

#ifdef DIS_TEXT
/*
 * this decodes the r_m field for mode's 0, 1, 2 in 16 bit mode
 */
const char *const dis_addr16[3][8] = {
"(%bx,%si)", "(%bx,%di)", "(%bp,%si)", "(%bp,%di)", "(%si)", "(%di)", "",
									"(%bx)",
"(%bx,%si)", "(%bx,%di)", "(%bp,%si)", "(%bp,%di)", "(%si)", "(%di", "(%bp)",
									"(%bx)",
"(%bx,%si)", "(%bx,%di)", "(%bp,%si)", "(%bp,%di)", "(%si)", "(%di)", "(%bp)",
									"(%bx)",
};


/*
 * This decodes 32 bit addressing mode r_m field for modes 0, 1, 2
 */
const char *const dis_addr32_mode0[16] = {
  "(%eax)", "(%ecx)", "(%edx)",  "(%ebx)",  "", "",        "(%esi)",  "(%edi)",
  "(%r8d)", "(%r9d)", "(%r10d)", "(%r11d)", "", "",        "(%r14d)", "(%r15d)"
};

const char *const dis_addr32_mode12[16] = {
  "(%eax)", "(%ecx)", "(%edx)",  "(%ebx)",  "", "(%ebp)",  "(%esi)",  "(%edi)",
  "(%r8d)", "(%r9d)", "(%r10d)", "(%r11d)", "", "(%r13d)", "(%r14d)", "(%r15d)"
};

/*
 * This decodes 64 bit addressing mode r_m field for modes 0, 1, 2
 */
const char *const dis_addr64_mode0[16] = {
 "(%rax)", "(%rcx)", "(%rdx)", "(%rbx)", "",       "(%rip)", "(%rsi)", "(%rdi)",
 "(%r8)",  "(%r9)",  "(%r10)", "(%r11)", "(%r12)", "(%rip)", "(%r14)", "(%r15)"
};
const char *const dis_addr64_mode12[16] = {
 "(%rax)", "(%rcx)", "(%rdx)", "(%rbx)", "",       "(%rbp)", "(%rsi)", "(%rdi)",
 "(%r8)",  "(%r9)",  "(%r10)", "(%r11)", "(%r12)", "(%r13)", "(%r14)", "(%r15)"
};

/*
 * decode for scale from SIB byte
 */
const char *const dis_scale_factor[4] = { ")", ",2)", ",4)", ",8)" };

/*
 * decode for scale from VSIB byte, note that we always include the scale factor
 * to match gas.
 */
const char *const dis_vscale_factor[4] = { ",1)", ",2)", ",4)", ",8)" };

/*
 * register decoding for normal references to registers (ie. not addressing)
 */
const char *const dis_REG8[16] = {
	"%al",  "%cl",  "%dl",   "%bl",   "%ah",   "%ch",   "%dh",   "%bh",
	"%r8b", "%r9b", "%r10b", "%r11b", "%r12b", "%r13b", "%r14b", "%r15b"
};

const char *const dis_REG8_REX[16] = {
	"%al",  "%cl",  "%dl",   "%bl",   "%spl",  "%bpl",  "%sil",  "%dil",
	"%r8b", "%r9b", "%r10b", "%r11b", "%r12b", "%r13b", "%r14b", "%r15b"
};

const char *const dis_REG16[16] = {
	"%ax",  "%cx",  "%dx",   "%bx",   "%sp",   "%bp",   "%si",   "%di",
	"%r8w", "%r9w", "%r10w", "%r11w", "%r12w", "%r13w", "%r14w", "%r15w"
};

const char *const dis_REG32[16] = {
	"%eax", "%ecx", "%edx",  "%ebx",  "%esp",  "%ebp",  "%esi",  "%edi",
	"%r8d", "%r9d", "%r10d", "%r11d", "%r12d", "%r13d", "%r14d", "%r15d"
};

const char *const dis_REG64[16] = {
	"%rax", "%rcx", "%rdx",  "%rbx", "%rsp", "%rbp", "%rsi", "%rdi",
	"%r8",  "%r9",  "%r10",  "%r11", "%r12", "%r13", "%r14", "%r15"
};

const char *const dis_DEBUGREG[16] = {
	"%db0", "%db1", "%db2",  "%db3",  "%db4",  "%db5",  "%db6",  "%db7",
	"%db8", "%db9", "%db10", "%db11", "%db12", "%db13", "%db14", "%db15"
};

const char *const dis_CONTROLREG[16] = {
    "%cr0", "%cr1", "%cr2", "%cr3", "%cr4", "%cr5?", "%cr6?", "%cr7?",
    "%cr8", "%cr9?", "%cr10?", "%cr11?", "%cr12?", "%cr13?", "%cr14?", "%cr15?"
};

const char *const dis_TESTREG[16] = {
	"%tr0?", "%tr1?", "%tr2?", "%tr3", "%tr4", "%tr5", "%tr6", "%tr7",
	"%tr0?", "%tr1?", "%tr2?", "%tr3", "%tr4", "%tr5", "%tr6", "%tr7"
};

const char *const dis_MMREG[16] = {
	"%mm0", "%mm1", "%mm2", "%mm3", "%mm4", "%mm5", "%mm6", "%mm7",
	"%mm0", "%mm1", "%mm2", "%mm3", "%mm4", "%mm5", "%mm6", "%mm7"
};

const char *const dis_XMMREG[32] = {
    "%xmm0", "%xmm1", "%xmm2", "%xmm3",
    "%xmm4", "%xmm5", "%xmm6", "%xmm7",
    "%xmm8", "%xmm9", "%xmm10", "%xmm11",
    "%xmm12", "%xmm13", "%xmm14", "%xmm15",
    "%xmm16", "%xmm17", "%xmm18", "%xmm19",
    "%xmm20", "%xmm21", "%xmm22", "%xmm23",
    "%xmm24", "%xmm25", "%xmm26", "%xmm27",
    "%xmm28", "%xmm29", "%xmm30", "%xmm31",
};

const char *const dis_YMMREG[32] = {
    "%ymm0", "%ymm1", "%ymm2", "%ymm3",
    "%ymm4", "%ymm5", "%ymm6", "%ymm7",
    "%ymm8", "%ymm9", "%ymm10", "%ymm11",
    "%ymm12", "%ymm13", "%ymm14", "%ymm15",
    "%ymm16", "%ymm17", "%ymm18", "%ymm19",
    "%ymm20", "%ymm21", "%ymm22", "%ymm23",
    "%ymm24", "%ymm25", "%ymm26", "%ymm27",
    "%ymm28", "%ymm29", "%ymm30", "%ymm31",
};

const char *const dis_ZMMREG[32] = {
    "%zmm0", "%zmm1", "%zmm2", "%zmm3",
    "%zmm4", "%zmm5", "%zmm6", "%zmm7",
    "%zmm8", "%zmm9", "%zmm10", "%zmm11",
    "%zmm12", "%zmm13", "%zmm14", "%zmm15",
    "%zmm16", "%zmm17", "%zmm18", "%zmm19",
    "%zmm20", "%zmm21", "%zmm22", "%zmm23",
    "%zmm24", "%zmm25", "%zmm26", "%zmm27",
    "%zmm28", "%zmm29", "%zmm30", "%zmm31",
};

const char *const dis_KOPMASKREG[8] = {
    "%k0", "%k1", "%k2", "%k3", "%k4", "%k5", "%k6", "%k7"
};

const char *const dis_SEGREG[16] = {
	"%es", "%cs", "%ss", "%ds", "%fs", "%gs", "<reserved>", "<reserved>",
	"%es", "%cs", "%ss", "%ds", "%fs", "%gs", "<reserved>", "<reserved>"
};

/*
 * SIMD predicate suffixes
 */
const char *const dis_PREDSUFFIX[8] = {
	"eq", "lt", "le", "unord", "neq", "nlt", "nle", "ord"
};

const char *const dis_AVXvgrp7[3][8] = {
	/*0	1	2		3		4		5	6		7*/
/*71*/	{"",	"",	"vpsrlw",	"",		"vpsraw",	"",	"vpsllw",	""},
/*72*/	{"",	"",	"vpsrld",	"",		"vpsrad",	"",	"vpslld",	""},
/*73*/	{"",	"",	"vpsrlq",	"vpsrldq",	"",		"",	"vpsllq",	"vpslldq"}
};

#endif	/* DIS_TEXT */

/*
 *	"decode table" for 64 bit mode MOVSXD instruction (opcode 0x63)
 */
const instable_t dis_opMOVSLD = TNS("movslq",MOVSXZ);

/*
 *	"decode table" for pause and clflush instructions
 */
const instable_t dis_opPause = TNS("pause", NORM);

/*
 *	Decode table for 0x0F00 opcodes
 */
const instable_t dis_op0F00[8] = {

/*  [0]  */	TNS("sldt",M),		TNS("str",M),		TNSy("lldt",M), 	TNSy("ltr",M),
/*  [4]  */	TNSZ("verr",M,2),	TNSZ("verw",M,2),	INVALID,		INVALID,
};


/*
 *	Decode table for 0x0F01 opcodes
 */
const instable_t dis_op0F01[8] = {

/*  [0]  */	TNSZ("sgdt",VMx,6),	TNSZ("sidt",MONITOR_MWAIT,6),	TNSZ("lgdt",XGETBV_XSETBV,6),	TNSZ("lidt",SVM,6),
/*  [4]  */	TNSZ("smsw",M,2),	INVALID, 		TNSZ("lmsw",M,2),	TNS("invlpg",SWAPGS_RDTSCP),
};

/*
 *	Decode table for 0x0F18 opcodes -- SIMD prefetch
 */
const instable_t dis_op0F18[8] = {

/*  [0]  */	TNS("prefetchnta",PREF),TNS("prefetcht0",PREF),	TNS("prefetcht1",PREF),	TNS("prefetcht2",PREF),
/*  [4]  */	INVALID,		INVALID,		INVALID,		INVALID,
};

/*
 * 	Decode table for 0x0FAE opcodes -- SIMD state save/restore
 */
const instable_t dis_op0FAE[8] = {
/*  [0]  */	TNSZ("fxsave",M,512),	TNSZ("fxrstor",M,512),	TNS("ldmxcsr",M),	TNS("stmxcsr",M),
/*  [4]  */	TNSZ("xsave",M,512),	TNS("lfence",XMMFENCE), TNS("mfence",XMMFENCE),	TNS("sfence",XMMSFNC),
};

/*
 *	Decode table for 0x0FBA opcodes
 */

const instable_t dis_op0FBA[8] = {

/*  [0]  */	INVALID,		INVALID,		INVALID,		INVALID,
/*  [4]  */	TS("bt",MIb),		TS("bts",MIb),		TS("btr",MIb),		TS("btc",MIb),
};

/*
 * 	Decode table for 0x0FC7 opcode (group 9)
 */

const instable_t dis_op0FC7[8] = {

/*  [0]  */	INVALID,		TNS("cmpxchg8b",M),	INVALID,		TNS("xrstors",MG9),
/*  [4]  */	TNS("xsavec",MG9),	TNS("xsaves",MG9),		TNS("vmptrld",MG9),	TNS("vmptrst",MG9),
};

/*
 * 	Decode table for 0x0FC7 opcode (group 9) mode 3
 */

const instable_t dis_op0FC7m3[8] = {

/*  [0]  */	INVALID,		INVALID,	INVALID,		INVALID,
/*  [4]  */	INVALID,		INVALID,	TNS("rdrand",MG9),	TNS("rdseed", MG9),
};

/*
 * 	Decode table for 0x0FC7 opcode with 0x66 prefix
 */

const instable_t dis_op660FC7[8] = {

/*  [0]  */	INVALID,		INVALID,		INVALID,		INVALID,
/*  [4]  */	INVALID,		INVALID,		TNS("vmclear",M),	INVALID,
};

/*
 * 	Decode table for 0x0FC7 opcode with 0xF3 prefix
 */

const instable_t dis_opF30FC7[8] = {

/*  [0]  */	INVALID,		INVALID,		INVALID,		INVALID,
/*  [4]  */	INVALID,		INVALID,		TNS("vmxon",M),		INVALID,
};

/*
 *	Decode table for 0x0FC8 opcode -- 486 bswap instruction
 *
 *bit pattern: 0000 1111 1100 1reg
 */
const instable_t dis_op0FC8[4] = {
/*  [0]  */	TNS("bswap",R),		INVALID,		INVALID,		INVALID,
};

/*
 *	Decode table for 0x0F71, 0x0F72, and 0x0F73 opcodes -- MMX instructions
 */
const instable_t dis_op0F7123[4][8] = {
{
/*  [70].0 */	INVALID,		INVALID,		INVALID,		INVALID,
/*      .4 */	INVALID,		INVALID,		INVALID,		INVALID,
}, {
/*  [71].0 */	INVALID,		INVALID,		TNS("psrlw",MMOSH),	INVALID,
/*      .4 */	TNS("psraw",MMOSH),	INVALID,		TNS("psllw",MMOSH),	INVALID,
}, {
/*  [72].0 */	INVALID,		INVALID,		TNS("psrld",MMOSH),	INVALID,
/*      .4 */	TNS("psrad",MMOSH),	INVALID,		TNS("pslld",MMOSH),	INVALID,
}, {
/*  [73].0 */	INVALID,		INVALID,		TNS("psrlq",MMOSH),	TNS("INVALID",MMOSH),
/*      .4 */	INVALID,		INVALID, 		TNS("psllq",MMOSH),	TNS("INVALID",MMOSH),
} };

/*
 *	Decode table for SIMD extensions to above 0x0F71-0x0F73 opcodes.
 */
const instable_t dis_opSIMD7123[32] = {
/* [70].0 */	INVALID,		INVALID,		INVALID,		INVALID,
/*     .4 */	INVALID,		INVALID,		INVALID,		INVALID,

/* [71].0 */	INVALID,		INVALID,		TNS("psrlw",XMMSH),	INVALID,
/*     .4 */	TNS("psraw",XMMSH),	INVALID,		TNS("psllw",XMMSH),	INVALID,

/* [72].0 */	INVALID,		INVALID,		TNS("psrld",XMMSH),	INVALID,
/*     .4 */	TNS("psrad",XMMSH),	INVALID,		TNS("pslld",XMMSH),	INVALID,

/* [73].0 */	INVALID,		INVALID,		TNS("psrlq",XMMSH),	TNS("psrldq",XMMSH),
/*     .4 */	INVALID,		INVALID,		TNS("psllq",XMMSH),	TNS("pslldq",XMMSH),
};

/*
 *	SIMD instructions have been wedged into the existing IA32 instruction
 *	set through the use of prefixes.  That is, while 0xf0 0x58 may be
 *	addps, 0xf3 0xf0 0x58 (literally, repz addps) is a completely different
 *	instruction - addss.  At present, three prefixes have been coopted in
 *	this manner - address size (0x66), repnz (0xf2) and repz (0xf3).  The
 *	following tables are used to provide the prefixed instruction names.
 *	The arrays are sparse, but they're fast.
 */

/*
 *	Decode table for SIMD instructions with the address size (0x66) prefix.
 */
const instable_t dis_opSIMDdata16[256] = {
/*  [00]  */	INVALID,		INVALID,		INVALID,		INVALID,
/*  [04]  */	INVALID,		INVALID,		INVALID,		INVALID,
/*  [08]  */	INVALID,		INVALID,		INVALID,		INVALID,
/*  [0C]  */	INVALID,		INVALID,		INVALID,		INVALID,

/*  [10]  */	TNSZ("movupd",XMM,16),	TNSZ("movupd",XMMS,16),	TNSZ("movlpd",XMMM,8),	TNSZ("movlpd",XMMMS,8),
/*  [14]  */	TNSZ("unpcklpd",XMM,16),TNSZ("unpckhpd",XMM,16),TNSZ("movhpd",XMMM,8),	TNSZ("movhpd",XMMMS,8),
/*  [18]  */	INVALID,		INVALID,		INVALID,		INVALID,
/*  [1C]  */	INVALID,		INVALID,		INVALID,		INVALID,

/*  [20]  */	INVALID,		INVALID,		INVALID,		INVALID,
/*  [24]  */	INVALID,		INVALID,		INVALID,		INVALID,
/*  [28]  */	TNSZ("movapd",XMM,16),	TNSZ("movapd",XMMS,16),	TNSZ("cvtpi2pd",XMMOMX,8),TNSZ("movntpd",XMMOMS,16),
/*  [2C]  */	TNSZ("cvttpd2pi",XMMXMM,16),TNSZ("cvtpd2pi",XMMXMM,16),TNSZ("ucomisd",XMM,8),TNSZ("comisd",XMM,8),

/*  [30]  */	INVALID,		INVALID,		INVALID,		INVALID,
/*  [34]  */	INVALID,		INVALID,		INVALID,		INVALID,
/*  [38]  */	INVALID,		INVALID,		INVALID,		INVALID,
/*  [3C]  */	INVALID,		INVALID,		INVALID,		INVALID,

/*  [40]  */	INVALID,		INVALID,		INVALID,		INVALID,
/*  [44]  */	INVALID,		INVALID,		INVALID,		INVALID,
/*  [48]  */	INVALID,		INVALID,		INVALID,		INVALID,
/*  [4C]  */	INVALID,		INVALID,		INVALID,		INVALID,

/*  [50]  */	TNS("movmskpd",XMMOX3),	TNSZ("sqrtpd",XMM,16),	INVALID,		INVALID,
/*  [54]  */	TNSZ("andpd",XMM,16),	TNSZ("andnpd",XMM,16),	TNSZ("orpd",XMM,16),	TNSZ("xorpd",XMM,16),
/*  [58]  */	TNSZ("addpd",XMM,16),	TNSZ("mulpd",XMM,16),	TNSZ("cvtpd2ps",XMM,16),TNSZ("cvtps2dq",XMM,16),
/*  [5C]  */	TNSZ("subpd",XMM,16),	TNSZ("minpd",XMM,16),	TNSZ("divpd",XMM,16),	TNSZ("maxpd",XMM,16),

/*  [60]  */	TNSZ("punpcklbw",XMM,16),TNSZ("punpcklwd",XMM,16),TNSZ("punpckldq",XMM,16),TNSZ("packsswb",XMM,16),
/*  [64]  */	TNSZ("pcmpgtb",XMM,16),	TNSZ("pcmpgtw",XMM,16),	TNSZ("pcmpgtd",XMM,16),	TNSZ("packuswb",XMM,16),
/*  [68]  */	TNSZ("punpckhbw",XMM,16),TNSZ("punpckhwd",XMM,16),TNSZ("punpckhdq",XMM,16),TNSZ("packssdw",XMM,16),
/*  [6C]  */	TNSZ("punpcklqdq",XMM,16),TNSZ("punpckhqdq",XMM,16),TNSZ("movd",XMM3MX,4),TNSZ("movdqa",XMM,16),

/*  [70]  */	TNSZ("pshufd",XMMP,16),	INVALID,		INVALID,		INVALID,
/*  [74]  */	TNSZ("pcmpeqb",XMM,16),	TNSZ("pcmpeqw",XMM,16),	TNSZ("pcmpeqd",XMM,16),	INVALID,
/*  [78]  */	TNSZ("extrq",XMM2I,16),	TNSZ("extrq",XMM,16), INVALID,		INVALID,
/*  [7C]  */	TNSZ("haddpd",XMM,16),	TNSZ("hsubpd",XMM,16),	TNSZ("movd",XMM3MXS,4),	TNSZ("movdqa",XMMS,16),

/*  [80]  */	INVALID,		INVALID,		INVALID,		INVALID,
/*  [84]  */	INVALID,		INVALID,		INVALID,		INVALID,
/*  [88]  */	INVALID,		INVALID,		INVALID,		INVALID,
/*  [8C]  */	INVALID,		INVALID,		INVALID,		INVALID,

/*  [90]  */	INVALID,		INVALID,		INVALID,		INVALID,
/*  [94]  */	INVALID,		INVALID,		INVALID,		INVALID,
/*  [98]  */	INVALID,		INVALID,		INVALID,		INVALID,
/*  [9C]  */	INVALID,		INVALID,		INVALID,		INVALID,

/*  [A0]  */	INVALID,		INVALID,		INVALID,		INVALID,
/*  [A4]  */	INVALID,		INVALID,		INVALID,		INVALID,
/*  [A8]  */	INVALID,		INVALID,		INVALID,		INVALID,
/*  [AC]  */	INVALID,		INVALID,		INVALID,		INVALID,

/*  [B0]  */	INVALID,		INVALID,		INVALID,		INVALID,
/*  [B4]  */	INVALID,		INVALID,		INVALID,		INVALID,
/*  [B8]  */	INVALID,		INVALID,		INVALID,		INVALID,
/*  [BC]  */	INVALID,		INVALID,		INVALID,		INVALID,

/*  [C0]  */	INVALID,		INVALID,		TNSZ("cmppd",XMMP,16),	INVALID,
/*  [C4]  */	TNSZ("pinsrw",XMMPRM,2),TNS("pextrw",XMM3P),	TNSZ("shufpd",XMMP,16),	INVALID,
/*  [C8]  */	INVALID,		INVALID,		INVALID,		INVALID,
/*  [CC]  */	INVALID,		INVALID,		INVALID,		INVALID,

/*  [D0]  */	TNSZ("addsubpd",XMM,16),TNSZ("psrlw",XMM,16),	TNSZ("psrld",XMM,16),	TNSZ("psrlq",XMM,16),
/*  [D4]  */	TNSZ("paddq",XMM,16),	TNSZ("pmullw",XMM,16),	TNSZ("movq",XMMS,8),	TNS("pmovmskb",XMMX3),
/*  [D8]  */	TNSZ("psubusb",XMM,16),	TNSZ("psubusw",XMM,16),	TNSZ("pminub",XMM,16),	TNSZ("pand",XMM,16),
/*  [DC]  */	TNSZ("paddusb",XMM,16),	TNSZ("paddusw",XMM,16),	TNSZ("pmaxub",XMM,16),	TNSZ("pandn",XMM,16),

/*  [E0]  */	TNSZ("pavgb",XMM,16),	TNSZ("psraw",XMM,16),	TNSZ("psrad",XMM,16),	TNSZ("pavgw",XMM,16),
/*  [E4]  */	TNSZ("pmulhuw",XMM,16),	TNSZ("pmulhw",XMM,16),	TNSZ("cvttpd2dq",XMM,16),TNSZ("movntdq",XMMS,16),
/*  [E8]  */	TNSZ("psubsb",XMM,16),	TNSZ("psubsw",XMM,16),	TNSZ("pminsw",XMM,16),	TNSZ("por",XMM,16),
/*  [EC]  */	TNSZ("paddsb",XMM,16),	TNSZ("paddsw",XMM,16),	TNSZ("pmaxsw",XMM,16),	TNSZ("pxor",XMM,16),

/*  [F0]  */	INVALID,		TNSZ("psllw",XMM,16),	TNSZ("pslld",XMM,16),	TNSZ("psllq",XMM,16),
/*  [F4]  */	TNSZ("pmuludq",XMM,16),	TNSZ("pmaddwd",XMM,16),	TNSZ("psadbw",XMM,16),	TNSZ("maskmovdqu", XMMXIMPL,16),
/*  [F8]  */	TNSZ("psubb",XMM,16),	TNSZ("psubw",XMM,16),	TNSZ("psubd",XMM,16),	TNSZ("psubq",XMM,16),
/*  [FC]  */	TNSZ("paddb",XMM,16),	TNSZ("paddw",XMM,16),	TNSZ("paddd",XMM,16),	INVALID,
};

const instable_t dis_opAVX660F[256] = {
/*  [00]  */	INVALID,		INVALID,		INVALID,		INVALID,
/*  [04]  */	INVALID,		INVALID,		INVALID,		INVALID,
/*  [08]  */	INVALID,		INVALID,		INVALID,		INVALID,
/*  [0C]  */	INVALID,		INVALID,		INVALID,		INVALID,

/*  [10]  */	TNSZ("vmovupd",VEX_MX,16),	TNSZ("vmovupd",VEX_RX,16),	TNSZ("vmovlpd",VEX_RMrX,8),	TNSZ("vmovlpd",VEX_RM,8),
/*  [14]  */	TNSZ("vunpcklpd",VEX_RMrX,16),TNSZ("vunpckhpd",VEX_RMrX,16),TNSZ("vmovhpd",VEX_RMrX,8),	TNSZ("vmovhpd",VEX_RM,8),
/*  [18]  */	INVALID,		INVALID,		INVALID,		INVALID,
/*  [1C]  */	INVALID,		INVALID,		INVALID,		INVALID,

/*  [20]  */	INVALID,		INVALID,		INVALID,		INVALID,
/*  [24]  */	INVALID,		INVALID,		INVALID,		INVALID,
/*  [28]  */	TNSZ("vmovapd",VEX_MX,16),	TNSZ("vmovapd",VEX_RX,16),	INVALID,		TNSZ("vmovntpd",VEX_RM,16),
/*  [2C]  */	INVALID,		INVALID,		TNSZ("vucomisd",VEX_MX,8),TNSZ("vcomisd",VEX_MX,8),

/*  [30]  */	INVALID,		INVALID,		INVALID,		INVALID,
/*  [34]  */	INVALID,		INVALID,		INVALID,		INVALID,
/*  [38]  */	INVALID,		INVALID,		INVALID,		INVALID,
/*  [3C]  */	INVALID,		INVALID,		INVALID,		INVALID,

/*  [40]  */	INVALID,		TSvo("kand",VEX_RMX),	TSvo("kandn",VEX_RMX),		INVALID,
/*  [44]  */	TSvo("knot",VEX_MX),	TSvo("kor",VEX_RMX),	TSvo("kxnor",VEX_RMX),		TSvo("kxor",VEX_RMX),
/*  [48]  */	INVALID,		INVALID,		TSvo("kadd",VEX_RMX),		TSvo("kunpck",VEX_RMX),
/*  [4C]  */	INVALID,		INVALID,		INVALID,		INVALID,

/*  [50]  */	TNS("vmovmskpd",VEX_MR),	TNSZ("vsqrtpd",VEX_MX,16),	INVALID,		INVALID,
/*  [54]  */	TNSZ("vandpd",VEX_RMrX,16),	TNSZ("vandnpd",VEX_RMrX,16),	TNSZ("vorpd",VEX_RMrX,16),	TNSZ("vxorpd",VEX_RMrX,16),
/*  [58]  */	TNSZ("vaddpd",VEX_RMrX,16),	TNSZ("vmulpd",VEX_RMrX,16),	TNSZ("vcvtpd2ps",VEX_MX,16),TNSZ("vcvtps2dq",VEX_MX,16),
/*  [5C]  */	TNSZ("vsubpd",VEX_RMrX,16),	TNSZ("vminpd",VEX_RMrX,16),	TNSZ("vdivpd",VEX_RMrX,16),	TNSZ("vmaxpd",VEX_RMrX,16),

/*  [60]  */	TNSZ("vpunpcklbw",VEX_RMrX,16),TNSZ("vpunpcklwd",VEX_RMrX,16),TNSZ("vpunpckldq",VEX_RMrX,16),TNSZ("vpacksswb",VEX_RMrX,16),
/*  [64]  */	TNSZ("vpcmpgtb",VEX_RMrX,16),	TNSZ("vpcmpgtw",VEX_RMrX,16),	TNSZ("vpcmpgtd",VEX_RMrX,16),	TNSZ("vpackuswb",VEX_RMrX,16),
/*  [68]  */	TNSZ("vpunpckhbw",VEX_RMrX,16),TNSZ("vpunpckhwd",VEX_RMrX,16),TNSZ("vpunpckhdq",VEX_RMrX,16),TNSZ("vpackssdw",VEX_RMrX,16),
/*  [6C]  */	TNSZ("vpunpcklqdq",VEX_RMrX,16),TNSZ("vpunpckhqdq",VEX_RMrX,16),TNSZ("vmovd",VEX_MX,4),TNSZ("vmovdqa",VEX_MX,16),

/*  [70]  */	TNSZ("vpshufd",VEX_MXI,16),	TNSZ("vgrp71",VEX_XXI,16),	TNSZ("vgrp72",VEX_XXI,16),		TNSZ("vgrp73",VEX_XXI,16),
/*  [74]  */	TNSZ("vpcmpeqb",VEX_RMrX,16),	TNSZ("vpcmpeqw",VEX_RMrX,16),	TNSZ("vpcmpeqd",VEX_RMrX,16),	INVALID,
/*  [78]  */	INVALID,		INVALID,		INVALID,		INVALID,
/*  [7C]  */	TNSZ("vhaddpd",VEX_RMrX,16),	TNSZ("vhsubpd",VEX_RMrX,16),	TNSZ("vmovd",VEX_RR,4),	TNSZ("vmovdqa",VEX_RX,16),

/*  [80]  */	INVALID,		INVALID,		INVALID,		INVALID,
/*  [84]  */	INVALID,		INVALID,		INVALID,		INVALID,
/*  [88]  */	INVALID,		INVALID,		INVALID,		INVALID,
/*  [8C]  */	INVALID,		INVALID,		INVALID,		INVALID,

/*  [90]  */	TSvo("kmov",VEX_KRM),	TSvo("kmov",VEX_KMR),	TSvo("kmov",VEX_KRR),		TSvo("kmov",VEX_MR),
/*  [94]  */	INVALID,		INVALID,		INVALID,		INVALID,
/*  [98]  */	TSvo("kortest",VEX_MX),	TSvo("ktest",VEX_MX),	INVALID,		INVALID,
/*  [9C]  */	INVALID,		INVALID,		INVALID,		INVALID,

/*  [A0]  */	INVALID,		INVALID,		INVALID,		INVALID,
/*  [A4]  */	INVALID,		INVALID,		INVALID,		INVALID,
/*  [A8]  */	INVALID,		INVALID,		INVALID,		INVALID,
/*  [AC]  */	INVALID,		INVALID,		INVALID,		INVALID,

/*  [B0]  */	INVALID,		INVALID,		INVALID,		INVALID,
/*  [B4]  */	INVALID,		INVALID,		INVALID,		INVALID,
/*  [B8]  */	INVALID,		INVALID,		INVALID,		INVALID,
/*  [BC]  */	INVALID,		INVALID,		INVALID,		INVALID,

/*  [C0]  */	INVALID,		INVALID,		TNSZ("vcmppd",VEX_RMRX,16),	INVALID,
/*  [C4]  */	TNSZ("vpinsrw",VEX_RMRX,2),TNS("vpextrw",VEX_MR),	TNSZ("vshufpd",VEX_RMRX,16),	INVALID,
/*  [C8]  */	INVALID,		INVALID,		INVALID,		INVALID,
/*  [CC]  */	INVALID,		INVALID,		INVALID,		INVALID,

/*  [D0]  */	TNSZ("vaddsubpd",VEX_RMrX,16),TNSZ("vpsrlw",VEX_RMrX,16),	TNSZ("vpsrld",VEX_RMrX,16),	TNSZ("vpsrlq",VEX_RMrX,16),
/*  [D4]  */	TNSZ("vpaddq",VEX_RMrX,16),	TNSZ("vpmullw",VEX_RMrX,16),	TNSZ("vmovq",VEX_RX,8),	TNS("vpmovmskb",VEX_MR),
/*  [D8]  */	TNSZ("vpsubusb",VEX_RMrX,16),	TNSZ("vpsubusw",VEX_RMrX,16),	TNSZ("vpminub",VEX_RMrX,16),	TNSZ("vpand",VEX_RMrX,16),
/*  [DC]  */	TNSZ("vpaddusb",VEX_RMrX,16),	TNSZ("vpaddusw",VEX_RMrX,16),	TNSZ("vpmaxub",VEX_RMrX,16),	TNSZ("vpandn",VEX_RMrX,16),

/*  [E0]  */	TNSZ("vpavgb",VEX_RMrX,16),	TNSZ("vpsraw",VEX_RMrX,16),	TNSZ("vpsrad",VEX_RMrX,16),	TNSZ("vpavgw",VEX_RMrX,16),
/*  [E4]  */	TNSZ("vpmulhuw",VEX_RMrX,16),	TNSZ("vpmulhw",VEX_RMrX,16),	TNSZ("vcvttpd2dq",VEX_MX,16),TNSZ("vmovntdq",VEX_RM,16),
/*  [E8]  */	TNSZ("vpsubsb",VEX_RMrX,16),	TNSZ("vpsubsw",VEX_RMrX,16),	TNSZ("vpminsw",VEX_RMrX,16),	TNSZ("vpor",VEX_RMrX,16),
/*  [EC]  */	TNSZ("vpaddsb",VEX_RMrX,16),	TNSZ("vpaddsw",VEX_RMrX,16),	TNSZ("vpmaxsw",VEX_RMrX,16),	TNSZ("vpxor",VEX_RMrX,16),

/*  [F0]  */	INVALID,		TNSZ("vpsllw",VEX_RMrX,16),	TNSZ("vpslld",VEX_RMrX,16),	TNSZ("vpsllq",VEX_RMrX,16),
/*  [F4]  */	TNSZ("vpmuludq",VEX_RMrX,16),	TNSZ("vpmaddwd",VEX_RMrX,16),	TNSZ("vpsadbw",VEX_RMrX,16),	TNS("vmaskmovdqu",VEX_MX),
/*  [F8]  */	TNSZ("vpsubb",VEX_RMrX,16),	TNSZ("vpsubw",VEX_RMrX,16),	TNSZ("vpsubd",VEX_RMrX,16),	TNSZ("vpsubq",VEX_RMrX,16),
/*  [FC]  */	TNSZ("vpaddb",VEX_RMrX,16),	TNSZ("vpaddw",VEX_RMrX,16),	TNSZ("vpaddd",VEX_RMrX,16),	INVALID,
};

/*
 *	Decode table for SIMD instructions with the repnz (0xf2) prefix.
 */
const instable_t dis_opSIMDrepnz[256] = {
/*  [00]  */	INVALID,		INVALID,		INVALID,		INVALID,
/*  [04]  */	INVALID,		INVALID,		INVALID,		INVALID,
/*  [08]  */	INVALID,		INVALID,		INVALID,		INVALID,
/*  [0C]  */	INVALID,		INVALID,		INVALID,		INVALID,

/*  [10]  */	TNSZ("movsd",XMM,8),	TNSZ("movsd",XMMS,8),	TNSZ("movddup",XMM,8),	INVALID,
/*  [14]  */	INVALID,		INVALID,		INVALID,		INVALID,
/*  [18]  */	INVALID,		INVALID,		INVALID,		INVALID,
/*  [1C]  */	INVALID,		INVALID,		INVALID,		INVALID,

/*  [20]  */	INVALID,		INVALID,		INVALID,		INVALID,
/*  [24]  */	INVALID,		INVALID,		INVALID,		INVALID,
/*  [28]  */	INVALID,		INVALID,		TNSZ("cvtsi2sd",XMM3MX,4),TNSZ("movntsd",XMMMS,8),
/*  [2C]  */	TNSZ("cvttsd2si",XMMXM3,8),TNSZ("cvtsd2si",XMMXM3,8),INVALID,		INVALID,

/*  [30]  */	INVALID,		INVALID,		INVALID,		INVALID,
/*  [34]  */	INVALID,		INVALID,		INVALID,		INVALID,
/*  [38]  */	INVALID,		INVALID,		INVALID,		INVALID,
/*  [3C]  */	INVALID,		INVALID,		INVALID,		INVALID,

/*  [40]  */	INVALID,		INVALID,		INVALID,		INVALID,
/*  [44]  */	INVALID,		INVALID,		INVALID,		INVALID,
/*  [48]  */	INVALID,		INVALID,		INVALID,		INVALID,
/*  [4C]  */	INVALID,		INVALID,		INVALID,		INVALID,

/*  [50]  */	INVALID,		TNSZ("sqrtsd",XMM,8),	INVALID,		INVALID,
/*  [54]  */	INVALID,		INVALID,		INVALID,		INVALID,
/*  [58]  */	TNSZ("addsd",XMM,8),	TNSZ("mulsd",XMM,8),	TNSZ("cvtsd2ss",XMM,8),	INVALID,
/*  [5C]  */	TNSZ("subsd",XMM,8),	TNSZ("minsd",XMM,8),	TNSZ("divsd",XMM,8),	TNSZ("maxsd",XMM,8),

/*  [60]  */	INVALID,		INVALID,		INVALID,		INVALID,
/*  [64]  */	INVALID,		INVALID,		INVALID,		INVALID,
/*  [68]  */	INVALID,		INVALID,		INVALID,		INVALID,
/*  [6C]  */	INVALID,		INVALID,		INVALID,		INVALID,

/*  [70]  */	TNSZ("pshuflw",XMMP,16),INVALID,		INVALID,		INVALID,
/*  [74]  */	INVALID,		INVALID,		INVALID,		INVALID,
/*  [78]  */	TNSZ("insertq",XMMX2I,16),TNSZ("insertq",XMM,8),INVALID,		INVALID,
/*  [7C]  */	TNSZ("haddps",XMM,16),	TNSZ("hsubps",XMM,16),	INVALID,		INVALID,

/*  [80]  */	INVALID,		INVALID,		INVALID,		INVALID,
/*  [84]  */	INVALID,		INVALID,		INVALID,		INVALID,
/*  [88]  */	INVALID,		INVALID,		INVALID,		INVALID,
/*  [0C]  */	INVALID,		INVALID,		INVALID,		INVALID,

/*  [90]  */	INVALID,		INVALID,		INVALID,		INVALID,
/*  [94]  */	INVALID,		INVALID,		INVALID,		INVALID,
/*  [98]  */	INVALID,		INVALID,		INVALID,		INVALID,
/*  [9C]  */	INVALID,		INVALID,		INVALID,		INVALID,

/*  [A0]  */	INVALID,		INVALID,		INVALID,		INVALID,
/*  [A4]  */	INVALID,		INVALID,		INVALID,		INVALID,
/*  [A8]  */	INVALID,		INVALID,		INVALID,		INVALID,
/*  [AC]  */	INVALID,		INVALID,		INVALID,		INVALID,

/*  [B0]  */	INVALID,		INVALID,		INVALID,		INVALID,
/*  [B4]  */	INVALID,		INVALID,		INVALID,		INVALID,
/*  [B8]  */	INVALID,		INVALID,		INVALID,		INVALID,
/*  [BC]  */	INVALID,		INVALID,		INVALID,		INVALID,

/*  [C0]  */	INVALID,		INVALID,		TNSZ("cmpsd",XMMP,8),	INVALID,
/*  [C4]  */	INVALID,		INVALID,		INVALID,		INVALID,
/*  [C8]  */	INVALID,		INVALID,		INVALID,		INVALID,
/*  [CC]  */	INVALID,		INVALID,		INVALID,		INVALID,

/*  [D0]  */	TNSZ("addsubps",XMM,16),INVALID,		INVALID,		INVALID,
/*  [D4]  */	INVALID,		INVALID,		TNS("movdq2q",XMMXM),	INVALID,
/*  [D8]  */	INVALID,		INVALID,		INVALID,		INVALID,
/*  [DC]  */	INVALID,		INVALID,		INVALID,		INVALID,

/*  [E0]  */	INVALID,		INVALID,		INVALID,		INVALID,
/*  [E4]  */	INVALID,		INVALID,		TNSZ("cvtpd2dq",XMM,16),INVALID,
/*  [E8]  */	INVALID,		INVALID,		INVALID,		INVALID,
/*  [EC]  */	INVALID,		INVALID,		INVALID,		INVALID,

/*  [F0]  */	TNS("lddqu",XMMM),	INVALID,		INVALID,		INVALID,
/*  [F4]  */	INVALID,		INVALID,		INVALID,		INVALID,
/*  [F8]  */	INVALID,		INVALID,		INVALID,		INVALID,
/*  [FC]  */	INVALID,		INVALID,		INVALID,		INVALID,
};

const instable_t dis_opAVXF20F[256] = {
/*  [00]  */	INVALID,		INVALID,		INVALID,		INVALID,
/*  [04]  */	INVALID,		INVALID,		INVALID,		INVALID,
/*  [08]  */	INVALID,		INVALID,		INVALID,		INVALID,
/*  [0C]  */	INVALID,		INVALID,		INVALID,		INVALID,

/*  [10]  */	TNSZ("vmovsd",VEX_RMrX,8),	TNSZ("vmovsd",VEX_RRX,8),	TNSZ("vmovddup",VEX_MX,8),	INVALID,
/*  [14]  */	INVALID,		INVALID,		INVALID,		INVALID,
/*  [18]  */	INVALID,		INVALID,		INVALID,		INVALID,
/*  [1C]  */	INVALID,		INVALID,		INVALID,		INVALID,

/*  [20]  */	INVALID,		INVALID,		INVALID,		INVALID,
/*  [24]  */	INVALID,		INVALID,		INVALID,		INVALID,
/*  [28]  */	INVALID,		INVALID,		TNSZ("vcvtsi2sd",VEX_RMrX,4),INVALID,
/*  [2C]  */	TNSZ("vcvttsd2si",VEX_MR,8),TNSZ("vcvtsd2si",VEX_MR,8),INVALID,		INVALID,

/*  [30]  */	INVALID,		INVALID,		INVALID,		INVALID,
/*  [34]  */	INVALID,		INVALID,		INVALID,		INVALID,
/*  [38]  */	INVALID,		INVALID,		INVALID,		INVALID,
/*  [3C]  */	INVALID,		INVALID,		INVALID,		INVALID,

/*  [40]  */	INVALID,		INVALID,		INVALID,		INVALID,
/*  [44]  */	INVALID,		INVALID,		INVALID,		INVALID,
/*  [48]  */	INVALID,		INVALID,		INVALID,		INVALID,
/*  [4C]  */	INVALID,		INVALID,		INVALID,		INVALID,

/*  [50]  */	INVALID,		TNSZ("vsqrtsd",VEX_RMrX,8),	INVALID,		INVALID,
/*  [54]  */	INVALID,		INVALID,		INVALID,		INVALID,
/*  [58]  */	TNSZ("vaddsd",VEX_RMrX,8),	TNSZ("vmulsd",VEX_RMrX,8),	TNSZ("vcvtsd2ss",VEX_RMrX,8),	INVALID,
/*  [5C]  */	TNSZ("vsubsd",VEX_RMrX,8),	TNSZ("vminsd",VEX_RMrX,8),	TNSZ("vdivsd",VEX_RMrX,8),	TNSZ("vmaxsd",VEX_RMrX,8),

/*  [60]  */	INVALID,		INVALID,		INVALID,		INVALID,
/*  [64]  */	INVALID,		INVALID,		INVALID,		INVALID,
/*  [68]  */	INVALID,		INVALID,		INVALID,		INVALID,
/*  [6C]  */	INVALID,		INVALID,		INVALID,		INVALID,

/*  [70]  */	TNSZ("vpshuflw",VEX_MXI,16),INVALID,		INVALID,		INVALID,
/*  [74]  */	INVALID,		INVALID,		INVALID,		INVALID,
/*  [78]  */	INVALID,		INVALID,		INVALID,		INVALID,
/*  [7C]  */	TNSZ("vhaddps",VEX_RMrX,8),	TNSZ("vhsubps",VEX_RMrX,8),	INVALID,		INVALID,

/*  [80]  */	INVALID,		INVALID,		INVALID,		INVALID,
/*  [84]  */	INVALID,		INVALID,		INVALID,		INVALID,
/*  [88]  */	INVALID,		INVALID,		INVALID,		INVALID,
/*  [0C]  */	INVALID,		INVALID,		INVALID,		INVALID,

/*  [90]  */	INVALID,		INVALID,		TSvo("kmov",VEX_KRR),		TSvo("kmov",VEX_MR),
/*  [94]  */	INVALID,		INVALID,		INVALID,		INVALID,
/*  [98]  */	INVALID,		INVALID,		INVALID,		INVALID,
/*  [9C]  */	INVALID,		INVALID,		INVALID,		INVALID,

/*  [A0]  */	INVALID,		INVALID,		INVALID,		INVALID,
/*  [A4]  */	INVALID,		INVALID,		INVALID,		INVALID,
/*  [A8]  */	INVALID,		INVALID,		INVALID,		INVALID,
/*  [AC]  */	INVALID,		INVALID,		INVALID,		INVALID,

/*  [B0]  */	INVALID,		INVALID,		INVALID,		INVALID,
/*  [B4]  */	INVALID,		INVALID,		INVALID,		INVALID,
/*  [B8]  */	INVALID,		INVALID,		INVALID,		INVALID,
/*  [BC]  */	INVALID,		INVALID,		INVALID,		INVALID,

/*  [C0]  */	INVALID,		INVALID,		TNSZ("vcmpsd",VEX_RMRX,8),	INVALID,
/*  [C4]  */	INVALID,		INVALID,		INVALID,		INVALID,
/*  [C8]  */	INVALID,		INVALID,		INVALID,		INVALID,
/*  [CC]  */	INVALID,		INVALID,		INVALID,		INVALID,

/*  [D0]  */	TNSZ("vaddsubps",VEX_RMrX,8),	INVALID,		INVALID,		INVALID,
/*  [D4]  */	INVALID,		INVALID,		INVALID,		INVALID,
/*  [D8]  */	INVALID,		INVALID,		INVALID,		INVALID,
/*  [DC]  */	INVALID,		INVALID,		INVALID,		INVALID,

/*  [E0]  */	INVALID,		INVALID,		INVALID,		INVALID,
/*  [E4]  */	INVALID,		INVALID,		TNSZ("vcvtpd2dq",VEX_MX,16),INVALID,
/*  [E8]  */	INVALID,		INVALID,		INVALID,		INVALID,
/*  [EC]  */	INVALID,		INVALID,		INVALID,		INVALID,

/*  [F0]  */	TNSZ("vlddqu",VEX_MX,16),	INVALID,		INVALID,		INVALID,
/*  [F4]  */	INVALID,		INVALID,		INVALID,		INVALID,
/*  [F8]  */	INVALID,		INVALID,		INVALID,		INVALID,
/*  [FC]  */	INVALID,		INVALID,		INVALID,		INVALID,
};

const instable_t dis_opAVXF20F3A[256] = {
/*  [00]  */	INVALID,		INVALID,		INVALID,		INVALID,
/*  [04]  */	INVALID,		INVALID,		INVALID,		INVALID,
/*  [08]  */	INVALID,		INVALID,		INVALID,		INVALID,
/*  [0C]  */	INVALID,		INVALID,		INVALID,		INVALID,

/*  [10]  */	INVALID,		INVALID,		INVALID,		INVALID,
/*  [14]  */	INVALID,		INVALID,		INVALID,		INVALID,
/*  [18]  */	INVALID,		INVALID,		INVALID,		INVALID,
/*  [1C]  */	INVALID,		INVALID,		INVALID,		INVALID,

/*  [20]  */	INVALID,		INVALID,		INVALID,		INVALID,
/*  [24]  */	INVALID,		INVALID,		INVALID,		INVALID,
/*  [28]  */	INVALID,		INVALID,		INVALID,		INVALID,
/*  [2C]  */	INVALID,		INVALID,		INVALID,		INVALID,

/*  [30]  */	INVALID,		INVALID,		INVALID,		INVALID,
/*  [34]  */	INVALID,		INVALID,		INVALID,		INVALID,
/*  [38]  */	INVALID,		INVALID,		INVALID,		INVALID,
/*  [3C]  */	INVALID,		INVALID,		INVALID,		INVALID,

/*  [40]  */	INVALID,		INVALID,		INVALID,		INVALID,
/*  [44]  */	INVALID,		INVALID,		INVALID,		INVALID,
/*  [48]  */	INVALID,		INVALID,		INVALID,		INVALID,
/*  [4C]  */	INVALID,		INVALID,		INVALID,		INVALID,

/*  [50]  */	INVALID,		INVALID,		INVALID,		INVALID,
/*  [54]  */	INVALID,		INVALID,		INVALID,		INVALID,
/*  [58]  */	INVALID,		INVALID,		INVALID,		INVALID,
/*  [5C]  */	INVALID,		INVALID,		INVALID,		INVALID,

/*  [60]  */	INVALID,		INVALID,		INVALID,		INVALID,
/*  [64]  */	INVALID,		INVALID,		INVALID,		INVALID,
/*  [68]  */	INVALID,		INVALID,		INVALID,		INVALID,
/*  [6C]  */	INVALID,		INVALID,		INVALID,		INVALID,

/*  [70]  */	INVALID,		INVALID,		INVALID,		INVALID,
/*  [74]  */	INVALID,		INVALID,		INVALID,		INVALID,
/*  [78]  */	INVALID,		INVALID,		INVALID,		INVALID,
/*  [7C]  */	INVALID,		INVALID,		INVALID,		INVALID,

/*  [80]  */	INVALID,		INVALID,		INVALID,		INVALID,
/*  [84]  */	INVALID,		INVALID,		INVALID,		INVALID,
/*  [88]  */	INVALID,		INVALID,		INVALID,		INVALID,
/*  [0C]  */	INVALID,		INVALID,		INVALID,		INVALID,

/*  [90]  */	INVALID,		INVALID,		INVALID,		INVALID,
/*  [94]  */	INVALID,		INVALID,		INVALID,		INVALID,
/*  [98]  */	INVALID,		INVALID,		INVALID,		INVALID,
/*  [9C]  */	INVALID,		INVALID,		INVALID,		INVALID,

/*  [A0]  */	INVALID,		INVALID,		INVALID,		INVALID,
/*  [A4]  */	INVALID,		INVALID,		INVALID,		INVALID,
/*  [A8]  */	INVALID,		INVALID,		INVALID,		INVALID,
/*  [AC]  */	INVALID,		INVALID,		INVALID,		INVALID,

/*  [B0]  */	INVALID,		INVALID,		INVALID,		INVALID,
/*  [B4]  */	INVALID,		INVALID,		INVALID,		INVALID,
/*  [B8]  */	INVALID,		INVALID,		INVALID,		INVALID,
/*  [BC]  */	INVALID,		INVALID,		INVALID,		INVALID,

/*  [C0]  */	INVALID,		INVALID,		INVALID,		INVALID,
/*  [C4]  */	INVALID,		INVALID,		INVALID,		INVALID,
/*  [C8]  */	INVALID,		INVALID,		INVALID,		INVALID,
/*  [CC]  */	INVALID,		INVALID,		INVALID,		INVALID,

/*  [D0]  */	INVALID,		INVALID,		INVALID,		INVALID,
/*  [D4]  */	INVALID,		INVALID,		INVALID,		INVALID,
/*  [D8]  */	INVALID,		INVALID,		INVALID,		INVALID,
/*  [DC]  */	INVALID,		INVALID,		INVALID,		INVALID,

/*  [E0]  */	INVALID,		INVALID,		INVALID,		INVALID,
/*  [E4]  */	INVALID,		INVALID,		INVALID,		INVALID,
/*  [E8]  */	INVALID,		INVALID,		INVALID,		INVALID,
/*  [EC]  */	INVALID,		INVALID,		INVALID,		INVALID,

/*  [F0]  */	TNSZvr("rorx",VEX_MXI,6),INVALID,		INVALID,		INVALID,
/*  [F4]  */	INVALID,		INVALID,		INVALID,		INVALID,
/*  [F8]  */	INVALID,		INVALID,		INVALID,		INVALID,
/*  [FC]  */	INVALID,		INVALID,		INVALID,		INVALID,
};

const instable_t dis_opAVXF20F38[256] = {
/*  [00]  */	INVALID,		INVALID,		INVALID,		INVALID,
/*  [04]  */	INVALID,		INVALID,		INVALID,		INVALID,
/*  [08]  */	INVALID,		INVALID,		INVALID,		INVALID,
/*  [0C]  */	INVALID,		INVALID,		INVALID,		INVALID,

/*  [10]  */	INVALID,		INVALID,		INVALID,		INVALID,
/*  [14]  */	INVALID,		INVALID,		INVALID,		INVALID,
/*  [18]  */	INVALID,		INVALID,		INVALID,		INVALID,
/*  [1C]  */	INVALID,		INVALID,		INVALID,		INVALID,

/*  [20]  */	INVALID,		INVALID,		INVALID,		INVALID,
/*  [24]  */	INVALID,		INVALID,		INVALID,		INVALID,
/*  [28]  */	INVALID,		INVALID,		INVALID,		INVALID,
/*  [2C]  */	INVALID,		INVALID,		INVALID,		INVALID,

/*  [30]  */	INVALID,		INVALID,		INVALID,		INVALID,
/*  [34]  */	INVALID,		INVALID,		INVALID,		INVALID,
/*  [38]  */	INVALID,		INVALID,		INVALID,		INVALID,
/*  [3C]  */	INVALID,		INVALID,		INVALID,		INVALID,

/*  [40]  */	INVALID,		INVALID,		INVALID,		INVALID,
/*  [44]  */	INVALID,		INVALID,		INVALID,		INVALID,
/*  [48]  */	INVALID,		INVALID,		INVALID,		INVALID,
/*  [4C]  */	INVALID,		INVALID,		INVALID,		INVALID,

/*  [50]  */	INVALID,		INVALID,		INVALID,		INVALID,
/*  [54]  */	INVALID,		INVALID,		INVALID,		INVALID,
/*  [58]  */	INVALID,		INVALID,		INVALID,		INVALID,
/*  [5C]  */	INVALID,		INVALID,		INVALID,		INVALID,

/*  [60]  */	INVALID,		INVALID,		INVALID,		INVALID,
/*  [64]  */	INVALID,		INVALID,		INVALID,		INVALID,
/*  [68]  */	INVALID,		INVALID,		INVALID,		INVALID,
/*  [6C]  */	INVALID,		INVALID,		INVALID,		INVALID,

/*  [70]  */	INVALID,		INVALID,		INVALID,		INVALID,
/*  [74]  */	INVALID,		INVALID,		INVALID,		INVALID,
/*  [78]  */	INVALID,		INVALID,		INVALID,		INVALID,
/*  [7C]  */	INVALID,		INVALID,		INVALID,		INVALID,

/*  [80]  */	INVALID,		INVALID,		INVALID,		INVALID,
/*  [84]  */	INVALID,		INVALID,		INVALID,		INVALID,
/*  [88]  */	INVALID,		INVALID,		INVALID,		INVALID,
/*  [0C]  */	INVALID,		INVALID,		INVALID,		INVALID,

/*  [90]  */	INVALID,		INVALID,		INVALID,		INVALID,
/*  [94]  */	INVALID,		INVALID,		INVALID,		INVALID,
/*  [98]  */	INVALID,		INVALID,		INVALID,		INVALID,
/*  [9C]  */	INVALID,		INVALID,		INVALID,		INVALID,

/*  [A0]  */	INVALID,		INVALID,		INVALID,		INVALID,
/*  [A4]  */	INVALID,		INVALID,		INVALID,		INVALID,
/*  [A8]  */	INVALID,		INVALID,		INVALID,		INVALID,
/*  [AC]  */	INVALID,		INVALID,		INVALID,		INVALID,

/*  [B0]  */	INVALID,		INVALID,		INVALID,		INVALID,
/*  [B4]  */	INVALID,		INVALID,		INVALID,		INVALID,
/*  [B8]  */	INVALID,		INVALID,		INVALID,		INVALID,
/*  [BC]  */	INVALID,		INVALID,		INVALID,		INVALID,

/*  [C0]  */	INVALID,		INVALID,		INVALID,		INVALID,
/*  [C4]  */	INVALID,		INVALID,		INVALID,		INVALID,
/*  [C8]  */	INVALID,		INVALID,		INVALID,		INVALID,
/*  [CC]  */	INVALID,		INVALID,		INVALID,		INVALID,

/*  [D0]  */	INVALID,		INVALID,		INVALID,		INVALID,
/*  [D4]  */	INVALID,		INVALID,		INVALID,		INVALID,
/*  [D8]  */	INVALID,		INVALID,		INVALID,		INVALID,
/*  [DC]  */	INVALID,		INVALID,		INVALID,		INVALID,

/*  [E0]  */	INVALID,		INVALID,		INVALID,		INVALID,
/*  [E4]  */	INVALID,		INVALID,		INVALID,		INVALID,
/*  [E8]  */	INVALID,		INVALID,		INVALID,		INVALID,
/*  [EC]  */	INVALID,		INVALID,		INVALID,		INVALID,

/*  [F0]  */	INVALID,		INVALID,		INVALID,		INVALID,
/*  [F4]  */	INVALID,		TNSZvr("pdep",VEX_RMrX,5),TNSZvr("mulx",VEX_RMrX,5),TNSZvr("shrx",VEX_VRMrX,5),
/*  [F8]  */	INVALID,		INVALID,		INVALID,		INVALID,
/*  [FC]  */	INVALID,		INVALID,		INVALID,		INVALID,
};

const instable_t dis_opAVXF30F38[256] = {
/*  [00]  */	INVALID,		INVALID,		INVALID,		INVALID,
/*  [04]  */	INVALID,		INVALID,		INVALID,		INVALID,
/*  [08]  */	INVALID,		INVALID,		INVALID,		INVALID,
/*  [0C]  */	INVALID,		INVALID,		INVALID,		INVALID,

/*  [10]  */	INVALID,		INVALID,		INVALID,		INVALID,
/*  [14]  */	INVALID,		INVALID,		INVALID,		INVALID,
/*  [18]  */	INVALID,		INVALID,		INVALID,		INVALID,
/*  [1C]  */	INVALID,		INVALID,		INVALID,		INVALID,

/*  [20]  */	INVALID,		INVALID,		INVALID,		INVALID,
/*  [24]  */	INVALID,		INVALID,		INVALID,		INVALID,
/*  [28]  */	INVALID,		INVALID,		INVALID,		INVALID,
/*  [2C]  */	INVALID,		INVALID,		INVALID,		INVALID,

/*  [30]  */	INVALID,		INVALID,		INVALID,		INVALID,
/*  [34]  */	INVALID,		INVALID,		INVALID,		INVALID,
/*  [38]  */	INVALID,		INVALID,		INVALID,		INVALID,
/*  [3C]  */	INVALID,		INVALID,		INVALID,		INVALID,

/*  [40]  */	INVALID,		INVALID,		INVALID,		INVALID,
/*  [44]  */	INVALID,		INVALID,		INVALID,		INVALID,
/*  [48]  */	INVALID,		INVALID,		INVALID,		INVALID,
/*  [4C]  */	INVALID,		INVALID,		INVALID,		INVALID,

/*  [50]  */	INVALID,		INVALID,		INVALID,		INVALID,
/*  [54]  */	INVALID,		INVALID,		INVALID,		INVALID,
/*  [58]  */	INVALID,		INVALID,		INVALID,		INVALID,
/*  [5C]  */	INVALID,		INVALID,		INVALID,		INVALID,

/*  [60]  */	INVALID,		INVALID,		INVALID,		INVALID,
/*  [64]  */	INVALID,		INVALID,		INVALID,		INVALID,
/*  [68]  */	INVALID,		INVALID,		INVALID,		INVALID,
/*  [6C]  */	INVALID,		INVALID,		INVALID,		INVALID,

/*  [70]  */	INVALID,		INVALID,		INVALID,		INVALID,
/*  [74]  */	INVALID,		INVALID,		INVALID,		INVALID,
/*  [78]  */	INVALID,		INVALID,		INVALID,		INVALID,
/*  [7C]  */	INVALID,		INVALID,		INVALID,		INVALID,

/*  [80]  */	INVALID,		INVALID,		INVALID,		INVALID,
/*  [84]  */	INVALID,		INVALID,		INVALID,		INVALID,
/*  [88]  */	INVALID,		INVALID,		INVALID,		INVALID,
/*  [0C]  */	INVALID,		INVALID,		INVALID,		INVALID,

/*  [90]  */	INVALID,		INVALID,		INVALID,		INVALID,
/*  [94]  */	INVALID,		INVALID,		INVALID,		INVALID,
/*  [98]  */	INVALID,		INVALID,		INVALID,		INVALID,
/*  [9C]  */	INVALID,		INVALID,		INVALID,		INVALID,

/*  [A0]  */	INVALID,		INVALID,		INVALID,		INVALID,
/*  [A4]  */	INVALID,		INVALID,		INVALID,		INVALID,
/*  [A8]  */	INVALID,		INVALID,		INVALID,		INVALID,
/*  [AC]  */	INVALID,		INVALID,		INVALID,		INVALID,

/*  [B0]  */	INVALID,		INVALID,		INVALID,		INVALID,
/*  [B4]  */	INVALID,		INVALID,		INVALID,		INVALID,
/*  [B8]  */	INVALID,		INVALID,		INVALID,		INVALID,
/*  [BC]  */	INVALID,		INVALID,		INVALID,		INVALID,

/*  [C0]  */	INVALID,		INVALID,		INVALID,		INVALID,
/*  [C4]  */	INVALID,		INVALID,		INVALID,		INVALID,
/*  [C8]  */	INVALID,		INVALID,		INVALID,		INVALID,
/*  [CC]  */	INVALID,		INVALID,		INVALID,		INVALID,

/*  [D0]  */	INVALID,		INVALID,		INVALID,		INVALID,
/*  [D4]  */	INVALID,		INVALID,		INVALID,		INVALID,
/*  [D8]  */	INVALID,		INVALID,		INVALID,		INVALID,
/*  [DC]  */	INVALID,		INVALID,		INVALID,		INVALID,

/*  [E0]  */	INVALID,		INVALID,		INVALID,		INVALID,
/*  [E4]  */	INVALID,		INVALID,		INVALID,		INVALID,
/*  [E8]  */	INVALID,		INVALID,		INVALID,		INVALID,
/*  [EC]  */	INVALID,		INVALID,		INVALID,		INVALID,

/*  [F0]  */	INVALID,		INVALID,		INVALID,		INVALID,
/*  [F4]  */	INVALID,		TNSZvr("pext",VEX_RMrX,5),INVALID,		TNSZvr("sarx",VEX_VRMrX,5),
/*  [F8]  */	INVALID,		INVALID,		INVALID,		INVALID,
/*  [FC]  */	INVALID,		INVALID,		INVALID,		INVALID,
};
/*
 *	Decode table for SIMD instructions with the repz (0xf3) prefix.
 */
const instable_t dis_opSIMDrepz[256] = {
/*  [00]  */	INVALID,		INVALID,		INVALID,		INVALID,
/*  [04]  */	INVALID,		INVALID,		INVALID,		INVALID,
/*  [08]  */	INVALID,		INVALID,		INVALID,		INVALID,
/*  [0C]  */	INVALID,		INVALID,		INVALID,		INVALID,

/*  [10]  */	TNSZ("movss",XMM,4),	TNSZ("movss",XMMS,4),	TNSZ("movsldup",XMM,16),INVALID,
/*  [14]  */	INVALID,		INVALID,		TNSZ("movshdup",XMM,16),INVALID,
/*  [18]  */	INVALID,		INVALID,		INVALID,		INVALID,
/*  [1C]  */	INVALID,		INVALID,		INVALID,		INVALID,

/*  [20]  */	INVALID,		INVALID,		INVALID,		INVALID,
/*  [24]  */	INVALID,		INVALID,		INVALID,		INVALID,
/*  [28]  */	INVALID,		INVALID,		TNSZ("cvtsi2ss",XMM3MX,4),TNSZ("movntss",XMMMS,4),
/*  [2C]  */	TNSZ("cvttss2si",XMMXM3,4),TNSZ("cvtss2si",XMMXM3,4),INVALID,		INVALID,

/*  [30]  */	INVALID,		INVALID,		INVALID,		INVALID,
/*  [34]  */	INVALID,		INVALID,		INVALID,		INVALID,
/*  [38]  */	INVALID,		INVALID,		INVALID,		INVALID,
/*  [3C]  */	INVALID,		INVALID,		INVALID,		INVALID,

/*  [40]  */	INVALID,		INVALID,		INVALID,		INVALID,
/*  [44]  */	INVALID,		INVALID,		INVALID,		INVALID,
/*  [48]  */	INVALID,		INVALID,		INVALID,		INVALID,
/*  [4C]  */	INVALID,		INVALID,		INVALID,		INVALID,

/*  [50]  */	INVALID,		TNSZ("sqrtss",XMM,4),	TNSZ("rsqrtss",XMM,4),	TNSZ("rcpss",XMM,4),
/*  [54]  */	INVALID,		INVALID,		INVALID,		INVALID,
/*  [58]  */	TNSZ("addss",XMM,4),	TNSZ("mulss",XMM,4),	TNSZ("cvtss2sd",XMM,4),	TNSZ("cvttps2dq",XMM,16),
/*  [5C]  */	TNSZ("subss",XMM,4),	TNSZ("minss",XMM,4),	TNSZ("divss",XMM,4),	TNSZ("maxss",XMM,4),

/*  [60]  */	INVALID,		INVALID,		INVALID,		INVALID,
/*  [64]  */	INVALID,		INVALID,		INVALID,		INVALID,
/*  [68]  */	INVALID,		INVALID,		INVALID,		INVALID,
/*  [6C]  */	INVALID,		INVALID,		INVALID,		TNSZ("movdqu",XMM,16),

/*  [70]  */	TNSZ("pshufhw",XMMP,16),INVALID,		INVALID,		INVALID,
/*  [74]  */	INVALID,		INVALID,		INVALID,		INVALID,
/*  [78]  */	INVALID,		INVALID,		INVALID,		INVALID,
/*  [7C]  */	INVALID,		INVALID,		TNSZ("movq",XMM,8),	TNSZ("movdqu",XMMS,16),

/*  [80]  */	INVALID,		INVALID,		INVALID,		INVALID,
/*  [84]  */	INVALID,		INVALID,		INVALID,		INVALID,
/*  [88]  */	INVALID,		INVALID,		INVALID,		INVALID,
/*  [0C]  */	INVALID,		INVALID,		INVALID,		INVALID,

/*  [90]  */	INVALID,		INVALID,		INVALID,		INVALID,
/*  [94]  */	INVALID,		INVALID,		INVALID,		INVALID,
/*  [98]  */	INVALID,		INVALID,		INVALID,		INVALID,
/*  [9C]  */	INVALID,		INVALID,		INVALID,		INVALID,

/*  [A0]  */	INVALID,		INVALID,		INVALID,		INVALID,
/*  [A4]  */	INVALID,		INVALID,		INVALID,		INVALID,
/*  [A8]  */	INVALID,		INVALID,		INVALID,		INVALID,
/*  [AC]  */	INVALID,		INVALID,		INVALID,		INVALID,

/*  [B0]  */	INVALID,		INVALID,		INVALID,		INVALID,
/*  [B4]  */	INVALID,		INVALID,		INVALID,		INVALID,
/*  [B8]  */	TS("popcnt",MRw),	INVALID,		INVALID,		INVALID,
/*  [BC]  */	TNSZ("tzcnt",MRw,5),	TS("lzcnt",MRw),	INVALID,		INVALID,

/*  [C0]  */	INVALID,		INVALID,		TNSZ("cmpss",XMMP,4),	INVALID,
/*  [C4]  */	INVALID,		INVALID,		INVALID,		INVALID,
/*  [C8]  */	INVALID,		INVALID,		INVALID,		INVALID,
/*  [CC]  */	INVALID,		INVALID,		INVALID,		INVALID,

/*  [D0]  */	INVALID,		INVALID,		INVALID,		INVALID,
/*  [D4]  */	INVALID,		INVALID,		TNS("movq2dq",XMMMX),	INVALID,
/*  [D8]  */	INVALID,		INVALID,		INVALID,		INVALID,
/*  [DC]  */	INVALID,		INVALID,		INVALID,		INVALID,

/*  [E0]  */	INVALID,		INVALID,		INVALID,		INVALID,
/*  [E4]  */	INVALID,		INVALID,		TNSZ("cvtdq2pd",XMM,8),	INVALID,
/*  [E8]  */	INVALID,		INVALID,		INVALID,		INVALID,
/*  [EC]  */	INVALID,		INVALID,		INVALID,		INVALID,

/*  [F0]  */	INVALID,		INVALID,		INVALID,		INVALID,
/*  [F4]  */	INVALID,		INVALID,		INVALID,		INVALID,
/*  [F8]  */	INVALID,		INVALID,		INVALID,		INVALID,
/*  [FC]  */	INVALID,		INVALID,		INVALID,		INVALID,
};

const instable_t dis_opAVXF30F[256] = {
/*  [00]  */	INVALID,		INVALID,		INVALID,		INVALID,
/*  [04]  */	INVALID,		INVALID,		INVALID,		INVALID,
/*  [08]  */	INVALID,		INVALID,		INVALID,		INVALID,
/*  [0C]  */	INVALID,		INVALID,		INVALID,		INVALID,

/*  [10]  */	TNSZ("vmovss",VEX_RMrX,4),	TNSZ("vmovss",VEX_RRX,4),	TNSZ("vmovsldup",VEX_MX,4),	INVALID,
/*  [14]  */	INVALID,		INVALID,		TNSZ("vmovshdup",VEX_MX,4),	INVALID,
/*  [18]  */	INVALID,		INVALID,		INVALID,		INVALID,
/*  [1C]  */	INVALID,		INVALID,		INVALID,		INVALID,

/*  [20]  */	INVALID,		INVALID,		INVALID,		INVALID,
/*  [24]  */	INVALID,		INVALID,		INVALID,		INVALID,
/*  [28]  */	INVALID,		INVALID,		TNSZ("vcvtsi2ss",VEX_RMrX,4),INVALID,
/*  [2C]  */	TNSZ("vcvttss2si",VEX_MR,4),TNSZ("vcvtss2si",VEX_MR,4),INVALID,		INVALID,

/*  [30]  */	INVALID,		INVALID,		INVALID,		INVALID,
/*  [34]  */	INVALID,		INVALID,		INVALID,		INVALID,
/*  [38]  */	INVALID,		INVALID,		INVALID,		INVALID,
/*  [3C]  */	INVALID,		INVALID,		INVALID,		INVALID,

/*  [40]  */	INVALID,		INVALID,		INVALID,		INVALID,
/*  [44]  */	INVALID,		INVALID,		INVALID,		INVALID,
/*  [48]  */	INVALID,		INVALID,		INVALID,		INVALID,
/*  [4C]  */	INVALID,		INVALID,		INVALID,		INVALID,

/*  [50]  */	INVALID,		TNSZ("vsqrtss",VEX_RMrX,4),	TNSZ("vrsqrtss",VEX_RMrX,4),	TNSZ("vrcpss",VEX_RMrX,4),
/*  [54]  */	INVALID,		INVALID,		INVALID,		INVALID,
/*  [58]  */	TNSZ("vaddss",VEX_RMrX,4),	TNSZ("vmulss",VEX_RMrX,4),	TNSZ("vcvtss2sd",VEX_RMrX,4),	TNSZ("vcvttps2dq",VEX_MX,16),
/*  [5C]  */	TNSZ("vsubss",VEX_RMrX,4),	TNSZ("vminss",VEX_RMrX,4),	TNSZ("vdivss",VEX_RMrX,4),	TNSZ("vmaxss",VEX_RMrX,4),

/*  [60]  */	INVALID,		INVALID,		INVALID,		INVALID,
/*  [64]  */	INVALID,		INVALID,		INVALID,		INVALID,
/*  [68]  */	INVALID,		INVALID,		INVALID,		INVALID,
/*  [6C]  */	INVALID,		INVALID,		INVALID,		TNSZ("vmovdqu",VEX_MX,16),

/*  [70]  */	TNSZ("vpshufhw",VEX_MXI,16),INVALID,		INVALID,		INVALID,
/*  [74]  */	INVALID,		INVALID,		INVALID,		INVALID,
/*  [78]  */	INVALID,		INVALID,		INVALID,		INVALID,
/*  [7C]  */	INVALID,		INVALID,		TNSZ("vmovq",VEX_MX,8),	TNSZ("vmovdqu",VEX_RX,16),

/*  [80]  */	INVALID,		INVALID,		INVALID,		INVALID,
/*  [84]  */	INVALID,		INVALID,		INVALID,		INVALID,
/*  [88]  */	INVALID,		INVALID,		INVALID,		INVALID,
/*  [0C]  */	INVALID,		INVALID,		INVALID,		INVALID,

/*  [90]  */	INVALID,		INVALID,		INVALID,		INVALID,
/*  [94]  */	INVALID,		INVALID,		INVALID,		INVALID,
/*  [98]  */	INVALID,		INVALID,		INVALID,		INVALID,
/*  [9C]  */	INVALID,		INVALID,		INVALID,		INVALID,

/*  [A0]  */	INVALID,		INVALID,		INVALID,		INVALID,
/*  [A4]  */	INVALID,		INVALID,		INVALID,		INVALID,
/*  [A8]  */	INVALID,		INVALID,		INVALID,		INVALID,
/*  [AC]  */	INVALID,		INVALID,		INVALID,		INVALID,

/*  [B0]  */	INVALID,		INVALID,		INVALID,		INVALID,
/*  [B4]  */	INVALID,		INVALID,		INVALID,		INVALID,
/*  [B8]  */	INVALID,		INVALID,		INVALID,		INVALID,
/*  [BC]  */	INVALID,		INVALID,		INVALID,		INVALID,

/*  [C0]  */	INVALID,		INVALID,		TNSZ("vcmpss",VEX_RMRX,4),	INVALID,
/*  [C4]  */	INVALID,		INVALID,		INVALID,		INVALID,
/*  [C8]  */	INVALID,		INVALID,		INVALID,		INVALID,
/*  [CC]  */	INVALID,		INVALID,		INVALID,		INVALID,

/*  [D0]  */	INVALID,		INVALID,		INVALID,		INVALID,
/*  [D4]  */	INVALID,		INVALID,		INVALID,		INVALID,
/*  [D8]  */	INVALID,		INVALID,		INVALID,		INVALID,
/*  [DC]  */	INVALID,		INVALID,		INVALID,		INVALID,

/*  [E0]  */	INVALID,		INVALID,		INVALID,		INVALID,
/*  [E4]  */	INVALID,		INVALID,		TNSZ("vcvtdq2pd",VEX_MX,8),	INVALID,
/*  [E8]  */	INVALID,		INVALID,		INVALID,		INVALID,
/*  [EC]  */	INVALID,		INVALID,		INVALID,		INVALID,

/*  [F0]  */	INVALID,		INVALID,		INVALID,		INVALID,
/*  [F4]  */	INVALID,		INVALID,		INVALID,		INVALID,
/*  [F8]  */	INVALID,		INVALID,		INVALID,		INVALID,
/*  [FC]  */	INVALID,		INVALID,		INVALID,		INVALID,
};

/*
 * Table for instructions with an EVEX prefix.
 */
const instable_t dis_opAVX62[256] = {
/*  [00]  */	INVALID,		INVALID,		INVALID,		INVALID,
/*  [04]  */	INVALID,		INVALID,		INVALID,		INVALID,
/*  [08]  */	INVALID,		INVALID,		INVALID,		INVALID,
/*  [0C]  */	INVALID,		INVALID,		INVALID,		INVALID,

/*  [10]  */	TNS("vmovup",EVEX_MX),	TNS("vmovup",EVEX_RX),	INVALID,		INVALID,
/*  [14]  */	INVALID,		INVALID,		INVALID,		INVALID,
/*  [18]  */	INVALID,		INVALID,		INVALID,		INVALID,
/*  [1C]  */	INVALID,		INVALID,		INVALID,		INVALID,

/*  [20]  */	INVALID,		INVALID,		INVALID,		INVALID,
/*  [24]  */	INVALID,		INVALID,		INVALID,		INVALID,
/*  [28]  */	TNS("vmovap",EVEX_MX),	TNS("vmovap",EVEX_RX),	INVALID,		INVALID,
/*  [2C]  */	INVALID,		INVALID,		INVALID,		INVALID,

/*  [30]  */	INVALID,		INVALID,		INVALID,		INVALID,
/*  [34]  */	INVALID,		INVALID,		INVALID,		INVALID,
/*  [38]  */	INVALID,		INVALID,		INVALID,		INVALID,
/*  [3C]  */	INVALID,		INVALID,		INVALID,		INVALID,

/*  [40]  */	INVALID,		INVALID,		INVALID,		INVALID,
/*  [44]  */	INVALID,		INVALID,		INVALID,		INVALID,
/*  [48]  */	INVALID,		INVALID,		INVALID,		INVALID,
/*  [4C]  */	INVALID,		INVALID,		INVALID,		INVALID,

/*  [50]  */	INVALID,		INVALID,		INVALID,		INVALID,
/*  [54]  */	INVALID,		INVALID,		INVALID,		INVALID,
/*  [58]  */	INVALID,		INVALID,		INVALID,		INVALID,
/*  [5C]  */	INVALID,		INVALID,		INVALID,		INVALID,

/*  [60]  */	INVALID,		INVALID,		INVALID,		INVALID,
/*  [64]  */	INVALID,		INVALID,		INVALID,		INVALID,
/*  [68]  */	INVALID,		INVALID,		INVALID,		INVALID,
/*  [6C]  */	INVALID,		INVALID,		INVALID,		TNS("vmovdq",EVEX_MX),

/*  [70]  */	INVALID,		INVALID,		INVALID,		INVALID,
/*  [74]  */	INVALID,		INVALID,		INVALID,		INVALID,
/*  [78]  */	INVALID,		INVALID,		INVALID,		INVALID,
/*  [7C]  */	INVALID,		INVALID,		INVALID,		TNS("vmovdq",EVEX_RX),

/*  [80]  */	INVALID,		INVALID,		INVALID,		INVALID,
/*  [84]  */	INVALID,		INVALID,		INVALID,		INVALID,
/*  [88]  */	INVALID,		INVALID,		INVALID,		INVALID,
/*  [0C]  */	INVALID,		INVALID,		INVALID,		INVALID,

/*  [90]  */	INVALID,		INVALID,		INVALID,		INVALID,
/*  [94]  */	INVALID,		INVALID,		INVALID,		INVALID,
/*  [98]  */	INVALID,		INVALID,		INVALID,		INVALID,
/*  [9C]  */	INVALID,		INVALID,		INVALID,		INVALID,

/*  [A0]  */	INVALID,		INVALID,		INVALID,		INVALID,
/*  [A4]  */	INVALID,		INVALID,		INVALID,		INVALID,
/*  [A8]  */	INVALID,		INVALID,		INVALID,		INVALID,
/*  [AC]  */	INVALID,		INVALID,		INVALID,		INVALID,

/*  [B0]  */	INVALID,		INVALID,		INVALID,		INVALID,
/*  [B4]  */	INVALID,		INVALID,		INVALID,		INVALID,
/*  [B8]  */	INVALID,		INVALID,		INVALID,		INVALID,
/*  [BC]  */	INVALID,		INVALID,		INVALID,		INVALID,

/*  [C0]  */	INVALID,		INVALID,		INVALID,		INVALID,
/*  [C4]  */	INVALID,		INVALID,		INVALID,		INVALID,
/*  [C8]  */	INVALID,		INVALID,		INVALID,		INVALID,
/*  [CC]  */	INVALID,		INVALID,		INVALID,		INVALID,

/*  [D0]  */	INVALID,		INVALID,		INVALID,		INVALID,
/*  [D4]  */	INVALID,		INVALID,		INVALID,		INVALID,
/*  [D8]  */	INVALID,		INVALID,		INVALID,		INVALID,
/*  [DC]  */	INVALID,		INVALID,		INVALID,		INVALID,

/*  [E0]  */	INVALID,		INVALID,		INVALID,		INVALID,
/*  [E4]  */	INVALID,		INVALID,		INVALID,		INVALID,
/*  [E8]  */	INVALID,		INVALID,		INVALID,		INVALID,
/*  [EC]  */	INVALID,		INVALID,		INVALID,		INVALID,

/*  [F0]  */	INVALID,		INVALID,		INVALID,		INVALID,
/*  [F4]  */	INVALID,		INVALID,		INVALID,		INVALID,
/*  [F8]  */	INVALID,		INVALID,		INVALID,		INVALID,
/*  [FC]  */	INVALID,		INVALID,		INVALID,		INVALID,
};

/*
 * The following two tables are used to encode crc32 and movbe
 * since they share the same opcodes.
 */
const instable_t dis_op0F38F0[2] = {
/*  [00]  */	TNS("crc32b",CRC32),
		TS("movbe",MOVBE),
};

const instable_t dis_op0F38F1[2] = {
/*  [00]  */	TS("crc32",CRC32),
		TS("movbe",MOVBE),
};

/*
 * The following table is used to distinguish between adox and adcx which share
 * the same opcodes.
 */
const instable_t dis_op0F38F6[2] = {
/*  [00]  */	TNS("adcx",ADX),
		TNS("adox",ADX),
};

const instable_t dis_op0F38[256] = {
/*  [00]  */	TNSZ("pshufb",XMM_66o,16),TNSZ("phaddw",XMM_66o,16),TNSZ("phaddd",XMM_66o,16),TNSZ("phaddsw",XMM_66o,16),
/*  [04]  */	TNSZ("pmaddubsw",XMM_66o,16),TNSZ("phsubw",XMM_66o,16),	TNSZ("phsubd",XMM_66o,16),TNSZ("phsubsw",XMM_66o,16),
/*  [08]  */	TNSZ("psignb",XMM_66o,16),TNSZ("psignw",XMM_66o,16),TNSZ("psignd",XMM_66o,16),TNSZ("pmulhrsw",XMM_66o,16),
/*  [0C]  */	INVALID,		INVALID,		INVALID,		INVALID,

/*  [10]  */	TNSZ("pblendvb",XMM_66r,16),INVALID,		INVALID,		INVALID,
/*  [14]  */	TNSZ("blendvps",XMM_66r,16),TNSZ("blendvpd",XMM_66r,16),INVALID,	TNSZ("ptest",XMM_66r,16),
/*  [18]  */	INVALID,		INVALID,		INVALID,		INVALID,
/*  [1C]  */	TNSZ("pabsb",XMM_66o,16),TNSZ("pabsw",XMM_66o,16),TNSZ("pabsd",XMM_66o,16),INVALID,

/*  [20]  */	TNSZ("pmovsxbw",XMM_66r,16),TNSZ("pmovsxbd",XMM_66r,16),TNSZ("pmovsxbq",XMM_66r,16),TNSZ("pmovsxwd",XMM_66r,16),
/*  [24]  */	TNSZ("pmovsxwq",XMM_66r,16),TNSZ("pmovsxdq",XMM_66r,16),INVALID,	INVALID,
/*  [28]  */	TNSZ("pmuldq",XMM_66r,16),TNSZ("pcmpeqq",XMM_66r,16),TNSZ("movntdqa",XMMM_66r,16),TNSZ("packusdw",XMM_66r,16),
/*  [2C]  */	INVALID,		INVALID,		INVALID,		INVALID,

/*  [30]  */	TNSZ("pmovzxbw",XMM_66r,16),TNSZ("pmovzxbd",XMM_66r,16),TNSZ("pmovzxbq",XMM_66r,16),TNSZ("pmovzxwd",XMM_66r,16),
/*  [34]  */	TNSZ("pmovzxwq",XMM_66r,16),TNSZ("pmovzxdq",XMM_66r,16),INVALID,	TNSZ("pcmpgtq",XMM_66r,16),
/*  [38]  */	TNSZ("pminsb",XMM_66r,16),TNSZ("pminsd",XMM_66r,16),TNSZ("pminuw",XMM_66r,16),TNSZ("pminud",XMM_66r,16),
/*  [3C]  */	TNSZ("pmaxsb",XMM_66r,16),TNSZ("pmaxsd",XMM_66r,16),TNSZ("pmaxuw",XMM_66r,16),TNSZ("pmaxud",XMM_66r,16),

/*  [40]  */	TNSZ("pmulld",XMM_66r,16),TNSZ("phminposuw",XMM_66r,16),INVALID,	INVALID,
/*  [44]  */	INVALID,		INVALID,		INVALID,		INVALID,
/*  [48]  */	INVALID,		INVALID,		INVALID,		INVALID,
/*  [4C]  */	INVALID,		INVALID,		INVALID,		INVALID,

/*  [50]  */	INVALID,		INVALID,		INVALID,		INVALID,
/*  [54]  */	INVALID,		INVALID,		INVALID,		INVALID,
/*  [58]  */	INVALID,		INVALID,		INVALID,		INVALID,
/*  [5C]  */	INVALID,		INVALID,		INVALID,		INVALID,

/*  [60]  */	INVALID,		INVALID,		INVALID,		INVALID,
/*  [64]  */	INVALID,		INVALID,		INVALID,		INVALID,
/*  [68]  */	INVALID,		INVALID,		INVALID,		INVALID,
/*  [6C]  */	INVALID,		INVALID,		INVALID,		INVALID,

/*  [70]  */	INVALID,		INVALID,		INVALID,		INVALID,
/*  [74]  */	INVALID,		INVALID,		INVALID,		INVALID,
/*  [78]  */	INVALID,		INVALID,		INVALID,		INVALID,
/*  [7C]  */	INVALID,		INVALID,		INVALID,		INVALID,

/*  [80]  */	TNSy("invept", RM_66r),	TNSy("invvpid", RM_66r),TNSy("invpcid", RM_66r),INVALID,
/*  [84]  */	INVALID,		INVALID,		INVALID,		INVALID,
/*  [88]  */	INVALID,		INVALID,		INVALID,		INVALID,
/*  [8C]  */	INVALID,		INVALID,		INVALID,		INVALID,

/*  [90]  */	INVALID,		INVALID,		INVALID,		INVALID,
/*  [94]  */	INVALID,		INVALID,		INVALID,		INVALID,
/*  [98]  */	INVALID,		INVALID,		INVALID,		INVALID,
/*  [9C]  */	INVALID,		INVALID,		INVALID,		INVALID,

/*  [A0]  */	INVALID,		INVALID,		INVALID,		INVALID,
/*  [A4]  */	INVALID,		INVALID,		INVALID,		INVALID,
/*  [A8]  */	INVALID,		INVALID,		INVALID,		INVALID,
/*  [AC]  */	INVALID,		INVALID,		INVALID,		INVALID,

/*  [B0]  */	INVALID,		INVALID,		INVALID,		INVALID,
/*  [B4]  */	INVALID,		INVALID,		INVALID,		INVALID,
/*  [B8]  */	INVALID,		INVALID,		INVALID,		INVALID,
/*  [BC]  */	INVALID,		INVALID,		INVALID,		INVALID,

/*  [C0]  */	INVALID,		INVALID,		INVALID,		INVALID,
/*  [C4]  */	INVALID,		INVALID,		INVALID,		INVALID,
/*  [C8]  */	TNSZ("sha1nexte",XMM,16),TNSZ("sha1msg1",XMM,16),TNSZ("sha1msg2",XMM,16),TNSZ("sha256rnds2",XMM,16),
/*  [CC]  */	TNSZ("sha256msg1",XMM,16),TNSZ("sha256msg2",XMM,16),INVALID,		INVALID,

/*  [D0]  */	INVALID,		INVALID,		INVALID,		INVALID,
/*  [D4]  */	INVALID,		INVALID,		INVALID,		INVALID,
/*  [D8]  */	INVALID,		INVALID,		INVALID,		TNSZ("aesimc",XMM_66r,16),
/*  [DC]  */	TNSZ("aesenc",XMM_66r,16),TNSZ("aesenclast",XMM_66r,16),TNSZ("aesdec",XMM_66r,16),TNSZ("aesdeclast",XMM_66r,16),

/*  [E0]  */	INVALID,		INVALID,		INVALID,		INVALID,
/*  [E4]  */	INVALID,		INVALID,		INVALID,		INVALID,
/*  [E8]  */	INVALID,		INVALID,		INVALID,		INVALID,
/*  [EC]  */	INVALID,		INVALID,		INVALID,		INVALID,
/*  [F0]  */	IND(dis_op0F38F0),	IND(dis_op0F38F1),	INVALID,		INVALID,
/*  [F4]  */	INVALID,		INVALID,		IND(dis_op0F38F6),	INVALID,
/*  [F8]  */	INVALID,		INVALID,		INVALID,		INVALID,
/*  [FC]  */	INVALID,		INVALID,		INVALID,		INVALID,
};

const instable_t dis_opAVX660F38[256] = {
/*  [00]  */	TNSZ("vpshufb",VEX_RMrX,16),TNSZ("vphaddw",VEX_RMrX,16),TNSZ("vphaddd",VEX_RMrX,16),TNSZ("vphaddsw",VEX_RMrX,16),
/*  [04]  */	TNSZ("vpmaddubsw",VEX_RMrX,16),TNSZ("vphsubw",VEX_RMrX,16),	TNSZ("vphsubd",VEX_RMrX,16),TNSZ("vphsubsw",VEX_RMrX,16),
/*  [08]  */	TNSZ("vpsignb",VEX_RMrX,16),TNSZ("vpsignw",VEX_RMrX,16),TNSZ("vpsignd",VEX_RMrX,16),TNSZ("vpmulhrsw",VEX_RMrX,16),
/*  [0C]  */	TNSZ("vpermilps",VEX_RMrX,8),TNSZ("vpermilpd",VEX_RMrX,16),TNSZ("vtestps",VEX_RRI,8),	TNSZ("vtestpd",VEX_RRI,16),

/*  [10]  */	INVALID,		INVALID,		INVALID,		TNSZ("vcvtph2ps",VEX_MX,16),
/*  [14]  */	INVALID,		INVALID,		TNSZ("vpermps",VEX_RMrX,16),TNSZ("vptest",VEX_RRI,16),
/*  [18]  */	TNSZ("vbroadcastss",VEX_MX,4),TNSZ("vbroadcastsd",VEX_MX,8),TNSZ("vbroadcastf128",VEX_MX,16),INVALID,
/*  [1C]  */	TNSZ("vpabsb",VEX_MX,16),TNSZ("vpabsw",VEX_MX,16),TNSZ("vpabsd",VEX_MX,16),INVALID,

/*  [20]  */	TNSZ("vpmovsxbw",VEX_MX,16),TNSZ("vpmovsxbd",VEX_MX,16),TNSZ("vpmovsxbq",VEX_MX,16),TNSZ("vpmovsxwd",VEX_MX,16),
/*  [24]  */	TNSZ("vpmovsxwq",VEX_MX,16),TNSZ("vpmovsxdq",VEX_MX,16),INVALID,	INVALID,
/*  [28]  */	TNSZ("vpmuldq",VEX_RMrX,16),TNSZ("vpcmpeqq",VEX_RMrX,16),TNSZ("vmovntdqa",VEX_MX,16),TNSZ("vpackusdw",VEX_RMrX,16),
/*  [2C]  */	TNSZ("vmaskmovps",VEX_RMrX,8),TNSZ("vmaskmovpd",VEX_RMrX,16),TNSZ("vmaskmovps",VEX_RRM,8),TNSZ("vmaskmovpd",VEX_RRM,16),

/*  [30]  */	TNSZ("vpmovzxbw",VEX_MX,16),TNSZ("vpmovzxbd",VEX_MX,16),TNSZ("vpmovzxbq",VEX_MX,16),TNSZ("vpmovzxwd",VEX_MX,16),
/*  [34]  */	TNSZ("vpmovzxwq",VEX_MX,16),TNSZ("vpmovzxdq",VEX_MX,16),TNSZ("vpermd",VEX_RMrX,16),TNSZ("vpcmpgtq",VEX_RMrX,16),
/*  [38]  */	TNSZ("vpminsb",VEX_RMrX,16),TNSZ("vpminsd",VEX_RMrX,16),TNSZ("vpminuw",VEX_RMrX,16),TNSZ("vpminud",VEX_RMrX,16),
/*  [3C]  */	TNSZ("vpmaxsb",VEX_RMrX,16),TNSZ("vpmaxsd",VEX_RMrX,16),TNSZ("vpmaxuw",VEX_RMrX,16),TNSZ("vpmaxud",VEX_RMrX,16),

/*  [40]  */	TNSZ("vpmulld",VEX_RMrX,16),TNSZ("vphminposuw",VEX_MX,16),INVALID,	INVALID,
/*  [44]  */	INVALID,		TSaZ("vpsrlv",VEX_RMrX,16),TNSZ("vpsravd",VEX_RMrX,16),TSaZ("vpsllv",VEX_RMrX,16),
/*  [48]  */	INVALID,		INVALID,		INVALID,		INVALID,
/*  [4C]  */	INVALID,		INVALID,		INVALID,		INVALID,

/*  [50]  */	INVALID,		INVALID,		INVALID,		INVALID,
/*  [54]  */	INVALID,		INVALID,		INVALID,		INVALID,
/*  [58]  */	TNSZ("vpbroadcastd",VEX_MX,16),TNSZ("vpbroadcastq",VEX_MX,16),TNSZ("vbroadcasti128",VEX_MX,16),INVALID,
/*  [5C]  */	INVALID,		INVALID,		INVALID,		INVALID,

/*  [60]  */	INVALID,		INVALID,		INVALID,		INVALID,
/*  [64]  */	INVALID,		INVALID,		INVALID,		INVALID,
/*  [68]  */	INVALID,		INVALID,		INVALID,		INVALID,
/*  [6C]  */	INVALID,		INVALID,		INVALID,		INVALID,

/*  [70]  */	INVALID,		INVALID,		INVALID,		INVALID,
/*  [74]  */	INVALID,		INVALID,		INVALID,		INVALID,
/*  [78]  */	TNSZ("vpbroadcastb",VEX_MX,16),TNSZ("vpbroadcastw",VEX_MX,16),INVALID,	INVALID,
/*  [7C]  */	INVALID,		INVALID,		INVALID,		INVALID,

/*  [80]  */	INVALID,		INVALID,		INVALID,		INVALID,
/*  [84]  */	INVALID,		INVALID,		INVALID,		INVALID,
/*  [88]  */	INVALID,		INVALID,		INVALID,		INVALID,
/*  [8C]  */	TSaZ("vpmaskmov",VEX_RMrX,16),INVALID,		TSaZ("vpmaskmov",VEX_RRM,16),INVALID,

/*  [90]  */	TNSZ("vpgatherd",VEX_SbVM,16),TNSZ("vpgatherq",VEX_SbVM,16),TNSZ("vgatherdp",VEX_SbVM,16),TNSZ("vgatherqp",VEX_SbVM,16),
/*  [94]  */	INVALID,		INVALID,		TNSZ("vfmaddsub132p",FMA,16),TNSZ("vfmsubadd132p",FMA,16),
/*  [98]  */	TNSZ("vfmadd132p",FMA,16),TNSZ("vfmadd132s",FMA,16),TNSZ("vfmsub132p",FMA,16),TNSZ("vfmsub132s",FMA,16),
/*  [9C]  */	TNSZ("vfnmadd132p",FMA,16),TNSZ("vfnmadd132s",FMA,16),TNSZ("vfnmsub132p",FMA,16),TNSZ("vfnmsub132s",FMA,16),

/*  [A0]  */	INVALID,		INVALID,		INVALID,		INVALID,
/*  [A4]  */	INVALID,		INVALID,		TNSZ("vfmaddsub213p",FMA,16),TNSZ("vfmsubadd213p",FMA,16),
/*  [A8]  */	TNSZ("vfmadd213p",FMA,16),TNSZ("vfmadd213s",FMA,16),TNSZ("vfmsub213p",FMA,16),TNSZ("vfmsub213s",FMA,16),
/*  [AC]  */	TNSZ("vfnmadd213p",FMA,16),TNSZ("vfnmadd213s",FMA,16),TNSZ("vfnmsub213p",FMA,16),TNSZ("vfnmsub213s",FMA,16),

/*  [B0]  */	INVALID,		INVALID,		INVALID,		INVALID,
/*  [B4]  */	INVALID,		INVALID,		TNSZ("vfmaddsub231p",FMA,16),TNSZ("vfmsubadd231p",FMA,16),
/*  [B8]  */	TNSZ("vfmadd231p",FMA,16),TNSZ("vfmadd231s",FMA,16),TNSZ("vfmsub231p",FMA,16),TNSZ("vfmsub231s",FMA,16),
/*  [BC]  */	TNSZ("vfnmadd231p",FMA,16),TNSZ("vfnmadd231s",FMA,16),TNSZ("vfnmsub231p",FMA,16),TNSZ("vfnmsub231s",FMA,16),

/*  [C0]  */	INVALID,		INVALID,		INVALID,		INVALID,
/*  [C4]  */	INVALID,		INVALID,		INVALID,		INVALID,
/*  [C8]  */	INVALID,		INVALID,		INVALID,		INVALID,
/*  [CC]  */	INVALID,		INVALID,		INVALID,		INVALID,

/*  [D0]  */	INVALID,		INVALID,		INVALID,		INVALID,
/*  [D4]  */	INVALID,		INVALID,		INVALID,		INVALID,
/*  [D8]  */	INVALID,		INVALID,		INVALID,		TNSZ("vaesimc",VEX_MX,16),
/*  [DC]  */	TNSZ("vaesenc",VEX_RMrX,16),TNSZ("vaesenclast",VEX_RMrX,16),TNSZ("vaesdec",VEX_RMrX,16),TNSZ("vaesdeclast",VEX_RMrX,16),

/*  [E0]  */	INVALID,		INVALID,		INVALID,		INVALID,
/*  [E4]  */	INVALID,		INVALID,		INVALID,		INVALID,
/*  [E8]  */	INVALID,		INVALID,		INVALID,		INVALID,
/*  [EC]  */	INVALID,		INVALID,		INVALID,		INVALID,
/*  [F0]  */	IND(dis_op0F38F0),	IND(dis_op0F38F1),	INVALID,		INVALID,
/*  [F4]  */	INVALID,		INVALID,		INVALID,		TNSZvr("shlx",VEX_VRMrX,5),
/*  [F8]  */	INVALID,		INVALID,		INVALID,		INVALID,
/*  [FC]  */	INVALID,		INVALID,		INVALID,		INVALID,
};

const instable_t dis_op0F3A[256] = {
/*  [00]  */	INVALID,		INVALID,		INVALID,		INVALID,
/*  [04]  */	INVALID,		INVALID,		INVALID,		INVALID,
/*  [08]  */	TNSZ("roundps",XMMP_66r,16),TNSZ("roundpd",XMMP_66r,16),TNSZ("roundss",XMMP_66r,16),TNSZ("roundsd",XMMP_66r,16),
/*  [0C]  */	TNSZ("blendps",XMMP_66r,16),TNSZ("blendpd",XMMP_66r,16),TNSZ("pblendw",XMMP_66r,16),TNSZ("palignr",XMMP_66o,16),

/*  [10]  */	INVALID,		INVALID,		INVALID,		INVALID,
/*  [14]  */	TNSZ("pextrb",XMM3PM_66r,8),TNSZ("pextrw",XMM3PM_66r,16),TSZ("pextr",XMM3PM_66r,16),TNSZ("extractps",XMM3PM_66r,16),
/*  [18]  */	INVALID,		INVALID,		INVALID,		INVALID,
/*  [1C]  */	INVALID,		INVALID,		INVALID,		INVALID,

/*  [20]  */	TNSZ("pinsrb",XMMPRM_66r,8),TNSZ("insertps",XMMP_66r,16),TSZ("pinsr",XMMPRM_66r,16),INVALID,
/*  [24]  */	INVALID,		INVALID,		INVALID,		INVALID,
/*  [28]  */	INVALID,		INVALID,		INVALID,		INVALID,
/*  [2C]  */	INVALID,		INVALID,		INVALID,		INVALID,

/*  [30]  */	INVALID,		INVALID,		INVALID,		INVALID,
/*  [34]  */	INVALID,		INVALID,		INVALID,		INVALID,
/*  [38]  */	INVALID,		INVALID,		INVALID,		INVALID,
/*  [3C]  */	INVALID,		INVALID,		INVALID,		INVALID,

/*  [40]  */	TNSZ("dpps",XMMP_66r,16),TNSZ("dppd",XMMP_66r,16),TNSZ("mpsadbw",XMMP_66r,16),INVALID,
/*  [44]  */	TNSZ("pclmulqdq",XMMP_66r,16),INVALID,		INVALID,		INVALID,
/*  [48]  */	INVALID,		INVALID,		INVALID,		INVALID,
/*  [4C]  */	INVALID,		INVALID,		INVALID,		INVALID,

/*  [50]  */	INVALID,		INVALID,		INVALID,		INVALID,
/*  [54]  */	INVALID,		INVALID,		INVALID,		INVALID,
/*  [58]  */	INVALID,		INVALID,		INVALID,		INVALID,
/*  [5C]  */	INVALID,		INVALID,		INVALID,		INVALID,

/*  [60]  */	TNSZ("pcmpestrm",XMMP_66r,16),TNSZ("pcmpestri",XMMP_66r,16),TNSZ("pcmpistrm",XMMP_66r,16),TNSZ("pcmpistri",XMMP_66r,16),
/*  [64]  */	INVALID,		INVALID,		INVALID,		INVALID,
/*  [68]  */	INVALID,		INVALID,		INVALID,		INVALID,
/*  [6C]  */	INVALID,		INVALID,		INVALID,		INVALID,

/*  [70]  */	INVALID,		INVALID,		INVALID,		INVALID,
/*  [74]  */	INVALID,		INVALID,		INVALID,		INVALID,
/*  [78]  */	INVALID,		INVALID,		INVALID,		INVALID,
/*  [7C]  */	INVALID,		INVALID,		INVALID,		INVALID,

/*  [80]  */	INVALID,		INVALID,		INVALID,		INVALID,
/*  [84]  */	INVALID,		INVALID,		INVALID,		INVALID,
/*  [88]  */	INVALID,		INVALID,		INVALID,		INVALID,
/*  [8C]  */	INVALID,		INVALID,		INVALID,		INVALID,

/*  [90]  */	INVALID,		INVALID,		INVALID,		INVALID,
/*  [94]  */	INVALID,		INVALID,		INVALID,		INVALID,
/*  [98]  */	INVALID,		INVALID,		INVALID,		INVALID,
/*  [9C]  */	INVALID,		INVALID,		INVALID,		INVALID,

/*  [A0]  */	INVALID,		INVALID,		INVALID,		INVALID,
/*  [A4]  */	INVALID,		INVALID,		INVALID,		INVALID,
/*  [A8]  */	INVALID,		INVALID,		INVALID,		INVALID,
/*  [AC]  */	INVALID,		INVALID,		INVALID,		INVALID,

/*  [B0]  */	INVALID,		INVALID,		INVALID,		INVALID,
/*  [B4]  */	INVALID,		INVALID,		INVALID,		INVALID,
/*  [B8]  */	INVALID,		INVALID,		INVALID,		INVALID,
/*  [BC]  */	INVALID,		INVALID,		INVALID,		INVALID,

/*  [C0]  */	INVALID,		INVALID,		INVALID,		INVALID,
/*  [C4]  */	INVALID,		INVALID,		INVALID,		INVALID,
/*  [C8]  */	INVALID,		INVALID,		INVALID,		INVALID,
/*  [CC]  */	TNSZ("sha1rnds4",XMMP,16),INVALID,		INVALID,		INVALID,

/*  [D0]  */	INVALID,		INVALID,		INVALID,		INVALID,
/*  [D4]  */	INVALID,		INVALID,		INVALID,		INVALID,
/*  [D8]  */	INVALID,		INVALID,		INVALID,		INVALID,
/*  [DC]  */	INVALID,		INVALID,		INVALID,		TNSZ("aeskeygenassist",XMMP_66r,16),

/*  [E0]  */	INVALID,		INVALID,		INVALID,		INVALID,
/*  [E4]  */	INVALID,		INVALID,		INVALID,		INVALID,
/*  [E8]  */	INVALID,		INVALID,		INVALID,		INVALID,
/*  [EC]  */	INVALID,		INVALID,		INVALID,		INVALID,

/*  [F0]  */	INVALID,		INVALID,		INVALID,		INVALID,
/*  [F4]  */	INVALID,		INVALID,		INVALID,		INVALID,
/*  [F8]  */	INVALID,		INVALID,		INVALID,		INVALID,
/*  [FC]  */	INVALID,		INVALID,		INVALID,		INVALID,
};

const instable_t dis_opAVX660F3A[256] = {
/*  [00]  */	TNSZ("vpermq",VEX_MXI,16),TNSZ("vpermpd",VEX_MXI,16),TNSZ("vpblendd",VEX_RMRX,16),INVALID,
/*  [04]  */	TNSZ("vpermilps",VEX_MXI,8),TNSZ("vpermilpd",VEX_MXI,16),TNSZ("vperm2f128",VEX_RMRX,16),INVALID,
/*  [08]  */	TNSZ("vroundps",VEX_MXI,16),TNSZ("vroundpd",VEX_MXI,16),TNSZ("vroundss",VEX_RMRX,16),TNSZ("vroundsd",VEX_RMRX,16),
/*  [0C]  */	TNSZ("vblendps",VEX_RMRX,16),TNSZ("vblendpd",VEX_RMRX,16),TNSZ("vpblendw",VEX_RMRX,16),TNSZ("vpalignr",VEX_RMRX,16),

/*  [10]  */	INVALID,		INVALID,		INVALID,		INVALID,
/*  [14]  */	TNSZ("vpextrb",VEX_RRi,8),TNSZ("vpextrw",VEX_RRi,16),TNSZ("vpextrd",VEX_RRi,16),TNSZ("vextractps",VEX_RM,16),
/*  [18]  */	TNSZ("vinsertf128",VEX_RMRX,16),TNSZ("vextractf128",VEX_RX,16),INVALID,		INVALID,
/*  [1C]  */	INVALID,		TNSZ("vcvtps2ph",VEX_RX,16),		INVALID,		INVALID,

/*  [20]  */	TNSZ("vpinsrb",VEX_RMRX,8),TNSZ("vinsertps",VEX_RMRX,16),TNSZ("vpinsrd",VEX_RMRX,16),INVALID,
/*  [24]  */	INVALID,		INVALID,		INVALID,		INVALID,
/*  [28]  */	INVALID,		INVALID,		INVALID,		INVALID,
/*  [2C]  */	INVALID,		INVALID,		INVALID,		INVALID,

/*  [30]  */	TSvo("kshiftr",VEX_MXI),	TSvo("kshiftr",VEX_MXI),	TSvo("kshiftl",VEX_MXI),	TSvo("kshiftl",VEX_MXI),
/*  [34]  */	INVALID,		INVALID,		INVALID,		INVALID,
/*  [38]  */	TNSZ("vinserti128",VEX_RMRX,16),TNSZ("vextracti128",VEX_RIM,16),INVALID,		INVALID,
/*  [3C]  */	INVALID,		INVALID,		INVALID,		INVALID,

/*  [40]  */	TNSZ("vdpps",VEX_RMRX,16),TNSZ("vdppd",VEX_RMRX,16),TNSZ("vmpsadbw",VEX_RMRX,16),INVALID,
/*  [44]  */	TNSZ("vpclmulqdq",VEX_RMRX,16),INVALID,		TNSZ("vperm2i128",VEX_RMRX,16),INVALID,
/*  [48]  */	INVALID,		INVALID,		TNSZ("vblendvps",VEX_RMRX,8),	TNSZ("vblendvpd",VEX_RMRX,16),
/*  [4C]  */	TNSZ("vpblendvb",VEX_RMRX,16),INVALID,		INVALID,		INVALID,

/*  [50]  */	INVALID,		INVALID,		INVALID,		INVALID,
/*  [54]  */	INVALID,		INVALID,		INVALID,		INVALID,
/*  [58]  */	INVALID,		INVALID,		INVALID,		INVALID,
/*  [5C]  */	INVALID,		INVALID,		INVALID,		INVALID,

/*  [60]  */	TNSZ("vpcmpestrm",VEX_MXI,16),TNSZ("vpcmpestri",VEX_MXI,16),TNSZ("vpcmpistrm",VEX_MXI,16),TNSZ("vpcmpistri",VEX_MXI,16),
/*  [64]  */	INVALID,		INVALID,		INVALID,		INVALID,
/*  [68]  */	INVALID,		INVALID,		INVALID,		INVALID,
/*  [6C]  */	INVALID,		INVALID,		INVALID,		INVALID,

/*  [70]  */	INVALID,		INVALID,		INVALID,		INVALID,
/*  [74]  */	INVALID,		INVALID,		INVALID,		INVALID,
/*  [78]  */	INVALID,		INVALID,		INVALID,		INVALID,
/*  [7C]  */	INVALID,		INVALID,		INVALID,		INVALID,

/*  [80]  */	INVALID,		INVALID,		INVALID,		INVALID,
/*  [84]  */	INVALID,		INVALID,		INVALID,		INVALID,
/*  [88]  */	INVALID,		INVALID,		INVALID,		INVALID,
/*  [8C]  */	INVALID,		INVALID,		INVALID,		INVALID,

/*  [90]  */	INVALID,		INVALID,		INVALID,		INVALID,
/*  [94]  */	INVALID,		INVALID,		INVALID,		INVALID,
/*  [98]  */	INVALID,		INVALID,		INVALID,		INVALID,
/*  [9C]  */	INVALID,		INVALID,		INVALID,		INVALID,

/*  [A0]  */	INVALID,		INVALID,		INVALID,		INVALID,
/*  [A4]  */	INVALID,		INVALID,		INVALID,		INVALID,
/*  [A8]  */	INVALID,		INVALID,		INVALID,		INVALID,
/*  [AC]  */	INVALID,		INVALID,		INVALID,		INVALID,

/*  [B0]  */	INVALID,		INVALID,		INVALID,		INVALID,
/*  [B4]  */	INVALID,		INVALID,		INVALID,		INVALID,
/*  [B8]  */	INVALID,		INVALID,		INVALID,		INVALID,
/*  [BC]  */	INVALID,		INVALID,		INVALID,		INVALID,

/*  [C0]  */	INVALID,		INVALID,		INVALID,		INVALID,
/*  [C4]  */	INVALID,		INVALID,		INVALID,		INVALID,
/*  [C8]  */	INVALID,		INVALID,		INVALID,		INVALID,
/*  [CC]  */	INVALID,		INVALID,		INVALID,		INVALID,

/*  [D0]  */	INVALID,		INVALID,		INVALID,		INVALID,
/*  [D4]  */	INVALID,		INVALID,		INVALID,		INVALID,
/*  [D8]  */	INVALID,		INVALID,		INVALID,		INVALID,
/*  [DC]  */	INVALID,		INVALID,		INVALID,		TNSZ("vaeskeygenassist",VEX_MXI,16),

/*  [E0]  */	INVALID,		INVALID,		INVALID,		INVALID,
/*  [E4]  */	INVALID,		INVALID,		INVALID,		INVALID,
/*  [E8]  */	INVALID,		INVALID,		INVALID,		INVALID,
/*  [EC]  */	INVALID,		INVALID,		INVALID,		INVALID,

/*  [F0]  */	INVALID,		INVALID,		INVALID,		INVALID,
/*  [F4]  */	INVALID,		INVALID,		INVALID,		INVALID,
/*  [F8]  */	INVALID,		INVALID,		INVALID,		INVALID,
/*  [FC]  */	INVALID,		INVALID,		INVALID,		INVALID,
};

/*
 * 	Decode table for 0x0F0D which uses the first byte of the mod_rm to
 * 	indicate a sub-code.
 */
const instable_t dis_op0F0D[8] = {
/*  [00]  */	INVALID,		TNS("prefetchw",PREF),	TNS("prefetchwt1",PREF),INVALID,
/*  [04]  */	INVALID,		INVALID,		INVALID,		INVALID,
};

/*
 *	Decode table for 0x0F opcodes
 */

const instable_t dis_op0F[16][16] = {
{
/*  [00]  */	IND(dis_op0F00),	IND(dis_op0F01),	TNS("lar",MR),		TNS("lsl",MR),
/*  [04]  */	INVALID,		TNS("syscall",NORM),	TNS("clts",NORM),	TNS("sysret",NORM),
/*  [08]  */	TNS("invd",NORM),	TNS("wbinvd",NORM),	INVALID,		TNS("ud2",NORM),
/*  [0C]  */	INVALID,		IND(dis_op0F0D),	INVALID,		INVALID,
}, {
/*  [10]  */	TNSZ("movups",XMMO,16),	TNSZ("movups",XMMOS,16),TNSZ("movlps",XMMO,8),	TNSZ("movlps",XMMOS,8),
/*  [14]  */	TNSZ("unpcklps",XMMO,16),TNSZ("unpckhps",XMMO,16),TNSZ("movhps",XMMOM,8),TNSZ("movhps",XMMOMS,8),
/*  [18]  */	IND(dis_op0F18),	INVALID,		INVALID,		INVALID,
/*  [1C]  */	INVALID,		INVALID,		INVALID,		TS("nop",Mw),
}, {
/*  [20]  */	TSy("mov",SREG),	TSy("mov",SREG),	TSy("mov",SREG),	TSy("mov",SREG),
/*  [24]  */	TSx("mov",SREG),	INVALID,		TSx("mov",SREG),	INVALID,
/*  [28]  */	TNSZ("movaps",XMMO,16),	TNSZ("movaps",XMMOS,16),TNSZ("cvtpi2ps",XMMOMX,8),TNSZ("movntps",XMMOS,16),
/*  [2C]  */	TNSZ("cvttps2pi",XMMOXMM,8),TNSZ("cvtps2pi",XMMOXMM,8),TNSZ("ucomiss",XMMO,4),TNSZ("comiss",XMMO,4),
}, {
/*  [30]  */	TNS("wrmsr",NORM),	TNS("rdtsc",NORM),	TNS("rdmsr",NORM),	TNS("rdpmc",NORM),
/*  [34]  */	TNS("sysenter",NORM),	TNS("sysexit",NORM),	INVALID,		INVALID,
/*  [38]  */	INVALID,		INVALID,		INVALID,		INVALID,
/*  [3C]  */	INVALID,		INVALID,		INVALID,		INVALID,
}, {
/*  [40]  */	TS("cmovx.o",MR),	TS("cmovx.no",MR),	TS("cmovx.b",MR),	TS("cmovx.ae",MR),
/*  [44]  */	TS("cmovx.e",MR),	TS("cmovx.ne",MR),	TS("cmovx.be",MR),	TS("cmovx.a",MR),
/*  [48]  */	TS("cmovx.s",MR),	TS("cmovx.ns",MR),	TS("cmovx.pe",MR),	TS("cmovx.po",MR),
/*  [4C]  */	TS("cmovx.l",MR),	TS("cmovx.ge",MR),	TS("cmovx.le",MR),	TS("cmovx.g",MR),
}, {
/*  [50]  */	TNS("movmskps",XMMOX3),	TNSZ("sqrtps",XMMO,16),	TNSZ("rsqrtps",XMMO,16),TNSZ("rcpps",XMMO,16),
/*  [54]  */	TNSZ("andps",XMMO,16),	TNSZ("andnps",XMMO,16),	TNSZ("orps",XMMO,16),	TNSZ("xorps",XMMO,16),
/*  [58]  */	TNSZ("addps",XMMO,16),	TNSZ("mulps",XMMO,16),	TNSZ("cvtps2pd",XMMO,8),TNSZ("cvtdq2ps",XMMO,16),
/*  [5C]  */	TNSZ("subps",XMMO,16),	TNSZ("minps",XMMO,16),	TNSZ("divps",XMMO,16),	TNSZ("maxps",XMMO,16),
}, {
/*  [60]  */	TNSZ("punpcklbw",MMO,4),TNSZ("punpcklwd",MMO,4),TNSZ("punpckldq",MMO,4),TNSZ("packsswb",MMO,8),
/*  [64]  */	TNSZ("pcmpgtb",MMO,8),	TNSZ("pcmpgtw",MMO,8),	TNSZ("pcmpgtd",MMO,8),	TNSZ("packuswb",MMO,8),
/*  [68]  */	TNSZ("punpckhbw",MMO,8),TNSZ("punpckhwd",MMO,8),TNSZ("punpckhdq",MMO,8),TNSZ("packssdw",MMO,8),
/*  [6C]  */	TNSZ("INVALID",MMO,0),	TNSZ("INVALID",MMO,0),	TNSZ("movd",MMO,4),	TNSZ("movq",MMO,8),
}, {
/*  [70]  */	TNSZ("pshufw",MMOPM,8),	TNS("psrXXX",MR),	TNS("psrXXX",MR),	TNS("psrXXX",MR),
/*  [74]  */	TNSZ("pcmpeqb",MMO,8),	TNSZ("pcmpeqw",MMO,8),	TNSZ("pcmpeqd",MMO,8),	TNS("emms",NORM),
/*  [78]  */	TNSy("vmread",RM),	TNSy("vmwrite",MR),	INVALID,		INVALID,
/*  [7C]  */	INVALID,		INVALID,		TNSZ("movd",MMOS,4),	TNSZ("movq",MMOS,8),
}, {
/*  [80]  */	TNS("jo",D),		TNS("jno",D),		TNS("jb",D),		TNS("jae",D),
/*  [84]  */	TNS("je",D),		TNS("jne",D),		TNS("jbe",D),		TNS("ja",D),
/*  [88]  */	TNS("js",D),		TNS("jns",D),		TNS("jp",D),		TNS("jnp",D),
/*  [8C]  */	TNS("jl",D),		TNS("jge",D),		TNS("jle",D),		TNS("jg",D),
}, {
/*  [90]  */	TNS("seto",Mb),		TNS("setno",Mb),	TNS("setb",Mb),		TNS("setae",Mb),
/*  [94]  */	TNS("sete",Mb),		TNS("setne",Mb),	TNS("setbe",Mb),	TNS("seta",Mb),
/*  [98]  */	TNS("sets",Mb),		TNS("setns",Mb),	TNS("setp",Mb),		TNS("setnp",Mb),
/*  [9C]  */	TNS("setl",Mb),		TNS("setge",Mb),	TNS("setle",Mb),	TNS("setg",Mb),
}, {
/*  [A0]  */	TSp("push",LSEG),	TSp("pop",LSEG),	TNS("cpuid",NORM),	TS("bt",RMw),
/*  [A4]  */	TS("shld",DSHIFT),	TS("shld",DSHIFTcl),	INVALID,		INVALID,
/*  [A8]  */	TSp("push",LSEG),	TSp("pop",LSEG),	TNS("rsm",NORM),	TS("bts",RMw),
/*  [AC]  */	TS("shrd",DSHIFT),	TS("shrd",DSHIFTcl),	IND(dis_op0FAE),	TS("imul",MRw),
}, {
/*  [B0]  */	TNS("cmpxchgb",RMw),	TS("cmpxchg",RMw),	TS("lss",MR),		TS("btr",RMw),
/*  [B4]  */	TS("lfs",MR),		TS("lgs",MR),		TS("movzb",MOVZ),	TNS("movzwl",MOVZ),
/*  [B8]  */	TNS("INVALID",MRw),	INVALID,		IND(dis_op0FBA),	TS("btc",RMw),
/*  [BC]  */	TS("bsf",MRw),		TS("bsr",MRw),		TS("movsb",MOVZ),	TNS("movswl",MOVZ),
}, {
/*  [C0]  */	TNS("xaddb",XADDB),	TS("xadd",RMw),		TNSZ("cmpps",XMMOPM,16),TNS("movnti",RM),
/*  [C4]  */	TNSZ("pinsrw",MMOPRM,2),TNS("pextrw",MMO3P), 	TNSZ("shufps",XMMOPM,16),IND(dis_op0FC7),
/*  [C8]  */	INVALID,		INVALID,		INVALID,		INVALID,
/*  [CC]  */	INVALID,		INVALID,		INVALID,		INVALID,
}, {
/*  [D0]  */	INVALID,		TNSZ("psrlw",MMO,8),	TNSZ("psrld",MMO,8),	TNSZ("psrlq",MMO,8),
/*  [D4]  */	TNSZ("paddq",MMO,8),	TNSZ("pmullw",MMO,8),	TNSZ("INVALID",MMO,0),	TNS("pmovmskb",MMOM3),
/*  [D8]  */	TNSZ("psubusb",MMO,8),	TNSZ("psubusw",MMO,8),	TNSZ("pminub",MMO,8),	TNSZ("pand",MMO,8),
/*  [DC]  */	TNSZ("paddusb",MMO,8),	TNSZ("paddusw",MMO,8),	TNSZ("pmaxub",MMO,8),	TNSZ("pandn",MMO,8),
}, {
/*  [E0]  */	TNSZ("pavgb",MMO,8),	TNSZ("psraw",MMO,8),	TNSZ("psrad",MMO,8),	TNSZ("pavgw",MMO,8),
/*  [E4]  */	TNSZ("pmulhuw",MMO,8),	TNSZ("pmulhw",MMO,8),	TNS("INVALID",XMMO),	TNSZ("movntq",MMOMS,8),
/*  [E8]  */	TNSZ("psubsb",MMO,8),	TNSZ("psubsw",MMO,8),	TNSZ("pminsw",MMO,8),	TNSZ("por",MMO,8),
/*  [EC]  */	TNSZ("paddsb",MMO,8),	TNSZ("paddsw",MMO,8),	TNSZ("pmaxsw",MMO,8),	TNSZ("pxor",MMO,8),
}, {
/*  [F0]  */	INVALID,		TNSZ("psllw",MMO,8),	TNSZ("pslld",MMO,8),	TNSZ("psllq",MMO,8),
/*  [F4]  */	TNSZ("pmuludq",MMO,8),	TNSZ("pmaddwd",MMO,8),	TNSZ("psadbw",MMO,8),	TNSZ("maskmovq",MMOIMPL,8),
/*  [F8]  */	TNSZ("psubb",MMO,8),	TNSZ("psubw",MMO,8),	TNSZ("psubd",MMO,8),	TNSZ("psubq",MMO,8),
/*  [FC]  */	TNSZ("paddb",MMO,8),	TNSZ("paddw",MMO,8),	TNSZ("paddd",MMO,8),	INVALID,
} };

const instable_t dis_opAVX0F[16][16] = {
{
/*  [00]  */	INVALID,		INVALID,		INVALID,		INVALID,
/*  [04]  */	INVALID,		INVALID,		INVALID,		INVALID,
/*  [08]  */	INVALID,		INVALID,		INVALID,		INVALID,
/*  [0C]  */	INVALID,		INVALID,		INVALID,		INVALID,
}, {
/*  [10]  */	TNSZ("vmovups",VEX_MX,16),	TNSZ("vmovups",VEX_RM,16),TNSZ("vmovlps",VEX_RMrX,8),	TNSZ("vmovlps",VEX_RM,8),
/*  [14]  */	TNSZ("vunpcklps",VEX_RMrX,16),TNSZ("vunpckhps",VEX_RMrX,16),TNSZ("vmovhps",VEX_RMrX,8),TNSZ("vmovhps",VEX_RM,8),
/*  [18]  */	INVALID,		INVALID,		INVALID,		INVALID,
/*  [1C]  */	INVALID,		INVALID,		INVALID,		INVALID,
}, {
/*  [20]  */	INVALID,		INVALID,		INVALID,		INVALID,
/*  [24]  */	INVALID,		INVALID,		INVALID,		INVALID,
/*  [28]  */	TNSZ("vmovaps",VEX_MX,16),	TNSZ("vmovaps",VEX_RX,16),INVALID,		TNSZ("vmovntps",VEX_RM,16),
/*  [2C]  */	INVALID,		INVALID,		TNSZ("vucomiss",VEX_MX,4),TNSZ("vcomiss",VEX_MX,4),
}, {
/*  [30]  */	INVALID,		INVALID,		INVALID,		INVALID,
/*  [34]  */	INVALID,		INVALID,		INVALID,		INVALID,
/*  [38]  */	INVALID,		INVALID,		INVALID,		INVALID,
/*  [3C]  */	INVALID,		INVALID,		INVALID,		INVALID,
}, {
/*  [40]  */	INVALID,		TSvo("kand",VEX_RMX),	TSvo("kandn",VEX_RMX),		INVALID,
/*  [44]  */	TSvo("knot",VEX_MX),	TSvo("kor",VEX_RMX),	TSvo("kxnor",VEX_RMX),		TSvo("kxor",VEX_RMX),
/*  [48]  */	INVALID,		INVALID,		TSvo("kadd",VEX_RMX),		TSvo("kunpck",VEX_RMX),
/*  [4C]  */	INVALID,		INVALID,		INVALID,		INVALID,
}, {
/*  [50]  */	TNS("vmovmskps",VEX_MR),	TNSZ("vsqrtps",VEX_MX,16),	TNSZ("vrsqrtps",VEX_MX,16),TNSZ("vrcpps",VEX_MX,16),
/*  [54]  */	TNSZ("vandps",VEX_RMrX,16),	TNSZ("vandnps",VEX_RMrX,16),	TNSZ("vorps",VEX_RMrX,16),	TNSZ("vxorps",VEX_RMrX,16),
/*  [58]  */	TNSZ("vaddps",VEX_RMrX,16),	TNSZ("vmulps",VEX_RMrX,16),	TNSZ("vcvtps2pd",VEX_MX,8),TNSZ("vcvtdq2ps",VEX_MX,16),
/*  [5C]  */	TNSZ("vsubps",VEX_RMrX,16),	TNSZ("vminps",VEX_RMrX,16),	TNSZ("vdivps",VEX_RMrX,16),	TNSZ("vmaxps",VEX_RMrX,16),
}, {
/*  [60]  */	INVALID,		INVALID,		INVALID,		INVALID,
/*  [64]  */	INVALID,		INVALID,		INVALID,		INVALID,
/*  [68]  */	INVALID,		INVALID,		INVALID,		INVALID,
/*  [6C]  */	INVALID,		INVALID,		INVALID,		INVALID,
}, {
/*  [70]  */	INVALID,		INVALID,		INVALID,		INVALID,
/*  [74]  */	INVALID,		INVALID,		INVALID,		TNS("vzeroupper", VEX_NONE),
/*  [78]  */	INVALID,		INVALID,		INVALID,		INVALID,
/*  [7C]  */	INVALID,		INVALID,		INVALID,		INVALID,
}, {
/*  [80]  */	INVALID,		INVALID,		INVALID,		INVALID,
/*  [84]  */	INVALID,		INVALID,		INVALID,		INVALID,
/*  [88]  */	INVALID,		INVALID,		INVALID,		INVALID,
/*  [8C]  */	INVALID,		INVALID,		INVALID,		INVALID,
}, {
/*  [90]  */	TSvo("kmov",VEX_KRM),	TSvo("kmov",VEX_KMR),	TSvo("kmov",VEX_KRR),		TSvo("kmov",VEX_MR),
/*  [94]  */	INVALID,		INVALID,		INVALID,		INVALID,
/*  [98]  */	TSvo("kortest",VEX_MX),	TSvo("ktest",VEX_MX),	INVALID,		INVALID,
/*  [9C]  */	INVALID,		INVALID,		INVALID,		INVALID,
}, {
/*  [A0]  */	INVALID,		INVALID,		INVALID,		INVALID,
/*  [A4]  */	INVALID,		INVALID,		INVALID,		INVALID,
/*  [A8]  */	INVALID,		INVALID,		INVALID,		INVALID,
/*  [AC]  */	INVALID,		INVALID,		TNSZ("vldmxcsr",VEX_MO,2),		INVALID,
}, {
/*  [B0]  */	INVALID,		INVALID,		INVALID,		INVALID,
/*  [B4]  */	INVALID,		INVALID,		INVALID,		INVALID,
/*  [B8]  */	INVALID,		INVALID,		INVALID,		INVALID,
/*  [BC]  */	INVALID,		INVALID,		INVALID,		INVALID,
}, {
/*  [C0]  */	INVALID,		INVALID,		TNSZ("vcmpps",VEX_RMRX,16),INVALID,
/*  [C4]  */	INVALID,		INVALID,	 	TNSZ("vshufps",VEX_RMRX,16),INVALID,
/*  [C8]  */	INVALID,		INVALID,		INVALID,		INVALID,
/*  [CC]  */	INVALID,		INVALID,		INVALID,		INVALID,
}, {
/*  [D0]  */	INVALID,		INVALID,		INVALID,		INVALID,
/*  [D4]  */	INVALID,		INVALID,		INVALID,		INVALID,
/*  [D8]  */	INVALID,		INVALID,		INVALID,		INVALID,
/*  [DC]  */	INVALID,		INVALID,		INVALID,		INVALID,
}, {
/*  [E0]  */	INVALID,		INVALID,		INVALID,		INVALID,
/*  [E4]  */	INVALID,		INVALID,		INVALID,		INVALID,
/*  [E8]  */	INVALID,		INVALID,		INVALID,		INVALID,
/*  [EC]  */	INVALID,		INVALID,		INVALID,		INVALID,
}, {
/*  [F0]  */	INVALID,		INVALID,		TNSZvr("andn",VEX_RMrX,5),TNSZvr("bls",BLS,5),
/*  [F4]  */	INVALID,		TNSZvr("bzhi",VEX_VRMrX,5),INVALID,		TNSZvr("bextr",VEX_VRMrX,5),
/*  [F8]  */	INVALID,		INVALID,		INVALID,		INVALID,
/*  [FC]  */	INVALID,		INVALID,		INVALID,		INVALID,
} };

/*
 *	Decode table for 0x80 opcodes
 */

const instable_t dis_op80[8] = {

/*  [0]  */	TNS("addb",IMlw),	TNS("orb",IMw),		TNS("adcb",IMlw),	TNS("sbbb",IMlw),
/*  [4]  */	TNS("andb",IMw),	TNS("subb",IMlw),	TNS("xorb",IMw),	TNS("cmpb",IMlw),
};


/*
 *	Decode table for 0x81 opcodes.
 */

const instable_t dis_op81[8] = {

/*  [0]  */	TS("add",IMlw),		TS("or",IMw),		TS("adc",IMlw),		TS("sbb",IMlw),
/*  [4]  */	TS("and",IMw),		TS("sub",IMlw),		TS("xor",IMw),		TS("cmp",IMlw),
};


/*
 *	Decode table for 0x82 opcodes.
 */

const instable_t dis_op82[8] = {

/*  [0]  */	TNSx("addb",IMlw),	TNSx("orb",IMlw),	TNSx("adcb",IMlw),	TNSx("sbbb",IMlw),
/*  [4]  */	TNSx("andb",IMlw),	TNSx("subb",IMlw),	TNSx("xorb",IMlw),	TNSx("cmpb",IMlw),
};
/*
 *	Decode table for 0x83 opcodes.
 */

const instable_t dis_op83[8] = {

/*  [0]  */	TS("add",IMlw),		TS("or",IMlw),		TS("adc",IMlw),		TS("sbb",IMlw),
/*  [4]  */	TS("and",IMlw),		TS("sub",IMlw),		TS("xor",IMlw),		TS("cmp",IMlw),
};

/*
 *	Decode table for 0xC0 opcodes.
 */

const instable_t dis_opC0[8] = {

/*  [0]  */	TNS("rolb",MvI),	TNS("rorb",MvI),	TNS("rclb",MvI),	TNS("rcrb",MvI),
/*  [4]  */	TNS("shlb",MvI),	TNS("shrb",MvI),	INVALID,		TNS("sarb",MvI),
};

/*
 *	Decode table for 0xD0 opcodes.
 */

const instable_t dis_opD0[8] = {

/*  [0]  */	TNS("rolb",Mv),		TNS("rorb",Mv),		TNS("rclb",Mv),		TNS("rcrb",Mv),
/*  [4]  */	TNS("shlb",Mv),		TNS("shrb",Mv),		TNS("salb",Mv),		TNS("sarb",Mv),
};

/*
 *	Decode table for 0xC1 opcodes.
 *	186 instruction set
 */

const instable_t dis_opC1[8] = {

/*  [0]  */	TS("rol",MvI),		TS("ror",MvI),		TS("rcl",MvI),		TS("rcr",MvI),
/*  [4]  */	TS("shl",MvI),		TS("shr",MvI),		TS("sal",MvI),		TS("sar",MvI),
};

/*
 *	Decode table for 0xD1 opcodes.
 */

const instable_t dis_opD1[8] = {

/*  [0]  */	TS("rol",Mv),		TS("ror",Mv),		TS("rcl",Mv),		TS("rcr",Mv),
/*  [4]  */	TS("shl",Mv),		TS("shr",Mv),		TS("sal",Mv),		TS("sar",Mv),
};


/*
 *	Decode table for 0xD2 opcodes.
 */

const instable_t dis_opD2[8] = {

/*  [0]  */	TNS("rolb",Mv),		TNS("rorb",Mv),		TNS("rclb",Mv),		TNS("rcrb",Mv),
/*  [4]  */	TNS("shlb",Mv),		TNS("shrb",Mv),		TNS("salb",Mv),		TNS("sarb",Mv),
};
/*
 *	Decode table for 0xD3 opcodes.
 */

const instable_t dis_opD3[8] = {

/*  [0]  */	TS("rol",Mv),		TS("ror",Mv),		TS("rcl",Mv),		TS("rcr",Mv),
/*  [4]  */	TS("shl",Mv),		TS("shr",Mv),		TS("salb",Mv),		TS("sar",Mv),
};


/*
 *	Decode table for 0xF6 opcodes.
 */

const instable_t dis_opF6[8] = {

/*  [0]  */	TNS("testb",IMw),	TNS("testb",IMw),	TNS("notb",Mw),		TNS("negb",Mw),
/*  [4]  */	TNS("mulb",MA),		TNS("imulb",MA),	TNS("divb",MA),		TNS("idivb",MA),
};


/*
 *	Decode table for 0xF7 opcodes.
 */

const instable_t dis_opF7[8] = {

/*  [0]  */	TS("test",IMw),		TS("test",IMw),		TS("not",Mw),		TS("neg",Mw),
/*  [4]  */	TS("mul",MA),		TS("imul",MA),		TS("div",MA),		TS("idiv",MA),
};


/*
 *	Decode table for 0xFE opcodes.
 */

const instable_t dis_opFE[8] = {

/*  [0]  */	TNS("incb",Mw),		TNS("decb",Mw),		INVALID,		INVALID,
/*  [4]  */	INVALID,		INVALID,		INVALID,		INVALID,
};
/*
 *	Decode table for 0xFF opcodes.
 */

const instable_t dis_opFF[8] = {

/*  [0]  */	TS("inc",Mw),		TS("dec",Mw),		TNSyp("call",INM),	TNS("lcall",INM),
/*  [4]  */	TNSy("jmp",INM),	TNS("ljmp",INM),	TSp("push",M),		INVALID,
};

/* for 287 instructions, which are a mess to decode */

const instable_t dis_opFP1n2[8][8] = {
{
/* bit pattern:	1101 1xxx MODxx xR/M */
/*  [0,0] */	TNS("fadds",M),		TNS("fmuls",M),		TNS("fcoms",M),		TNS("fcomps",M),
/*  [0,4] */	TNS("fsubs",M),		TNS("fsubrs",M),	TNS("fdivs",M),		TNS("fdivrs",M),
}, {
/*  [1,0]  */	TNS("flds",M),		INVALID,		TNS("fsts",M),		TNS("fstps",M),
/*  [1,4]  */	TNSZ("fldenv",M,28),	TNSZ("fldcw",M,2),	TNSZ("fnstenv",M,28),	TNSZ("fnstcw",M,2),
}, {
/*  [2,0]  */	TNS("fiaddl",M),	TNS("fimull",M),	TNS("ficoml",M),	TNS("ficompl",M),
/*  [2,4]  */	TNS("fisubl",M),	TNS("fisubrl",M),	TNS("fidivl",M),	TNS("fidivrl",M),
}, {
/*  [3,0]  */	TNS("fildl",M),		TNSZ("tisttpl",M,4),	TNS("fistl",M),		TNS("fistpl",M),
/*  [3,4]  */	INVALID,		TNSZ("fldt",M,10),	INVALID,		TNSZ("fstpt",M,10),
}, {
/*  [4,0]  */	TNSZ("faddl",M,8),	TNSZ("fmull",M,8),	TNSZ("fcoml",M,8),	TNSZ("fcompl",M,8),
/*  [4,1]  */	TNSZ("fsubl",M,8),	TNSZ("fsubrl",M,8),	TNSZ("fdivl",M,8),	TNSZ("fdivrl",M,8),
}, {
/*  [5,0]  */	TNSZ("fldl",M,8),	TNSZ("fisttpll",M,8),	TNSZ("fstl",M,8),	TNSZ("fstpl",M,8),
/*  [5,4]  */	TNSZ("frstor",M,108),	INVALID,		TNSZ("fnsave",M,108),	TNSZ("fnstsw",M,2),
}, {
/*  [6,0]  */	TNSZ("fiadd",M,2),	TNSZ("fimul",M,2),	TNSZ("ficom",M,2),	TNSZ("ficomp",M,2),
/*  [6,4]  */	TNSZ("fisub",M,2),	TNSZ("fisubr",M,2),	TNSZ("fidiv",M,2),	TNSZ("fidivr",M,2),
}, {
/*  [7,0]  */	TNSZ("fild",M,2),	TNSZ("fisttp",M,2),	TNSZ("fist",M,2),	TNSZ("fistp",M,2),
/*  [7,4]  */	TNSZ("fbld",M,10),	TNSZ("fildll",M,8),	TNSZ("fbstp",M,10),	TNSZ("fistpll",M,8),
} };

const instable_t dis_opFP3[8][8] = {
{
/* bit  pattern:	1101 1xxx 11xx xREG */
/*  [0,0]  */	TNS("fadd",FF),		TNS("fmul",FF),		TNS("fcom",F),		TNS("fcomp",F),
/*  [0,4]  */	TNS("fsub",FF),		TNS("fsubr",FF),	TNS("fdiv",FF),		TNS("fdivr",FF),
}, {
/*  [1,0]  */	TNS("fld",F),		TNS("fxch",F),		TNS("fnop",NORM),	TNS("fstp",F),
/*  [1,4]  */	INVALID,		INVALID,		INVALID,		INVALID,
}, {
/*  [2,0]  */	INVALID,		INVALID,		INVALID,		INVALID,
/*  [2,4]  */	INVALID,		TNS("fucompp",NORM),	INVALID,		INVALID,
}, {
/*  [3,0]  */	INVALID,		INVALID,		INVALID,		INVALID,
/*  [3,4]  */	INVALID,		INVALID,		INVALID,		INVALID,
}, {
/*  [4,0]  */	TNS("fadd",FF),		TNS("fmul",FF),		TNS("fcom",F),		TNS("fcomp",F),
/*  [4,4]  */	TNS("fsub",FF),		TNS("fsubr",FF),	TNS("fdiv",FF),		TNS("fdivr",FF),
}, {
/*  [5,0]  */	TNS("ffree",F),		TNS("fxch",F),		TNS("fst",F),		TNS("fstp",F),
/*  [5,4]  */	TNS("fucom",F),		TNS("fucomp",F),	INVALID,		INVALID,
}, {
/*  [6,0]  */	TNS("faddp",FF),	TNS("fmulp",FF),	TNS("fcomp",F),		TNS("fcompp",NORM),
/*  [6,4]  */	TNS("fsubp",FF),	TNS("fsubrp",FF),	TNS("fdivp",FF),	TNS("fdivrp",FF),
}, {
/*  [7,0]  */	TNS("ffreep",F),		TNS("fxch",F),		TNS("fstp",F),		TNS("fstp",F),
/*  [7,4]  */	TNS("fnstsw",M),	TNS("fucomip",FFC),	TNS("fcomip",FFC),	INVALID,
} };

const instable_t dis_opFP4[4][8] = {
{
/* bit pattern:	1101 1001 111x xxxx */
/*  [0,0]  */	TNS("fchs",NORM),	TNS("fabs",NORM),	INVALID,		INVALID,
/*  [0,4]  */	TNS("ftst",NORM),	TNS("fxam",NORM),	TNS("ftstp",NORM),	INVALID,
}, {
/*  [1,0]  */	TNS("fld1",NORM),	TNS("fldl2t",NORM),	TNS("fldl2e",NORM),	TNS("fldpi",NORM),
/*  [1,4]  */	TNS("fldlg2",NORM),	TNS("fldln2",NORM),	TNS("fldz",NORM),	INVALID,
}, {
/*  [2,0]  */	TNS("f2xm1",NORM),	TNS("fyl2x",NORM),	TNS("fptan",NORM),	TNS("fpatan",NORM),
/*  [2,4]  */	TNS("fxtract",NORM),	TNS("fprem1",NORM),	TNS("fdecstp",NORM),	TNS("fincstp",NORM),
}, {
/*  [3,0]  */	TNS("fprem",NORM),	TNS("fyl2xp1",NORM),	TNS("fsqrt",NORM),	TNS("fsincos",NORM),
/*  [3,4]  */	TNS("frndint",NORM),	TNS("fscale",NORM),	TNS("fsin",NORM),	TNS("fcos",NORM),
} };

const instable_t dis_opFP5[8] = {
/* bit pattern:	1101 1011 111x xxxx */
/*  [0]  */	TNS("feni",NORM),	TNS("fdisi",NORM),	TNS("fnclex",NORM),	TNS("fninit",NORM),
/*  [4]  */	TNS("fsetpm",NORM),	TNS("frstpm",NORM),	INVALID,		INVALID,
};

const instable_t dis_opFP6[8] = {
/* bit pattern:	1101 1011 11yy yxxx */
/*  [00]  */	TNS("fcmov.nb",FF),	TNS("fcmov.ne",FF),	TNS("fcmov.nbe",FF),	TNS("fcmov.nu",FF),
/*  [04]  */	INVALID,		TNS("fucomi",F),	TNS("fcomi",F),		INVALID,
};

const instable_t dis_opFP7[8] = {
/* bit pattern:	1101 1010 11yy yxxx */
/*  [00]  */	TNS("fcmov.b",FF),	TNS("fcmov.e",FF),	TNS("fcmov.be",FF),	TNS("fcmov.u",FF),
/*  [04]  */	INVALID,		INVALID,		INVALID,		INVALID,
};

/*
 *	Main decode table for the op codes.  The first two nibbles
 *	will be used as an index into the table.  If there is a
 *	a need to further decode an instruction, the array to be
 *	referenced is indicated with the other two entries being
 *	empty.
 */

const instable_t dis_distable[16][16] = {
{
/* [0,0] */	TNS("addb",RMw),	TS("add",RMw),		TNS("addb",MRw),	TS("add",MRw),
/* [0,4] */	TNS("addb",IA),		TS("add",IA),		TSx("push",SEG),	TSx("pop",SEG),
/* [0,8] */	TNS("orb",RMw),		TS("or",RMw),		TNS("orb",MRw),		TS("or",MRw),
/* [0,C] */	TNS("orb",IA),		TS("or",IA),		TSx("push",SEG),	IND(dis_op0F),
}, {
/* [1,0] */	TNS("adcb",RMw),	TS("adc",RMw),		TNS("adcb",MRw),	TS("adc",MRw),
/* [1,4] */	TNS("adcb",IA),		TS("adc",IA),		TSx("push",SEG),	TSx("pop",SEG),
/* [1,8] */	TNS("sbbb",RMw),	TS("sbb",RMw),		TNS("sbbb",MRw),	TS("sbb",MRw),
/* [1,C] */	TNS("sbbb",IA),		TS("sbb",IA),		TSx("push",SEG),	TSx("pop",SEG),
}, {
/* [2,0] */	TNS("andb",RMw),	TS("and",RMw),		TNS("andb",MRw),	TS("and",MRw),
/* [2,4] */	TNS("andb",IA),		TS("and",IA),		TNSx("%es:",OVERRIDE),	TNSx("daa",NORM),
/* [2,8] */	TNS("subb",RMw),	TS("sub",RMw),		TNS("subb",MRw),	TS("sub",MRw),
/* [2,C] */	TNS("subb",IA),		TS("sub",IA),		TNS("%cs:",OVERRIDE),	TNSx("das",NORM),
}, {
/* [3,0] */	TNS("xorb",RMw),	TS("xor",RMw),		TNS("xorb",MRw),	TS("xor",MRw),
/* [3,4] */	TNS("xorb",IA),		TS("xor",IA),		TNSx("%ss:",OVERRIDE),	TNSx("aaa",NORM),
/* [3,8] */	TNS("cmpb",RMw),	TS("cmp",RMw),		TNS("cmpb",MRw),	TS("cmp",MRw),
/* [3,C] */	TNS("cmpb",IA),		TS("cmp",IA),		TNSx("%ds:",OVERRIDE),	TNSx("aas",NORM),
}, {
/* [4,0] */	TSx("inc",R),		TSx("inc",R),		TSx("inc",R),		TSx("inc",R),
/* [4,4] */	TSx("inc",R),		TSx("inc",R),		TSx("inc",R),		TSx("inc",R),
/* [4,8] */	TSx("dec",R),		TSx("dec",R),		TSx("dec",R),		TSx("dec",R),
/* [4,C] */	TSx("dec",R),		TSx("dec",R),		TSx("dec",R),		TSx("dec",R),
}, {
/* [5,0] */	TSp("push",R),		TSp("push",R),		TSp("push",R),		TSp("push",R),
/* [5,4] */	TSp("push",R),		TSp("push",R),		TSp("push",R),		TSp("push",R),
/* [5,8] */	TSp("pop",R),		TSp("pop",R),		TSp("pop",R),		TSp("pop",R),
/* [5,C] */	TSp("pop",R),		TSp("pop",R),		TSp("pop",R),		TSp("pop",R),
}, {
/* [6,0] */	TSZx("pusha",IMPLMEM,28),TSZx("popa",IMPLMEM,28), TSx("bound",RM),	TNS("arpl",RMw),
/* [6,4] */	TNS("%fs:",OVERRIDE),	TNS("%gs:",OVERRIDE),	TNS("data16",DM),	TNS("addr16",AM),
/* [6,8] */	TSp("push",I),		TS("imul",IMUL),	TSp("push",Ib),	TS("imul",IMUL),
/* [6,C] */	TNSZ("insb",IMPLMEM,1),	TSZ("ins",IMPLMEM,4),	TNSZ("outsb",IMPLMEM,1),TSZ("outs",IMPLMEM,4),
}, {
/* [7,0] */	TNSy("jo",BD),		TNSy("jno",BD),		TNSy("jb",BD),		TNSy("jae",BD),
/* [7,4] */	TNSy("je",BD),		TNSy("jne",BD),		TNSy("jbe",BD),		TNSy("ja",BD),
/* [7,8] */	TNSy("js",BD),		TNSy("jns",BD),		TNSy("jp",BD),		TNSy("jnp",BD),
/* [7,C] */	TNSy("jl",BD),		TNSy("jge",BD),		TNSy("jle",BD),		TNSy("jg",BD),
}, {
/* [8,0] */	IND(dis_op80),		IND(dis_op81),		INDx(dis_op82),		IND(dis_op83),
/* [8,4] */	TNS("testb",RMw),	TS("test",RMw),		TNS("xchgb",RMw),	TS("xchg",RMw),
/* [8,8] */	TNS("movb",RMw),	TS("mov",RMw),		TNS("movb",MRw),	TS("mov",MRw),
/* [8,C] */	TNS("movw",SM),		TS("lea",MR),		TNS("movw",MS),		TSp("pop",M),
}, {
/* [9,0] */	TNS("nop",NORM),	TS("xchg",RA),		TS("xchg",RA),		TS("xchg",RA),
/* [9,4] */	TS("xchg",RA),		TS("xchg",RA),		TS("xchg",RA),		TS("xchg",RA),
/* [9,8] */	TNS("cXtX",CBW),	TNS("cXtX",CWD),	TNSx("lcall",SO),	TNS("fwait",NORM),
/* [9,C] */	TSZy("pushf",IMPLMEM,4),TSZy("popf",IMPLMEM,4),	TNS("sahf",NORM),	TNS("lahf",NORM),
}, {
/* [A,0] */	TNS("movb",OA),		TS("mov",OA),		TNS("movb",AO),		TS("mov",AO),
/* [A,4] */	TNSZ("movsb",SD,1),	TS("movs",SD),		TNSZ("cmpsb",SD,1),	TS("cmps",SD),
/* [A,8] */	TNS("testb",IA),	TS("test",IA),		TNS("stosb",AD),	TS("stos",AD),
/* [A,C] */	TNS("lodsb",SA),	TS("lods",SA),		TNS("scasb",AD),	TS("scas",AD),
}, {
/* [B,0] */	TNS("movb",IR),		TNS("movb",IR),		TNS("movb",IR),		TNS("movb",IR),
/* [B,4] */	TNS("movb",IR),		TNS("movb",IR),		TNS("movb",IR),		TNS("movb",IR),
/* [B,8] */	TS("mov",IR),		TS("mov",IR),		TS("mov",IR),		TS("mov",IR),
/* [B,C] */	TS("mov",IR),		TS("mov",IR),		TS("mov",IR),		TS("mov",IR),
}, {
/* [C,0] */	IND(dis_opC0),		IND(dis_opC1), 		TNSyp("ret",RET),	TNSyp("ret",NORM),
/* [C,4] */	TNSx("les",MR),		TNSx("lds",MR),		TNS("movb",IMw),	TS("mov",IMw),
/* [C,8] */	TNSyp("enter",ENTER),	TNSyp("leave",NORM),	TNS("lret",RET),	TNS("lret",NORM),
/* [C,C] */	TNS("int",INT3),	TNS("int",INTx),	TNSx("into",NORM),	TNS("iret",NORM),
}, {
/* [D,0] */	IND(dis_opD0),		IND(dis_opD1),		IND(dis_opD2),		IND(dis_opD3),
/* [D,4] */	TNSx("aam",U),		TNSx("aad",U),		TNSx("falc",NORM),	TNSZ("xlat",IMPLMEM,1),

/* 287 instructions.  Note that although the indirect field		*/
/* indicates opFP1n2 for further decoding, this is not necessarily	*/
/* the case since the opFP arrays are not partitioned according to key1	*/
/* and key2.  opFP1n2 is given only to indicate that we haven't		*/
/* finished decoding the instruction.					*/
/* [D,8] */	IND(dis_opFP1n2),	IND(dis_opFP1n2),	IND(dis_opFP1n2),	IND(dis_opFP1n2),
/* [D,C] */	IND(dis_opFP1n2),	IND(dis_opFP1n2),	IND(dis_opFP1n2),	IND(dis_opFP1n2),
}, {
/* [E,0] */	TNSy("loopnz",BD),	TNSy("loopz",BD),	TNSy("loop",BD),	TNSy("jcxz",BD),
/* [E,4] */	TNS("inb",P),		TS("in",P),		TNS("outb",P),		TS("out",P),
/* [E,8] */	TNSyp("call",D),	TNSy("jmp",D),		TNSx("ljmp",SO),		TNSy("jmp",BD),
/* [E,C] */	TNS("inb",V),		TS("in",V),		TNS("outb",V),		TS("out",V),
}, {
/* [F,0] */	TNS("lock",LOCK),	TNS("icebp", NORM),	TNS("repnz",PREFIX),	TNS("repz",PREFIX),
/* [F,4] */	TNS("hlt",NORM),	TNS("cmc",NORM),	IND(dis_opF6),		IND(dis_opF7),
/* [F,8] */	TNS("clc",NORM),	TNS("stc",NORM),	TNS("cli",NORM),	TNS("sti",NORM),
/* [F,C] */	TNS("cld",NORM),	TNS("std",NORM),	IND(dis_opFE),		IND(dis_opFF),
} };

/* END CSTYLED */

/*
 * common functions to decode and disassemble an x86 or amd64 instruction
 */

/*
 * These are the individual fields of a REX prefix. Note that a REX
 * prefix with none of these set is still needed to:
 *	- use the MOVSXD (sign extend 32 to 64 bits) instruction
 *	- access the %sil, %dil, %bpl, %spl registers
 */
#define	REX_W 0x08	/* 64 bit operand size when set */
#define	REX_R 0x04	/* high order bit extension of ModRM reg field */
#define	REX_X 0x02	/* high order bit extension of SIB index field */
#define	REX_B 0x01	/* extends ModRM r_m, SIB base, or opcode reg */

/*
 * These are the individual fields of a VEX/EVEX prefix.
 */
#define	VEX_R 0x08	/* REX.R in 1's complement form */
#define	VEX_X 0x04	/* REX.X in 1's complement form */
#define	VEX_B 0x02	/* REX.B in 1's complement form */

/* Additional EVEX prefix definitions */
#define	EVEX_R 0x01	/* REX.R' in 1's complement form */
#define	EVEX_OPREG_MASK 0x7 /* bit mask for selecting opmask register number */
#define	EVEX_ZERO_MASK 0x80 /* bit mask for selecting zeroing */

/* Vector Length, 0: scalar or 128-bit vector, 1: 256-bit vector */
#define	VEX_L 0x04
/* Vector Length, 0: scalar or 128-bit vector, 1: 256-bit vector, 2: 512-bit */
#define	EVEX_L 0x06	/* bit mask for EVEX.L'L vector length/RC */
#define	VEX_W 0x08	/* opcode specific, use like REX.W */
#define	VEX_m 0x1F	/* VEX m-mmmm field */
#define	EVEX_m 0x3	/* EVEX mm field */
#define	VEX_v 0x78	/* VEX/EVEX register specifier */
#define	VEX_p 0x03	/* VEX pp field, opcode extension */

/* VEX m-mmmm field, only used by three bytes prefix */
#define	VEX_m_0F 0x01   /* implied 0F leading opcode byte */
#define	VEX_m_0F38 0x02 /* implied 0F 38 leading opcode byte */
#define	VEX_m_0F3A 0x03 /* implied 0F 3A leading opcode byte */

/* VEX pp field, providing equivalent functionality of a SIMD prefix */
#define	VEX_p_66 0x01
#define	VEX_p_F3 0x02
#define	VEX_p_F2 0x03

/*
 * Even in 64 bit mode, usually only 4 byte immediate operands are supported.
 */
static int isize[] = {1, 2, 4, 4};
static int isize64[] = {1, 2, 4, 8};

/*
 * Just a bunch of useful macros.
 */
#define	WBIT(x)	(x & 0x1)		/* to get w bit	*/
#define	REGNO(x) (x & 0x7)		/* to get 3 bit register */
#define	VBIT(x)	((x)>>1 & 0x1)		/* to get 'v' bit */
#define	OPSIZE(osize, wbit) ((wbit) ? isize[osize] : 1)
#define	OPSIZE64(osize, wbit) ((wbit) ? isize64[osize] : 1)

#define	REG_ONLY 3	/* mode to indicate a register operand (not memory) */

#define	BYTE_OPND	0	/* w-bit value indicating byte register */
#define	LONG_OPND	1	/* w-bit value indicating opnd_size register */
#define	MM_OPND		2	/* "value" used to indicate a mmx reg */
#define	XMM_OPND	3	/* "value" used to indicate a xmm reg */
#define	SEG_OPND	4	/* "value" used to indicate a segment reg */
#define	CONTROL_OPND	5	/* "value" used to indicate a control reg */
#define	DEBUG_OPND	6	/* "value" used to indicate a debug reg */
#define	TEST_OPND	7	/* "value" used to indicate a test reg */
#define	WORD_OPND	8	/* w-bit value indicating word size reg */
#define	YMM_OPND	9	/* "value" used to indicate a ymm reg */
#define	KOPMASK_OPND	10	/* "value" used to indicate an opmask reg */
#define	ZMM_OPND	11	/* "value" used to indicate a zmm reg */

/*
 * The AVX2 gather instructions are a bit of a mess. While there's a pattern,
 * there's not really a consistent scheme that we can use to know what the mode
 * is supposed to be for a given type. Various instructions, like VPGATHERDD,
 * always match the value of VEX_L. Other instructions like VPGATHERDQ, have
 * some registers match VEX_L, but the VSIB is always XMM.
 *
 * The simplest way to deal with this is to just define a table based on the
 * instruction opcodes, which are 0x90-0x93, so we subtract 0x90 to index into
 * them.
 *
 * We further have to subdivide this based on the value of VEX_W and the value
 * of VEX_L. The array is constructed to be indexed as:
 * 	[opcode - 0x90][VEX_W][VEX_L].
 */
/* w = 0, 0x90 */
typedef struct dis_gather_regs {
	uint_t dgr_arg0;	/* src reg */
	uint_t dgr_arg1;	/* vsib reg */
	uint_t dgr_arg2;	/* dst reg */
	char   *dgr_suffix;	/* suffix to append */
} dis_gather_regs_t;

static dis_gather_regs_t dis_vgather[4][2][2] = {
	{
		/* op 0x90, W.0 */
		{
			{ XMM_OPND, XMM_OPND, XMM_OPND, "d" },
			{ YMM_OPND, YMM_OPND, YMM_OPND, "d" }
		},
		/* op 0x90, W.1 */
		{
			{ XMM_OPND, XMM_OPND, XMM_OPND, "q" },
			{ YMM_OPND, XMM_OPND, YMM_OPND, "q" }
		}
	},
	{
		/* op 0x91, W.0 */
		{
			{ XMM_OPND, XMM_OPND, XMM_OPND, "d" },
			{ XMM_OPND, YMM_OPND, XMM_OPND, "d" },
		},
		/* op 0x91, W.1 */
		{
			{ XMM_OPND, XMM_OPND, XMM_OPND, "q" },
			{ YMM_OPND, YMM_OPND, YMM_OPND, "q" },
		}
	},
	{
		/* op 0x92, W.0 */
		{
			{ XMM_OPND, XMM_OPND, XMM_OPND, "s" },
			{ YMM_OPND, YMM_OPND, YMM_OPND, "s" }
		},
		/* op 0x92, W.1 */
		{
			{ XMM_OPND, XMM_OPND, XMM_OPND, "d" },
			{ YMM_OPND, XMM_OPND, YMM_OPND, "d" }
		}
	},
	{
		/* op 0x93, W.0 */
		{
			{ XMM_OPND, XMM_OPND, XMM_OPND, "s" },
			{ XMM_OPND, YMM_OPND, XMM_OPND, "s" }
		},
		/* op 0x93, W.1 */
		{
			{ XMM_OPND, XMM_OPND, XMM_OPND, "d" },
			{ YMM_OPND, YMM_OPND, YMM_OPND, "d" }
		}
	}
};

/*
 * Get the next byte and separate the op code into the high and low nibbles.
 */
static int
dtrace_get_opcode(dis86_t *x, uint_t *high, uint_t *low)
{
	int byte;

	/*
	 * x86 instructions have a maximum length of 15 bytes.  Bail out if
	 * we try to read more.
	 */
	if (x->d86_len >= 15)
		return (x->d86_error = 1);

	if (x->d86_error)
		return (1);
	byte = x->d86_get_byte(x->d86_data);
	if (byte < 0)
		return (x->d86_error = 1);
	x->d86_bytes[x->d86_len++] = byte;
	*low = byte & 0xf;		/* ----xxxx low 4 bits */
	*high = byte >> 4 & 0xf;	/* xxxx---- bits 7 to 4 */
	return (0);
}

/*
 * Get and decode an SIB (scaled index base) byte
 */
static void
dtrace_get_SIB(dis86_t *x, uint_t *ss, uint_t *index, uint_t *base)
{
	int byte;

	if (x->d86_error)
		return;

	byte = x->d86_get_byte(x->d86_data);
	if (byte < 0) {
		x->d86_error = 1;
		return;
	}
	x->d86_bytes[x->d86_len++] = byte;

	*base = byte & 0x7;
	*index = (byte >> 3) & 0x7;
	*ss = (byte >> 6) & 0x3;
}

/*
 * Get the byte following the op code and separate it into the
 * mode, register, and r/m fields.
 */
static void
dtrace_get_modrm(dis86_t *x, uint_t *mode, uint_t *reg, uint_t *r_m)
{
	if (x->d86_got_modrm == 0) {
		if (x->d86_rmindex == -1)
			x->d86_rmindex = x->d86_len;
		dtrace_get_SIB(x, mode, reg, r_m);
		x->d86_got_modrm = 1;
	}
}

/*
 * Adjust register selection based on any REX prefix bits present.
 */
/*ARGSUSED*/
static void
dtrace_rex_adjust(uint_t rex_prefix, uint_t mode, uint_t *reg, uint_t *r_m)
{
	if (reg != NULL && r_m == NULL) {
		if (rex_prefix & REX_B)
			*reg += 8;
	} else {
		if (reg != NULL && (REX_R & rex_prefix) != 0)
			*reg += 8;
		if (r_m != NULL && (REX_B & rex_prefix) != 0)
			*r_m += 8;
	}
}

/*
 * Adjust register selection based on any VEX prefix bits present.
 * Notes: VEX.R, VEX.X and VEX.B use the inverted form compared with REX prefix
 */
/*ARGSUSED*/
static void
dtrace_vex_adjust(uint_t vex_byte1, uint_t mode, uint_t *reg, uint_t *r_m)
{
	if (reg != NULL && r_m == NULL) {
		if (!(vex_byte1 & VEX_B))
			*reg += 8;
	} else {
		if (reg != NULL && ((VEX_R & vex_byte1) == 0))
			*reg += 8;
		if (r_m != NULL && ((VEX_B & vex_byte1) == 0))
			*r_m += 8;
	}
}

/*
 * Adjust the instruction mnemonic with the appropriate suffix.
 */
<<<<<<< HEAD
static void
dtrace_evex_mnem_adjust(dis86_t *x, instable_t *dp, uint_t vex_W,
   uint_t evex_byte2)
=======
/* ARGSUSED */
static void
dtrace_evex_mnem_adjust(dis86_t *x, instable_t *dp, uint_t vex_W,
    uint_t evex_byte2)
>>>>>>> 81b505b7
{
#ifdef DIS_TEXT
	if (dp == &dis_opAVX62[0x7f] ||		/* vmovdq */
	    dp == &dis_opAVX62[0x6f]) {
		/* Aligned or Unaligned? */
		if ((evex_byte2 & 0x3) == 0x01) {
			(void) strlcat(x->d86_mnem, "a", OPLEN);
			(void) strlcat(x->d86_mnem, vex_W != 0 ? "64" : "32",
			    OPLEN);
		} else {
			(void) strlcat(x->d86_mnem, "u", OPLEN);
<<<<<<< HEAD
			switch(evex_byte2 & 0x81) {
=======
			switch (evex_byte2 & 0x81) {
>>>>>>> 81b505b7
			case 0x0:
				(void) strlcat(x->d86_mnem, "32", OPLEN);
				break;
			case 0x1:
				(void) strlcat(x->d86_mnem, "8", OPLEN);
				break;
			case 0x80:
				(void) strlcat(x->d86_mnem, "64", OPLEN);
				break;
			case 0x81:
				(void) strlcat(x->d86_mnem, "16", OPLEN);
				break;
			}
		}

	} else {
		(void) strlcat(x->d86_mnem, vex_W != 0 ? "d" : "s", OPLEN);
	}
#endif
}

/*
 * The following three functions adjust the register selection based on any
 * EVEX prefix bits present. See Intel 64 and IA-32 Architectures Software
 * Developer’s Manual Volume 2 (IASDv2), section 2.6.1 Table 2-30 and
 * section 2.6.2 Table 2-31.
 */
static void
dtrace_evex_adjust_reg(uint_t evex_byte1, uint_t *reg)
{
	if (reg != NULL) {
		if ((VEX_R & evex_byte1) == 0) {
			*reg += 8;
		}
		if ((EVEX_R & evex_byte1) == 0) {
			*reg += 16;
		}
	}
}

static void
dtrace_evex_adjust_rm(uint_t evex_byte1, uint_t *r_m)
{
	if (r_m != NULL) {
		if ((VEX_B & evex_byte1) == 0) {
			*r_m += 8;
		}
		if ((VEX_X & evex_byte1) == 0) {
			*r_m += 16;
		}
	}
}

/*
 * Use evex_L to set wbit. See IASDv2 Section 2.6.10 and Table 2-36.
 */
static void
dtrace_evex_adjust_reg_name(uint_t evex_L, uint_t *wbitp)
{
	switch (evex_L) {
	case 0x0:
		*wbitp = XMM_OPND;
		break;
	case 0x1:
		*wbitp = YMM_OPND;
		break;
	case 0x2:
		*wbitp = ZMM_OPND;
		break;
	}
}

/*
 * Adjust operand value for disp8*N immediate. See IASDv2 Section 2.6.5.
 * This currently only handles a subset of the possibilities.
 */
static void
dtrace_evex_adjust_disp8_n(dis86_t *x, int opindex, uint_t L, uint_t modrm)
{
	d86opnd_t *opnd = &x->d86_opnd[opindex];

	if (x->d86_error)
		return;

	/* Check disp8 bit in the ModR/M byte */
	if ((modrm & 0x80) == 0x80)
		return;

	/* use evex_L to adjust the value */
	switch (L) {
	case 0x0:
		opnd->d86_value *= 16;
		break;
	case 0x1:
		opnd->d86_value *= 32;
		break;
	case 0x2:
		opnd->d86_value *= 64;
		break;
	}
}

/*
 * Adjust target for opmask and zeroing. See IASDv2 Section 2.6.1 Table 2-30.
 */
<<<<<<< HEAD
=======
/* ARGSUSED */
>>>>>>> 81b505b7
static void
dtrace_evex_adjust_z_opmask(dis86_t *x, uint_t evex_byte3)
{
#ifdef DIS_TEXT
	char *opnd = x->d86_opnd[1].d86_opnd;
	int opmask_reg = evex_byte3 & EVEX_OPREG_MASK;
#endif
	if (x->d86_error)
		return;

#ifdef DIS_TEXT
	if (opmask_reg != 0) {
		/* Append the opmask register to operand 1 */
		(void) strlcat(opnd, "{", OPLEN);
		(void) strlcat(opnd, dis_KOPMASKREG[opmask_reg], OPLEN);
		(void) strlcat(opnd, "}", OPLEN);
	}
	if ((evex_byte3 & EVEX_ZERO_MASK) != 0) {
		/* Append the 'zeroing' modifier to operand 1 */
		(void) strlcat(opnd, "{z}", OPLEN);
	}
#endif /* DIS_TEXT */
}

/*
 * Get an immediate operand of the given size, with sign extension.
 */
static void
dtrace_imm_opnd(dis86_t *x, int wbit, int size, int opindex)
{
	int i;
	int byte;
	int valsize;

	if (x->d86_numopnds < opindex + 1)
		x->d86_numopnds = opindex + 1;

	switch (wbit) {
	case BYTE_OPND:
		valsize = 1;
		break;
	case LONG_OPND:
		if (x->d86_opnd_size == SIZE16)
			valsize = 2;
		else if (x->d86_opnd_size == SIZE32)
			valsize = 4;
		else
			valsize = 8;
		break;
	case MM_OPND:
	case XMM_OPND:
	case YMM_OPND:
	case ZMM_OPND:
	case SEG_OPND:
	case CONTROL_OPND:
	case DEBUG_OPND:
	case TEST_OPND:
		valsize = size;
		break;
	case WORD_OPND:
		valsize = 2;
		break;
	}
	if (valsize < size)
		valsize = size;

	if (x->d86_error)
		return;
	x->d86_opnd[opindex].d86_value = 0;
	for (i = 0; i < size; ++i) {
		byte = x->d86_get_byte(x->d86_data);
		if (byte < 0) {
			x->d86_error = 1;
			return;
		}
		x->d86_bytes[x->d86_len++] = byte;
		x->d86_opnd[opindex].d86_value |= (uint64_t)byte << (i * 8);
	}
	/* Do sign extension */
	if (x->d86_bytes[x->d86_len - 1] & 0x80) {
		for (; i < sizeof (uint64_t); i++)
			x->d86_opnd[opindex].d86_value |=
			    (uint64_t)0xff << (i * 8);
	}
#ifdef DIS_TEXT
	x->d86_opnd[opindex].d86_mode = MODE_SIGNED;
	x->d86_opnd[opindex].d86_value_size = valsize;
	x->d86_imm_bytes += size;
#endif
}

/*
 * Get an ip relative operand of the given size, with sign extension.
 */
static void
dtrace_disp_opnd(dis86_t *x, int wbit, int size, int opindex)
{
	dtrace_imm_opnd(x, wbit, size, opindex);
#ifdef DIS_TEXT
	x->d86_opnd[opindex].d86_mode = MODE_IPREL;
#endif
}

/*
 * Check to see if there is a segment override prefix pending.
 * If so, print it in the current 'operand' location and set
 * the override flag back to false.
 */
/*ARGSUSED*/
static void
dtrace_check_override(dis86_t *x, int opindex)
{
#ifdef DIS_TEXT
	if (x->d86_seg_prefix) {
		(void) strlcat(x->d86_opnd[opindex].d86_prefix,
		    x->d86_seg_prefix, PFIXLEN);
	}
#endif
	x->d86_seg_prefix = NULL;
}


/*
 * Process a single instruction Register or Memory operand.
 *
 * mode = addressing mode from ModRM byte
 * r_m = r_m (or reg if mode == 3) field from ModRM byte
 * wbit = indicates which register (8bit, 16bit, ... MMX, etc.) set to use.
 * o = index of operand that we are processing (0, 1 or 2)
 *
 * the value of reg or r_m must have already been adjusted for any REX prefix.
 */
/*ARGSUSED*/
static void
dtrace_get_operand(dis86_t *x, uint_t mode, uint_t r_m, int wbit, int opindex)
{
	int have_SIB = 0;	/* flag presence of scale-index-byte */
	uint_t ss;		/* scale-factor from opcode */
	uint_t index;		/* index register number */
	uint_t base;		/* base register number */
	int dispsize;   	/* size of displacement in bytes */
#ifdef DIS_TEXT
	char *opnd = x->d86_opnd[opindex].d86_opnd;
#endif

	if (x->d86_numopnds < opindex + 1)
		x->d86_numopnds = opindex + 1;

	if (x->d86_error)
		return;

	/*
	 * first handle a simple register
	 */
	if (mode == REG_ONLY) {
#ifdef DIS_TEXT
		switch (wbit) {
		case MM_OPND:
			(void) strlcat(opnd, dis_MMREG[r_m], OPLEN);
			break;
		case XMM_OPND:
			(void) strlcat(opnd, dis_XMMREG[r_m], OPLEN);
			break;
		case YMM_OPND:
			(void) strlcat(opnd, dis_YMMREG[r_m], OPLEN);
			break;
		case ZMM_OPND:
			(void) strlcat(opnd, dis_ZMMREG[r_m], OPLEN);
			break;
		case KOPMASK_OPND:
			(void) strlcat(opnd, dis_KOPMASKREG[r_m], OPLEN);
			break;
		case SEG_OPND:
			(void) strlcat(opnd, dis_SEGREG[r_m], OPLEN);
			break;
		case CONTROL_OPND:
			(void) strlcat(opnd, dis_CONTROLREG[r_m], OPLEN);
			break;
		case DEBUG_OPND:
			(void) strlcat(opnd, dis_DEBUGREG[r_m], OPLEN);
			break;
		case TEST_OPND:
			(void) strlcat(opnd, dis_TESTREG[r_m], OPLEN);
			break;
		case BYTE_OPND:
			if (x->d86_rex_prefix == 0)
				(void) strlcat(opnd, dis_REG8[r_m], OPLEN);
			else
				(void) strlcat(opnd, dis_REG8_REX[r_m], OPLEN);
			break;
		case WORD_OPND:
			(void) strlcat(opnd, dis_REG16[r_m], OPLEN);
			break;
		case LONG_OPND:
			if (x->d86_opnd_size == SIZE16)
				(void) strlcat(opnd, dis_REG16[r_m], OPLEN);
			else if (x->d86_opnd_size == SIZE32)
				(void) strlcat(opnd, dis_REG32[r_m], OPLEN);
			else
				(void) strlcat(opnd, dis_REG64[r_m], OPLEN);
			break;
		}
#endif /* DIS_TEXT */
		return;
	}

	/*
	 * if symbolic representation, skip override prefix, if any
	 */
	dtrace_check_override(x, opindex);

	/*
	 * Handle 16 bit memory references first, since they decode
	 * the mode values more simply.
	 * mode 1 is r_m + 8 bit displacement
	 * mode 2 is r_m + 16 bit displacement
	 * mode 0 is just r_m, unless r_m is 6 which is 16 bit disp
	 */
	if (x->d86_addr_size == SIZE16) {
		if ((mode == 0 && r_m == 6) || mode == 2)
			dtrace_imm_opnd(x, WORD_OPND, 2, opindex);
		else if (mode == 1)
			dtrace_imm_opnd(x, BYTE_OPND, 1, opindex);
#ifdef DIS_TEXT
		if (mode == 0 && r_m == 6)
			x->d86_opnd[opindex].d86_mode = MODE_SIGNED;
		else if (mode == 0)
			x->d86_opnd[opindex].d86_mode = MODE_NONE;
		else
			x->d86_opnd[opindex].d86_mode = MODE_OFFSET;
		(void) strlcat(opnd, dis_addr16[mode][r_m], OPLEN);
#endif
		return;
	}

	/*
	 * 32 and 64 bit addressing modes are more complex since they
	 * can involve an SIB (scaled index and base) byte to decode.
	 */
	if (r_m == ESP_REGNO || r_m == ESP_REGNO + 8) {
		have_SIB = 1;
		dtrace_get_SIB(x, &ss, &index, &base);
		if (x->d86_error)
			return;
		if (base != 5 || mode != 0)
			if (x->d86_rex_prefix & REX_B)
				base += 8;
		if (x->d86_rex_prefix & REX_X)
			index += 8;
	} else {
		base = r_m;
	}

	/*
	 * Compute the displacement size and get its bytes
	 */
	dispsize = 0;

	if (mode == 1)
		dispsize = 1;
	else if (mode == 2)
		dispsize = 4;
	else if ((r_m & 7) == EBP_REGNO ||
	    (have_SIB && (base & 7) == EBP_REGNO))
		dispsize = 4;

	if (dispsize > 0) {
		dtrace_imm_opnd(x, dispsize == 4 ? LONG_OPND : BYTE_OPND,
		    dispsize, opindex);
		if (x->d86_error)
			return;
	}

#ifdef DIS_TEXT
	if (dispsize > 0)
		x->d86_opnd[opindex].d86_mode = MODE_OFFSET;

	if (have_SIB == 0) {
		if (x->d86_mode == SIZE32) {
			if (mode == 0)
				(void) strlcat(opnd, dis_addr32_mode0[r_m],
				    OPLEN);
			else
				(void) strlcat(opnd, dis_addr32_mode12[r_m],
				    OPLEN);
		} else {
			if (mode == 0) {
				(void) strlcat(opnd, dis_addr64_mode0[r_m],
				    OPLEN);
				if (r_m == 5) {
					x->d86_opnd[opindex].d86_mode =
					    MODE_RIPREL;
				}
			} else {
				(void) strlcat(opnd, dis_addr64_mode12[r_m],
				    OPLEN);
			}
		}
	} else {
		uint_t need_paren = 0;
		char **regs;
		char **bregs;
		const char *const *sf;
		if (x->d86_mode == SIZE32) /* NOTE this is not addr_size! */
			regs = (char **)dis_REG32;
		else
			regs = (char **)dis_REG64;

		if (x->d86_vsib != 0) {
			if (wbit == YMM_OPND) { /* NOTE this is not addr_size */
				bregs = (char **)dis_YMMREG;
			} else if (wbit == XMM_OPND) {
				bregs = (char **)dis_XMMREG;
			} else {
				bregs = (char **)dis_ZMMREG;
			}
			sf = dis_vscale_factor;
		} else {
			bregs = regs;
			sf = dis_scale_factor;
		}

		/*
		 * print the base (if any)
		 */
		if (base == EBP_REGNO && mode == 0) {
			if (index != ESP_REGNO || x->d86_vsib != 0) {
				(void) strlcat(opnd, "(", OPLEN);
				need_paren = 1;
			}
		} else {
			(void) strlcat(opnd, "(", OPLEN);
			(void) strlcat(opnd, regs[base], OPLEN);
			need_paren = 1;
		}

		/*
		 * print the index (if any)
		 */
		if (index != ESP_REGNO || x->d86_vsib) {
			(void) strlcat(opnd, ",", OPLEN);
			(void) strlcat(opnd, bregs[index], OPLEN);
			(void) strlcat(opnd, sf[ss], OPLEN);
		} else
			if (need_paren)
				(void) strlcat(opnd, ")", OPLEN);
	}
#endif
}

/*
 * Operand sequence for standard instruction involving one register
 * and one register/memory operand.
 * wbit indicates a byte(0) or opnd_size(1) operation
 * vbit indicates direction (0 for "opcode r,r_m") or (1 for "opcode r_m, r")
 */
#define	STANDARD_MODRM(x, mode, reg, r_m, rex_prefix, wbit, vbit)  {	\
		dtrace_get_modrm(x, &mode, &reg, &r_m);			\
		dtrace_rex_adjust(rex_prefix, mode, &reg, &r_m);	\
		dtrace_get_operand(x, mode, r_m, wbit, vbit);		\
		dtrace_get_operand(x, REG_ONLY, reg, wbit, 1 - vbit);	\
}

/*
 * Similar to above, but allows for the two operands to be of different
 * classes (ie. wbit).
 *	wbit is for the r_m operand
 *	w2 is for the reg operand
 */
#define	MIXED_MM(x, mode, reg, r_m, rex_prefix, wbit, w2, vbit)	{	\
		dtrace_get_modrm(x, &mode, &reg, &r_m);			\
		dtrace_rex_adjust(rex_prefix, mode, &reg, &r_m);	\
		dtrace_get_operand(x, mode, r_m, wbit, vbit);		\
		dtrace_get_operand(x, REG_ONLY, reg, w2, 1 - vbit);	\
}

/*
 * Similar, but for 2 operands plus an immediate.
 * vbit indicates direction
 * 	0 for "opcode imm, r, r_m" or
 *	1 for "opcode imm, r_m, r"
 */
#define	THREEOPERAND(x, mode, reg, r_m, rex_prefix, wbit, w2, immsize, vbit) { \
		dtrace_get_modrm(x, &mode, &reg, &r_m);			\
		dtrace_rex_adjust(rex_prefix, mode, &reg, &r_m);	\
		dtrace_get_operand(x, mode, r_m, wbit, 2-vbit);		\
		dtrace_get_operand(x, REG_ONLY, reg, w2, 1+vbit);	\
		dtrace_imm_opnd(x, wbit, immsize, 0);			\
}

/*
 * Similar, but for 2 operands plus two immediates.
 */
#define	FOUROPERAND(x, mode, reg, r_m, rex_prefix, wbit, w2, immsize) { \
		dtrace_get_modrm(x, &mode, &reg, &r_m);			\
		dtrace_rex_adjust(rex_prefix, mode, &reg, &r_m);	\
		dtrace_get_operand(x, mode, r_m, wbit, 2);		\
		dtrace_get_operand(x, REG_ONLY, reg, w2, 3);		\
		dtrace_imm_opnd(x, wbit, immsize, 1);			\
		dtrace_imm_opnd(x, wbit, immsize, 0);			\
}

/*
 * 1 operands plus two immediates.
 */
#define	ONEOPERAND_TWOIMM(x, mode, reg, r_m, rex_prefix, wbit, immsize) { \
		dtrace_get_modrm(x, &mode, &reg, &r_m);			\
		dtrace_rex_adjust(rex_prefix, mode, &reg, &r_m);	\
		dtrace_get_operand(x, mode, r_m, wbit, 2);		\
		dtrace_imm_opnd(x, wbit, immsize, 1);			\
		dtrace_imm_opnd(x, wbit, immsize, 0);			\
}

/*
 * Dissassemble a single x86 or amd64 instruction.
 *
 * Mode determines the default operating mode (SIZE16, SIZE32 or SIZE64)
 * for interpreting instructions.
 *
 * returns non-zero for bad opcode
 */
int
dtrace_disx86(dis86_t *x, uint_t cpu_mode)
{
	instable_t *dp;		/* decode table being used */
#ifdef DIS_TEXT
	uint_t i;
#endif
#ifdef DIS_MEM
	uint_t nomem = 0;
#define	NOMEM	(nomem = 1)
#else
#define	NOMEM	/* nothing */
#endif
	uint_t opnd_size;	/* SIZE16, SIZE32 or SIZE64 */
	uint_t addr_size;	/* SIZE16, SIZE32 or SIZE64 */
	uint_t wbit;		/* opcode wbit, 0 is 8 bit, !0 for opnd_size */
	uint_t w2;		/* wbit value for second operand */
	uint_t vbit;
	uint_t mode = 0;	/* mode value from ModRM byte */
	uint_t reg;		/* reg value from ModRM byte */
	uint_t r_m;		/* r_m value from ModRM byte */

	uint_t opcode1;		/* high nibble of 1st byte */
	uint_t opcode2;		/* low nibble of 1st byte */
	uint_t opcode3;		/* extra opcode bits usually from ModRM byte */
	uint_t opcode4;		/* high nibble of 2nd byte */
	uint_t opcode5;		/* low nibble of 2nd byte */
	uint_t opcode6;		/* high nibble of 3rd byte */
	uint_t opcode7;		/* low nibble of 3rd byte */
	uint_t opcode8;		/* high nibble of 4th byte */
	uint_t opcode9;		/* low nibble of 4th byte */
	uint_t opcode_bytes = 1;

	/*
	 * legacy prefixes come in 5 flavors, you should have only one of each
	 */
	uint_t	opnd_size_prefix = 0;
	uint_t	addr_size_prefix = 0;
	uint_t	segment_prefix = 0;
	uint_t	lock_prefix = 0;
	uint_t	rep_prefix = 0;
	uint_t	rex_prefix = 0;	/* amd64 register extension prefix */

	/*
	 * Intel VEX instruction encoding prefix and fields
	 */

	/* 0xC4 means 3 bytes prefix, 0xC5 means 2 bytes prefix */
	uint_t vex_prefix = 0;

	/*
	 * VEX prefix byte 1, includes vex.r, vex.x and vex.b
	 * (for 3 bytes prefix)
	 */
	uint_t vex_byte1 = 0;

	/*
	 * EVEX prefix byte 1 includes vex.r, vex.x, vex.b and evex.r.
	 */
	uint_t evex_byte1 = 0;
	uint_t evex_byte2 = 0;
	uint_t evex_byte3 = 0;

	/*
	 * For 32-bit mode, it should prefetch the next byte to
	 * distinguish between AVX and les/lds
	 */
	uint_t vex_prefetch = 0;

	uint_t vex_m = 0;
	uint_t vex_v = 0;
	uint_t vex_p = 0;
	uint_t vex_R = 1;
	uint_t vex_X = 1;
	uint_t vex_B = 1;
	uint_t vex_W = 0;
	uint_t vex_L;
	uint_t evex_L;
	uint_t evex_modrm;
	dis_gather_regs_t *vreg;

#ifdef	DIS_TEXT
	/* Instruction name for BLS* family of instructions */
	char *blsinstr;
#endif

	size_t	off;

	instable_t dp_mmx;

	x->d86_len = 0;
	x->d86_rmindex = -1;
	x->d86_error = 0;
#ifdef DIS_TEXT
	x->d86_numopnds = 0;
	x->d86_seg_prefix = NULL;
	x->d86_mnem[0] = 0;
	for (i = 0; i < 4; ++i) {
		x->d86_opnd[i].d86_opnd[0] = 0;
		x->d86_opnd[i].d86_prefix[0] = 0;
		x->d86_opnd[i].d86_value_size = 0;
		x->d86_opnd[i].d86_value = 0;
		x->d86_opnd[i].d86_mode = MODE_NONE;
	}
#endif
	x->d86_rex_prefix = 0;
	x->d86_got_modrm = 0;
	x->d86_memsize = 0;
	x->d86_vsib = 0;

	if (cpu_mode == SIZE16) {
		opnd_size = SIZE16;
		addr_size = SIZE16;
	} else if (cpu_mode == SIZE32) {
		opnd_size = SIZE32;
		addr_size = SIZE32;
	} else {
		opnd_size = SIZE32;
		addr_size = SIZE64;
	}

	/*
	 * Get one opcode byte and check for zero padding that follows
	 * jump tables.
	 */
	if (dtrace_get_opcode(x, &opcode1, &opcode2) != 0)
		goto error;

	if (opcode1 == 0 && opcode2 == 0 &&
	    x->d86_check_func != NULL && x->d86_check_func(x->d86_data)) {
#ifdef DIS_TEXT
		(void) strncpy(x->d86_mnem, ".byte\t0", OPLEN);
#endif
		goto done;
	}

	/*
	 * Gather up legacy x86 prefix bytes.
	 */
	for (;;) {
		uint_t *which_prefix = NULL;

		dp = (instable_t *)&dis_distable[opcode1][opcode2];

		switch (dp->it_adrmode) {
		case PREFIX:
			which_prefix = &rep_prefix;
			break;
		case LOCK:
			which_prefix = &lock_prefix;
			break;
		case OVERRIDE:
			which_prefix = &segment_prefix;
#ifdef DIS_TEXT
			x->d86_seg_prefix = (char *)dp->it_name;
#endif
			if (dp->it_invalid64 && cpu_mode == SIZE64)
				goto error;
			break;
		case AM:
			which_prefix = &addr_size_prefix;
			break;
		case DM:
			which_prefix = &opnd_size_prefix;
			break;
		}
		if (which_prefix == NULL)
			break;
		*which_prefix = (opcode1 << 4) | opcode2;
		if (dtrace_get_opcode(x, &opcode1, &opcode2) != 0)
			goto error;
	}

	/*
	 * Handle amd64 mode PREFIX values.
	 * Some of the segment prefixes are no-ops. (only FS/GS actually work)
	 * We might have a REX prefix (opcodes 0x40-0x4f)
	 */
	if (cpu_mode == SIZE64) {
		if (segment_prefix != 0x64 && segment_prefix != 0x65)
			segment_prefix = 0;

		if (opcode1 == 0x4) {
			rex_prefix = (opcode1 << 4) | opcode2;
			if (dtrace_get_opcode(x, &opcode1, &opcode2) != 0)
				goto error;
			dp = (instable_t *)&dis_distable[opcode1][opcode2];
		} else if (opcode1 == 0xC &&
		    (opcode2 == 0x4 || opcode2 == 0x5)) {
			/* AVX instructions */
			vex_prefix = (opcode1 << 4) | opcode2;
			x->d86_rex_prefix = 0x40;
		}
	} else if (opcode1 == 0xC && (opcode2 == 0x4 || opcode2 == 0x5)) {
		/* LDS, LES or AVX */
		dtrace_get_modrm(x, &mode, &reg, &r_m);
		vex_prefetch = 1;

		if (mode == REG_ONLY) {
			/* AVX */
			vex_prefix = (opcode1 << 4) | opcode2;
			x->d86_rex_prefix = 0x40;
			opcode3 = (((mode << 3) | reg)>>1) & 0x0F;
			opcode4 = ((reg << 3) | r_m) & 0x0F;
		}
	}

	/*
	 * The EVEX prefix and "bound" instruction share the same first byte.
	 * "bound" is only valid for 32-bit. For 64-bit this byte begins the
	 * EVEX prefix and the 2nd byte must have bits 2 & 3 set to 0.
	 */
	if (opcode1 == 0x6 && opcode2 == 0x2) {
		/*
		 * An EVEX prefix is 4 bytes long, get the next 3 bytes.
		 */
		if (dtrace_get_opcode(x, &opcode4, &opcode5) != 0)
			goto error;

		if (addr_size == SIZE32 && (opcode4 & 0xf) == 0) {
			/*
			 * Upper bits in 2nd byte == 0 is 'bound' instn.
			 *
			 * We've already read the byte so perform the
			 * equivalent of dtrace_get_modrm on the byte and set
			 * the flag to indicate we've already read it.
			 */
			char b = (opcode4 << 4) | opcode5;

			r_m = b & 0x7;
			reg = (b >> 3) & 0x7;
			mode = (b >> 6) & 0x3;
			vex_prefetch = 1;
			goto not_avx512;
		}

		/* check for correct bits being 0 in 2nd byte */
		if ((opcode5 & 0xc) != 0)
			goto error;

		if (dtrace_get_opcode(x, &opcode6, &opcode7) != 0)
			goto error;
		/* check for correct bit being 1 in 3rd byte */
		if ((opcode7 & 0x4) == 0)
			goto error;

		if (dtrace_get_opcode(x, &opcode8, &opcode9) != 0)
			goto error;

		/* Reuse opcode1 & opcode2 to get the real opcode now */
		if (dtrace_get_opcode(x, &opcode1, &opcode2) != 0)
			goto error;

		/*
		 * We only use the high nibble from the 2nd byte of the prefix
		 * and save it in the low bits of evex_byte1. This is because
		 * two of the bits in opcode5 are constant 0 (checked above),
		 * and the other two bits are captured in vex_m. Also, the VEX
		 * constants we check in evex_byte1 are against the low bits.
		 */
		evex_byte1 = opcode4;
		evex_byte2 = (opcode6 << 4) | opcode7;
		evex_byte3 = (opcode8 << 4) | opcode9;

		vex_m = opcode5 & EVEX_m;
		vex_v = (((opcode6 << 4) | opcode7) & VEX_v) >> 3;
		vex_W = (opcode6 & VEX_W) >> 3;
		vex_p = opcode7 & VEX_p;

		/* Currently only 3 valid values for evex L'L: 00, 01, 10 */
		evex_L = (opcode8 & EVEX_L) >> 1;

<<<<<<< HEAD
		dp = (instable_t *) &dis_opAVX62[(opcode1 << 4) | opcode2];
=======
		dp = (instable_t *)&dis_opAVX62[(opcode1 << 4) | opcode2];
>>>>>>> 81b505b7
	}
not_avx512:

	if (vex_prefix == VEX_2bytes) {
		if (!vex_prefetch) {
			if (dtrace_get_opcode(x, &opcode3, &opcode4) != 0)
				goto error;
		}
		vex_R = ((opcode3 & VEX_R) & 0x0F) >> 3;
		vex_L = ((opcode4 & VEX_L) & 0x0F) >> 2;
		vex_v = (((opcode3 << 4) | opcode4) & VEX_v) >> 3;
		vex_p = opcode4 & VEX_p;
		/*
		 * The vex.x and vex.b bits are not defined in two bytes
		 * mode vex prefix, their default values are 1
		 */
		vex_byte1 = (opcode3 & VEX_R) | VEX_X | VEX_B;

		if (vex_R == 0)
			x->d86_rex_prefix |= REX_R;

		if (dtrace_get_opcode(x, &opcode1, &opcode2) != 0)
			goto error;

		switch (vex_p) {
			case VEX_p_66:
				dp = (instable_t *)
				    &dis_opAVX660F[(opcode1 << 4) | opcode2];
				break;
			case VEX_p_F3:
				dp = (instable_t *)
				    &dis_opAVXF30F[(opcode1 << 4) | opcode2];
				break;
			case VEX_p_F2:
				dp = (instable_t *)
				    &dis_opAVXF20F [(opcode1 << 4) | opcode2];
				break;
			default:
				dp = (instable_t *)
				    &dis_opAVX0F[opcode1][opcode2];

		}

	} else if (vex_prefix == VEX_3bytes) {
		if (!vex_prefetch) {
			if (dtrace_get_opcode(x, &opcode3, &opcode4) != 0)
				goto error;
		}
		vex_R = (opcode3 & VEX_R) >> 3;
		vex_X = (opcode3 & VEX_X) >> 2;
		vex_B = (opcode3 & VEX_B) >> 1;
		vex_m = (((opcode3 << 4) | opcode4) & VEX_m);
		vex_byte1 = opcode3 & (VEX_R | VEX_X | VEX_B);

		if (vex_R == 0)
			x->d86_rex_prefix |= REX_R;
		if (vex_X == 0)
			x->d86_rex_prefix |= REX_X;
		if (vex_B == 0)
			x->d86_rex_prefix |= REX_B;

		if (dtrace_get_opcode(x, &opcode5, &opcode6) != 0)
			goto error;
		vex_W = (opcode5 & VEX_W) >> 3;
		vex_L = (opcode6 & VEX_L) >> 2;
		vex_v = (((opcode5 << 4) | opcode6) & VEX_v) >> 3;
		vex_p = opcode6 & VEX_p;

		if (vex_W)
			x->d86_rex_prefix |= REX_W;

		/* Only these three vex_m values valid; others are reserved */
		if ((vex_m != VEX_m_0F) && (vex_m != VEX_m_0F38) &&
		    (vex_m != VEX_m_0F3A))
			goto error;

		if (dtrace_get_opcode(x, &opcode1, &opcode2) != 0)
			goto error;

		switch (vex_p) {
			case VEX_p_66:
				if (vex_m == VEX_m_0F) {
					dp = (instable_t *)
					    &dis_opAVX660F
					    [(opcode1 << 4) | opcode2];
				} else if (vex_m == VEX_m_0F38) {
					dp = (instable_t *)
					    &dis_opAVX660F38
					    [(opcode1 << 4) | opcode2];
				} else if (vex_m == VEX_m_0F3A) {
					dp = (instable_t *)
					    &dis_opAVX660F3A
					    [(opcode1 << 4) | opcode2];
				} else {
					goto error;
				}
				break;
			case VEX_p_F3:
				if (vex_m == VEX_m_0F) {
					dp = (instable_t *)
					    &dis_opAVXF30F
					    [(opcode1 << 4) | opcode2];
				} else if (vex_m == VEX_m_0F38) {
					dp = (instable_t *)
					    &dis_opAVXF30F38
					    [(opcode1 << 4) | opcode2];
				} else {
					goto error;
				}
				break;
			case VEX_p_F2:
				if (vex_m == VEX_m_0F) {
					dp = (instable_t *)
					    &dis_opAVXF20F
					    [(opcode1 << 4) | opcode2];
				} else if (vex_m == VEX_m_0F3A) {
					dp = (instable_t *)
					    &dis_opAVXF20F3A
					    [(opcode1 << 4) | opcode2];
				} else if (vex_m == VEX_m_0F38) {
					dp = (instable_t *)
					    &dis_opAVXF20F38
					    [(opcode1 << 4) | opcode2];
				} else {
					goto error;
				}
				break;
			default:
				dp = (instable_t *)
				    &dis_opAVX0F[opcode1][opcode2];

		}
	}
	if (vex_prefix) {
		if (dp->it_vexwoxmm) {
			wbit = LONG_OPND;
		} else if (dp->it_vexopmask) {
			wbit = KOPMASK_OPND;
		} else {
			if (vex_L) {
				wbit = YMM_OPND;
			} else {
				wbit = XMM_OPND;
			}
		}
	}

	/*
	 * Deal with selection of operand and address size now.
	 * Note that the REX.W bit being set causes opnd_size_prefix to be
	 * ignored.
	 */
	if (cpu_mode == SIZE64) {
		if ((rex_prefix & REX_W) || vex_W)
			opnd_size = SIZE64;
		else if (opnd_size_prefix)
			opnd_size = SIZE16;

		if (addr_size_prefix)
			addr_size = SIZE32;
	} else if (cpu_mode == SIZE32) {
		if (opnd_size_prefix)
			opnd_size = SIZE16;
		if (addr_size_prefix)
			addr_size = SIZE16;
	} else {
		if (opnd_size_prefix)
			opnd_size = SIZE32;
		if (addr_size_prefix)
			addr_size = SIZE32;
	}
	/*
	 * The pause instruction - a repz'd nop.  This doesn't fit
	 * with any of the other prefix goop added for SSE, so we'll
	 * special-case it here.
	 */
	if (rep_prefix == 0xf3 && opcode1 == 0x9 && opcode2 == 0x0) {
		rep_prefix = 0;
		dp = (instable_t *)&dis_opPause;
	}

	/*
	 * Some 386 instructions have 2 bytes of opcode before the mod_r/m
	 * byte so we may need to perform a table indirection.
	 */
	if (dp->it_indirect == (instable_t *)dis_op0F) {
		if (dtrace_get_opcode(x, &opcode4, &opcode5) != 0)
			goto error;
		opcode_bytes = 2;
		if (opcode4 == 0x7 && opcode5 >= 0x1 && opcode5 <= 0x3) {
			uint_t	subcode;

			if (dtrace_get_opcode(x, &opcode6, &opcode7) != 0)
				goto error;
			opcode_bytes = 3;
			subcode = ((opcode6 & 0x3) << 1) |
			    ((opcode7 & 0x8) >> 3);
			dp = (instable_t *)&dis_op0F7123[opcode5][subcode];
		} else if ((opcode4 == 0xc) && (opcode5 >= 0x8)) {
			dp = (instable_t *)&dis_op0FC8[0];
		} else if ((opcode4 == 0x3) && (opcode5 == 0xA)) {
			opcode_bytes = 3;
			if (dtrace_get_opcode(x, &opcode6, &opcode7) != 0)
				goto error;
			if (opnd_size == SIZE16)
				opnd_size = SIZE32;

			dp = (instable_t *)&dis_op0F3A[(opcode6<<4)|opcode7];
#ifdef DIS_TEXT
			if (strcmp(dp->it_name, "INVALID") == 0)
				goto error;
#endif
			switch (dp->it_adrmode) {
				case XMMP:
					break;
				case XMMP_66r:
				case XMMPRM_66r:
				case XMM3PM_66r:
					if (opnd_size_prefix == 0) {
						goto error;
					}

					break;
				case XMMP_66o:
					if (opnd_size_prefix == 0) {
						/* SSSE3 MMX instructions */
						dp_mmx = *dp;
						dp = &dp_mmx;
						dp->it_adrmode = MMOPM_66o;
#ifdef	DIS_MEM
						dp->it_size = 8;
#endif
					}
					break;
				default:
					goto error;
			}
		} else if ((opcode4 == 0x3) && (opcode5 == 0x8)) {
			opcode_bytes = 3;
			if (dtrace_get_opcode(x, &opcode6, &opcode7) != 0)
				goto error;
			dp = (instable_t *)&dis_op0F38[(opcode6<<4)|opcode7];

			/*
			 * Both crc32 and movbe have the same 3rd opcode
			 * byte of either 0xF0 or 0xF1, so we use another
			 * indirection to distinguish between the two.
			 */
			if (dp->it_indirect == (instable_t *)dis_op0F38F0 ||
			    dp->it_indirect == (instable_t *)dis_op0F38F1) {

				dp = dp->it_indirect;
				if (rep_prefix != 0xF2) {
					/* It is movbe */
					dp++;
				}
			}

			/*
			 * The adx family of instructions (adcx and adox)
			 * continue the classic Intel tradition of abusing
			 * arbitrary prefixes without actually meaning the
			 * prefix bit. Therefore, if we find either the
			 * opnd_size_prefix or rep_prefix we end up zeroing it
			 * out after making our determination so as to ensure
			 * that we don't get confused and accidentally print
			 * repz prefixes and the like on these instructions.
			 *
			 * In addition, these instructions are actually much
			 * closer to AVX instructions in semantics. Importantly,
			 * they always default to having 32-bit operands.
			 * However, if the CPU is in 64-bit mode, then and only
			 * then, does it use REX.w promotes things to 64-bits
			 * and REX.r allows 64-bit mode to use register r8-r15.
			 */
			if (dp->it_indirect == (instable_t *)dis_op0F38F6) {
				dp = dp->it_indirect;
				if (opnd_size_prefix == 0 &&
				    rep_prefix == 0xf3) {
					/* It is adox */
					dp++;
				} else if (opnd_size_prefix != 0x66 &&
				    rep_prefix != 0) {
					/* It isn't adcx */
					goto error;
				}
				opnd_size_prefix = 0;
				rep_prefix = 0;
				opnd_size = SIZE32;
				if (rex_prefix & REX_W)
					opnd_size = SIZE64;
			}

#ifdef DIS_TEXT
			if (strcmp(dp->it_name, "INVALID") == 0)
				goto error;
#endif
			switch (dp->it_adrmode) {
				case ADX:
				case XMM:
					break;
				case RM_66r:
				case XMM_66r:
				case XMMM_66r:
					if (opnd_size_prefix == 0) {
						goto error;
					}
					break;
				case XMM_66o:
					if (opnd_size_prefix == 0) {
						/* SSSE3 MMX instructions */
						dp_mmx = *dp;
						dp = &dp_mmx;
						dp->it_adrmode = MM;
#ifdef	DIS_MEM
						dp->it_size = 8;
#endif
					}
					break;
				case CRC32:
					if (rep_prefix != 0xF2) {
						goto error;
					}
					rep_prefix = 0;
					break;
				case MOVBE:
					if (rep_prefix != 0x0) {
						goto error;
					}
					break;
				default:
					goto error;
			}
		} else {
			dp = (instable_t *)&dis_op0F[opcode4][opcode5];
		}
	}

	/*
	 * If still not at a TERM decode entry, then a ModRM byte
	 * exists and its fields further decode the instruction.
	 */
	x->d86_got_modrm = 0;
	if (dp->it_indirect != TERM) {
		dtrace_get_modrm(x, &mode, &opcode3, &r_m);
		if (x->d86_error)
			goto error;
		reg = opcode3;

		/*
		 * decode 287 instructions (D8-DF) from opcodeN
		 */
		if (opcode1 == 0xD && opcode2 >= 0x8) {
			if (opcode2 == 0xB && mode == 0x3 && opcode3 == 4)
				dp = (instable_t *)&dis_opFP5[r_m];
			else if (opcode2 == 0xA && mode == 0x3 && opcode3 < 4)
				dp = (instable_t *)&dis_opFP7[opcode3];
			else if (opcode2 == 0xB && mode == 0x3)
				dp = (instable_t *)&dis_opFP6[opcode3];
			else if (opcode2 == 0x9 && mode == 0x3 && opcode3 >= 4)
				dp = (instable_t *)&dis_opFP4[opcode3 - 4][r_m];
			else if (mode == 0x3)
				dp = (instable_t *)
				    &dis_opFP3[opcode2 - 8][opcode3];
			else
				dp = (instable_t *)
				    &dis_opFP1n2[opcode2 - 8][opcode3];
		} else {
			dp = (instable_t *)dp->it_indirect + opcode3;
		}
	}

	/*
	 * In amd64 bit mode, ARPL opcode is changed to MOVSXD
	 * (sign extend 32bit to 64 bit)
	 */
	if ((vex_prefix == 0) && cpu_mode == SIZE64 &&
	    opcode1 == 0x6 && opcode2 == 0x3)
		dp = (instable_t *)&dis_opMOVSLD;

	/*
	 * at this point we should have a correct (or invalid) opcode
	 */
	if (cpu_mode == SIZE64 && dp->it_invalid64 ||
	    cpu_mode != SIZE64 && dp->it_invalid32)
		goto error;
	if (dp->it_indirect != TERM)
		goto error;

	/*
	 * Deal with MMX/SSE opcodes which are changed by prefixes. Note, we do
	 * need to include UNKNOWN below, as we may have instructions that
	 * actually have a prefix, but don't exist in any other form.
	 */
	switch (dp->it_adrmode) {
	case UNKNOWN:
	case MMO:
	case MMOIMPL:
	case MMO3P:
	case MMOM3:
	case MMOMS:
	case MMOPM:
	case MMOPRM:
	case MMOS:
	case XMMO:
	case XMMOM:
	case XMMOMS:
	case XMMOPM:
	case XMMOS:
	case XMMOMX:
	case XMMOX3:
	case XMMOXMM:
		/*
		 * This is horrible.  Some SIMD instructions take the
		 * form 0x0F 0x?? ..., which is easily decoded using the
		 * existing tables.  Other SIMD instructions use various
		 * prefix bytes to overload existing instructions.  For
		 * Example, addps is F0, 58, whereas addss is F3 (repz),
		 * F0, 58.  Presumably someone got a raise for this.
		 *
		 * If we see one of the instructions which can be
		 * modified in this way (if we've got one of the SIMDO*
		 * address modes), we'll check to see if the last prefix
		 * was a repz.  If it was, we strip the prefix from the
		 * mnemonic, and we indirect using the dis_opSIMDrepz
		 * table.
		 */

		/*
		 * Calculate our offset in dis_op0F
		 */
		if ((uintptr_t)dp - (uintptr_t)dis_op0F > sizeof (dis_op0F))
			goto error;

		off = ((uintptr_t)dp - (uintptr_t)dis_op0F) /
		    sizeof (instable_t);

		/*
		 * Rewrite if this instruction used one of the magic prefixes.
		 */
		if (rep_prefix) {
			if (rep_prefix == 0xf2)
				dp = (instable_t *)&dis_opSIMDrepnz[off];
			else
				dp = (instable_t *)&dis_opSIMDrepz[off];
			rep_prefix = 0;
		} else if (opnd_size_prefix) {
			dp = (instable_t *)&dis_opSIMDdata16[off];
			opnd_size_prefix = 0;
			if (opnd_size == SIZE16)
				opnd_size = SIZE32;
		}
		break;

	case MG9:
		/*
		 * More horribleness: the group 9 (0xF0 0xC7) instructions are
		 * allowed an optional prefix of 0x66 or 0xF3.  This is similar
		 * to the SIMD business described above, but with a different
		 * addressing mode (and an indirect table), so we deal with it
		 * separately (if similarly).
		 *
		 * Intel further complicated this with the release of Ivy Bridge
		 * where they overloaded these instructions based on the ModR/M
		 * bytes. The VMX instructions have a mode of 0 since they are
		 * memory instructions but rdrand instructions have a mode of
		 * 0b11 (REG_ONLY) because they only operate on registers. While
		 * there are different prefix formats, for now it is sufficient
		 * to use a single different table.
		 */

		/*
		 * Calculate our offset in dis_op0FC7 (the group 9 table)
		 */
		if ((uintptr_t)dp - (uintptr_t)dis_op0FC7 > sizeof (dis_op0FC7))
			goto error;

		off = ((uintptr_t)dp - (uintptr_t)dis_op0FC7) /
		    sizeof (instable_t);

		/*
		 * If we have a mode of 0b11 then we have to rewrite this.
		 */
		dtrace_get_modrm(x, &mode, &reg, &r_m);
		if (mode == REG_ONLY) {
			dp = (instable_t *)&dis_op0FC7m3[off];
			break;
		}

		/*
		 * Rewrite if this instruction used one of the magic prefixes.
		 */
		if (rep_prefix) {
			if (rep_prefix == 0xf3)
				dp = (instable_t *)&dis_opF30FC7[off];
			else
				goto error;
			rep_prefix = 0;
		} else if (opnd_size_prefix) {
			dp = (instable_t *)&dis_op660FC7[off];
			opnd_size_prefix = 0;
			if (opnd_size == SIZE16)
				opnd_size = SIZE32;
		} else if (reg == 4 || reg == 5) {
			/*
			 * We have xsavec (4) or xsaves (5), so rewrite.
			 */
			dp = (instable_t *)&dis_op0FC7[reg];
			break;
		}
		break;


	case MMOSH:
		/*
		 * As with the "normal" SIMD instructions, the MMX
		 * shuffle instructions are overloaded.  These
		 * instructions, however, are special in that they use
		 * an extra byte, and thus an extra table.  As of this
		 * writing, they only use the opnd_size prefix.
		 */

		/*
		 * Calculate our offset in dis_op0F7123
		 */
		if ((uintptr_t)dp - (uintptr_t)dis_op0F7123 >
		    sizeof (dis_op0F7123))
			goto error;

		if (opnd_size_prefix) {
			off = ((uintptr_t)dp - (uintptr_t)dis_op0F7123) /
			    sizeof (instable_t);
			dp = (instable_t *)&dis_opSIMD7123[off];
			opnd_size_prefix = 0;
			if (opnd_size == SIZE16)
				opnd_size = SIZE32;
		}
		break;
	case MRw:
		if (rep_prefix) {
			if (rep_prefix == 0xf3) {

				/*
				 * Calculate our offset in dis_op0F
				 */
				if ((uintptr_t)dp - (uintptr_t)dis_op0F
				    > sizeof (dis_op0F))
					goto error;

				off = ((uintptr_t)dp - (uintptr_t)dis_op0F) /
				    sizeof (instable_t);

				dp = (instable_t *)&dis_opSIMDrepz[off];
				rep_prefix = 0;
			} else {
				goto error;
			}
		}
		break;
	}

	/*
	 * In 64 bit mode, some opcodes automatically use opnd_size == SIZE64.
	 */
	if (cpu_mode == SIZE64)
		if (dp->it_always64 || (opnd_size == SIZE32 && dp->it_stackop))
			opnd_size = SIZE64;

#ifdef DIS_TEXT
	/*
	 * At this point most instructions can format the opcode mnemonic
	 * including the prefixes.
	 */
	if (lock_prefix)
		(void) strlcat(x->d86_mnem, "lock ", OPLEN);

	if (rep_prefix == 0xf2)
		(void) strlcat(x->d86_mnem, "repnz ", OPLEN);
	else if (rep_prefix == 0xf3)
		(void) strlcat(x->d86_mnem, "repz ", OPLEN);

	if (cpu_mode == SIZE64 && addr_size_prefix)
		(void) strlcat(x->d86_mnem, "addr32 ", OPLEN);

	if (dp->it_adrmode != CBW &&
	    dp->it_adrmode != CWD &&
	    dp->it_adrmode != XMMSFNC) {
		if (strcmp(dp->it_name, "INVALID") == 0)
			goto error;
		(void) strlcat(x->d86_mnem, dp->it_name, OPLEN);
		if (dp->it_avxsuf && dp->it_suffix) {
			(void) strlcat(x->d86_mnem, vex_W != 0 ? "q" : "d",
			    OPLEN);
		} else if (dp->it_vexopmask && dp->it_suffix) {
			/* opmask instructions */

			if (opcode1 == 4 && opcode2 == 0xb) {
				/* It's a kunpck. */
				if (vex_prefix == VEX_2bytes) {
					(void) strlcat(x->d86_mnem,
					    vex_p == 0 ? "wd" : "bw", OPLEN);
				} else {
					/* vex_prefix == VEX_3bytes */
					(void) strlcat(x->d86_mnem,
					    "dq", OPLEN);
				}
			} else if (opcode1 == 3) {
				/* It's a kshift[l|r]. */
				if (vex_W == 0) {
					(void) strlcat(x->d86_mnem,
					    opcode2 == 2 ||
					    opcode2 == 0 ?
					    "b" : "d", OPLEN);
				} else {
					/* W == 1 */
					(void) strlcat(x->d86_mnem,
					    opcode2 == 3 || opcode2 == 1 ?
					    "q" : "w", OPLEN);
				}
			} else {
				/* if (vex_prefix == VEX_2bytes) { */
				if ((cpu_mode == SIZE64 && opnd_size == 2) ||
				    vex_prefix == VEX_2bytes) {
					(void) strlcat(x->d86_mnem,
					    vex_p == 0 ? "w" :
					    vex_p == 1 ? "b" : "d",
					    OPLEN);
				} else {
					/* vex_prefix == VEX_3bytes */
					(void) strlcat(x->d86_mnem,
					    vex_p == 1 ? "d" : "q", OPLEN);
				}
			}
		} else if (dp->it_suffix) {
			char *types[] = {"", "w", "l", "q"};
			if (opcode_bytes == 2 && opcode4 == 4) {
				/* It's a cmovx.yy. Replace the suffix x */
				for (i = 5; i < OPLEN; i++) {
					if (x->d86_mnem[i] == '.')
						break;
				}
				x->d86_mnem[i - 1] = *types[opnd_size];
			} else if ((opnd_size == 2) && (opcode_bytes == 3) &&
			    ((opcode6 == 1 && opcode7 == 6) ||
			    (opcode6 == 2 && opcode7 == 2))) {
				/*
				 * To handle PINSRD and PEXTRD
				 */
				(void) strlcat(x->d86_mnem, "d", OPLEN);
<<<<<<< HEAD
			} else if (dp == &dis_distable[0x6][0x2]) {
				/* It's a bound instn. no suffix */
			} else {
=======
			} else if (dp != &dis_distable[0x6][0x2]) {
				/* bound instructions (0x62) have no suffix */
>>>>>>> 81b505b7
				(void) strlcat(x->d86_mnem, types[opnd_size],
				    OPLEN);
			}
		}
	}
#endif

	/*
	 * Process operands based on the addressing modes.
	 */
	x->d86_mode = cpu_mode;
	/*
	 * In vex mode the rex_prefix has no meaning
	 */
	if (!vex_prefix)
		x->d86_rex_prefix = rex_prefix;
	x->d86_opnd_size = opnd_size;
	x->d86_addr_size = addr_size;
	vbit = 0;		/* initialize for mem/reg -> reg */
	switch (dp->it_adrmode) {
		/*
		 * amd64 instruction to sign extend 32 bit reg/mem operands
		 * into 64 bit register values
		 */
	case MOVSXZ:
#ifdef DIS_TEXT
		if (rex_prefix == 0)
			(void) strncpy(x->d86_mnem, "movzld", OPLEN);
#endif
		dtrace_get_modrm(x, &mode, &reg, &r_m);
		dtrace_rex_adjust(rex_prefix, mode, &reg, &r_m);
		x->d86_opnd_size = SIZE64;
		dtrace_get_operand(x, REG_ONLY, reg, LONG_OPND, 1);
		x->d86_opnd_size = opnd_size = SIZE32;
		wbit = LONG_OPND;
		dtrace_get_operand(x, mode, r_m, wbit, 0);
		break;

		/*
		 * movsbl movsbw movsbq (0x0FBE) or movswl movswq (0x0FBF)
		 * movzbl movzbw movzbq (0x0FB6) or movzwl movzwq (0x0FB7)
		 * wbit lives in 2nd byte, note that operands
		 * are different sized
		 */
	case MOVZ:
		if (rex_prefix & REX_W) {
			/* target register size = 64 bit */
			x->d86_mnem[5] = 'q';
		}
		dtrace_get_modrm(x, &mode, &reg, &r_m);
		dtrace_rex_adjust(rex_prefix, mode, &reg, &r_m);
		dtrace_get_operand(x, REG_ONLY, reg, LONG_OPND, 1);
		x->d86_opnd_size = opnd_size = SIZE16;
		wbit = WBIT(opcode5);
		dtrace_get_operand(x, mode, r_m, wbit, 0);
		break;
	case CRC32:
		opnd_size = SIZE32;
		if (rex_prefix & REX_W)
			opnd_size = SIZE64;
		x->d86_opnd_size = opnd_size;

		dtrace_get_modrm(x, &mode, &reg, &r_m);
		dtrace_rex_adjust(rex_prefix, mode, &reg, &r_m);
		dtrace_get_operand(x, REG_ONLY, reg, LONG_OPND, 1);
		wbit = WBIT(opcode7);
		if (opnd_size_prefix)
			x->d86_opnd_size = opnd_size = SIZE16;
		dtrace_get_operand(x, mode, r_m, wbit, 0);
		break;
	case MOVBE:
		opnd_size = SIZE32;
		if (rex_prefix & REX_W)
			opnd_size = SIZE64;
		x->d86_opnd_size = opnd_size;

		dtrace_get_modrm(x, &mode, &reg, &r_m);
		dtrace_rex_adjust(rex_prefix, mode, &reg, &r_m);
		wbit = WBIT(opcode7);
		if (opnd_size_prefix)
			x->d86_opnd_size = opnd_size = SIZE16;
		if (wbit) {
			/* reg -> mem */
			dtrace_get_operand(x, REG_ONLY, reg, LONG_OPND, 0);
			dtrace_get_operand(x, mode, r_m, wbit, 1);
		} else {
			/* mem -> reg */
			dtrace_get_operand(x, REG_ONLY, reg, LONG_OPND, 1);
			dtrace_get_operand(x, mode, r_m, wbit, 0);
		}
		break;

	/*
	 * imul instruction, with either 8-bit or longer immediate
	 * opcode 0x6B for byte, sign-extended displacement, 0x69 for word(s)
	 */
	case IMUL:
		wbit = LONG_OPND;
		THREEOPERAND(x, mode, reg, r_m, rex_prefix, wbit, LONG_OPND,
		    OPSIZE(opnd_size, opcode2 == 0x9), 1);
		break;

	/* memory or register operand to register, with 'w' bit	*/
	case MRw:
	case ADX:
		wbit = WBIT(opcode2);
		STANDARD_MODRM(x, mode, reg, r_m, rex_prefix, wbit, 0);
		break;

	/* register to memory or register operand, with 'w' bit	*/
	/* arpl happens to fit here also because it is odd */
	case RMw:
		if (opcode_bytes == 2)
			wbit = WBIT(opcode5);
		else
			wbit = WBIT(opcode2);
		STANDARD_MODRM(x, mode, reg, r_m, rex_prefix, wbit, 1);
		break;

	/* xaddb instruction */
	case XADDB:
		wbit = 0;
		STANDARD_MODRM(x, mode, reg, r_m, rex_prefix, wbit, 1);
		break;

	/* MMX register to memory or register operand		*/
	case MMS:
	case MMOS:
#ifdef DIS_TEXT
		wbit = strcmp(dp->it_name, "movd") ? MM_OPND : LONG_OPND;
#else
		wbit = LONG_OPND;
#endif
		MIXED_MM(x, mode, reg, r_m, rex_prefix, wbit, MM_OPND, 1);
		break;

	/* MMX register to memory */
	case MMOMS:
		dtrace_get_modrm(x, &mode, &reg, &r_m);
		if (mode == REG_ONLY)
			goto error;
		wbit = MM_OPND;
		MIXED_MM(x, mode, reg, r_m, rex_prefix, wbit, MM_OPND, 1);
		break;

	/* Double shift. Has immediate operand specifying the shift. */
	case DSHIFT:
		wbit = LONG_OPND;
		dtrace_get_modrm(x, &mode, &reg, &r_m);
		dtrace_rex_adjust(rex_prefix, mode, &reg, &r_m);
		dtrace_get_operand(x, mode, r_m, wbit, 2);
		dtrace_get_operand(x, REG_ONLY, reg, LONG_OPND, 1);
		dtrace_imm_opnd(x, wbit, 1, 0);
		break;

	/*
	 * Double shift. With no immediate operand, specifies using %cl.
	 */
	case DSHIFTcl:
		wbit = LONG_OPND;
		STANDARD_MODRM(x, mode, reg, r_m, rex_prefix, wbit, 1);
		break;

	/* immediate to memory or register operand */
	case IMlw:
		wbit = WBIT(opcode2);
		dtrace_rex_adjust(rex_prefix, mode, NULL, &r_m);
		dtrace_get_operand(x, mode, r_m, wbit, 1);
		/*
		 * Have long immediate for opcode 0x81, but not 0x80 nor 0x83
		 */
		dtrace_imm_opnd(x, wbit, OPSIZE(opnd_size, opcode2 == 1), 0);
		break;

	/* immediate to memory or register operand with the	*/
	/* 'w' bit present					*/
	case IMw:
		wbit = WBIT(opcode2);
		dtrace_get_modrm(x, &mode, &reg, &r_m);
		dtrace_rex_adjust(rex_prefix, mode, NULL, &r_m);
		dtrace_get_operand(x, mode, r_m, wbit, 1);
		dtrace_imm_opnd(x, wbit, OPSIZE(opnd_size, wbit), 0);
		break;

	/* immediate to register with register in low 3 bits	*/
	/* of op code						*/
	case IR:
		/* w-bit here (with regs) is bit 3 */
		wbit = opcode2 >>3 & 0x1;
		reg = REGNO(opcode2);
		dtrace_rex_adjust(rex_prefix, mode, &reg, NULL);
		mode = REG_ONLY;
		r_m = reg;
		dtrace_get_operand(x, mode, r_m, wbit, 1);
		dtrace_imm_opnd(x, wbit, OPSIZE64(opnd_size, wbit), 0);
		break;

	/* MMX immediate shift of register */
	case MMSH:
	case MMOSH:
		wbit = MM_OPND;
		goto mm_shift;	/* in next case */

	/* SIMD immediate shift of register */
	case XMMSH:
		wbit = XMM_OPND;
mm_shift:
		reg = REGNO(opcode7);
		dtrace_rex_adjust(rex_prefix, mode, &reg, NULL);
		dtrace_get_operand(x, REG_ONLY, reg, wbit, 1);
		dtrace_imm_opnd(x, wbit, 1, 0);
		NOMEM;
		break;

	/* accumulator to memory operand */
	case AO:
		vbit = 1;
		/*FALLTHROUGH*/

	/* memory operand to accumulator */
	case OA:
		wbit = WBIT(opcode2);
		dtrace_get_operand(x, REG_ONLY, EAX_REGNO, wbit, 1 - vbit);
		dtrace_imm_opnd(x, wbit, OPSIZE64(addr_size, LONG_OPND), vbit);
#ifdef DIS_TEXT
		x->d86_opnd[vbit].d86_mode = MODE_OFFSET;
#endif
		break;


	/* segment register to memory or register operand */
	case SM:
		vbit = 1;
		/*FALLTHROUGH*/

	/* memory or register operand to segment register */
	case MS:
		dtrace_get_modrm(x, &mode, &reg, &r_m);
		dtrace_rex_adjust(rex_prefix, mode, NULL, &r_m);
		dtrace_get_operand(x, mode, r_m, LONG_OPND, vbit);
		dtrace_get_operand(x, REG_ONLY, reg, SEG_OPND, 1 - vbit);
		break;

	/*
	 * rotate or shift instructions, which may shift by 1 or
	 * consult the cl register, depending on the 'v' bit
	 */
	case Mv:
		vbit = VBIT(opcode2);
		wbit = WBIT(opcode2);
		dtrace_rex_adjust(rex_prefix, mode, NULL, &r_m);
		dtrace_get_operand(x, mode, r_m, wbit, 1);
#ifdef DIS_TEXT
		if (vbit) {
			(void) strlcat(x->d86_opnd[0].d86_opnd, "%cl", OPLEN);
		} else {
			x->d86_opnd[0].d86_mode = MODE_SIGNED;
			x->d86_opnd[0].d86_value_size = 1;
			x->d86_opnd[0].d86_value = 1;
		}
#endif
		break;
	/*
	 * immediate rotate or shift instructions
	 */
	case MvI:
		wbit = WBIT(opcode2);
normal_imm_mem:
		dtrace_rex_adjust(rex_prefix, mode, NULL, &r_m);
		dtrace_get_operand(x, mode, r_m, wbit, 1);
		dtrace_imm_opnd(x, wbit, 1, 0);
		break;

	/* bit test instructions */
	case MIb:
		wbit = LONG_OPND;
		goto normal_imm_mem;

	/* single memory or register operand with 'w' bit present */
	case Mw:
		wbit = WBIT(opcode2);
just_mem:
		dtrace_get_modrm(x, &mode, &reg, &r_m);
		dtrace_rex_adjust(rex_prefix, mode, NULL, &r_m);
		dtrace_get_operand(x, mode, r_m, wbit, 0);
		break;

	case SWAPGS_RDTSCP:
		if (cpu_mode == SIZE64 && mode == 3 && r_m == 0) {
#ifdef DIS_TEXT
			(void) strncpy(x->d86_mnem, "swapgs", OPLEN);
#endif
			NOMEM;
			break;
		} else if (mode == 3 && r_m == 1) {
#ifdef DIS_TEXT
			(void) strncpy(x->d86_mnem, "rdtscp", OPLEN);
#endif
			NOMEM;
			break;
		}

		/*FALLTHROUGH*/

	/* prefetch instruction - memory operand, but no memory acess */
	case PREF:
		NOMEM;
		/*FALLTHROUGH*/

	/* single memory or register operand */
	case M:
	case MG9:
		wbit = LONG_OPND;
		goto just_mem;

	/* single memory or register byte operand */
	case Mb:
		wbit = BYTE_OPND;
		goto just_mem;

	case VMx:
		if (mode == 3) {
#ifdef DIS_TEXT
			char *vminstr;

			switch (r_m) {
			case 1:
				vminstr = "vmcall";
				break;
			case 2:
				vminstr = "vmlaunch";
				break;
			case 3:
				vminstr = "vmresume";
				break;
			case 4:
				vminstr = "vmxoff";
				break;
			default:
				goto error;
			}

			(void) strncpy(x->d86_mnem, vminstr, OPLEN);
#else
			if (r_m < 1 || r_m > 4)
				goto error;
#endif

			NOMEM;
			break;
		}
		/*FALLTHROUGH*/
	case SVM:
		if (mode == 3) {
#if DIS_TEXT
			char *vinstr;

			switch (r_m) {
			case 0:
				vinstr = "vmrun";
				break;
			case 1:
				vinstr = "vmmcall";
				break;
			case 2:
				vinstr = "vmload";
				break;
			case 3:
				vinstr = "vmsave";
				break;
			case 4:
				vinstr = "stgi";
				break;
			case 5:
				vinstr = "clgi";
				break;
			case 6:
				vinstr = "skinit";
				break;
			case 7:
				vinstr = "invlpga";
				break;
			}

			(void) strncpy(x->d86_mnem, vinstr, OPLEN);
#endif
			NOMEM;
			break;
		}
		/*FALLTHROUGH*/
	case MONITOR_MWAIT:
		if (mode == 3) {
			if (r_m == 0) {
#ifdef DIS_TEXT
				(void) strncpy(x->d86_mnem, "monitor", OPLEN);
#endif
				NOMEM;
				break;
			} else if (r_m == 1) {
#ifdef DIS_TEXT
				(void) strncpy(x->d86_mnem, "mwait", OPLEN);
#endif
				NOMEM;
				break;
			} else if (r_m == 2) {
#ifdef DIS_TEXT
				(void) strncpy(x->d86_mnem, "clac", OPLEN);
#endif
				NOMEM;
				break;
			} else if (r_m == 3) {
#ifdef DIS_TEXT
				(void) strncpy(x->d86_mnem, "stac", OPLEN);
#endif
				NOMEM;
				break;
			} else {
				goto error;
			}
		}
		/*FALLTHROUGH*/
	case XGETBV_XSETBV:
		if (mode == 3) {
			if (r_m == 0) {
#ifdef DIS_TEXT
				(void) strncpy(x->d86_mnem, "xgetbv", OPLEN);
#endif
				NOMEM;
				break;
			} else if (r_m == 1) {
#ifdef DIS_TEXT
				(void) strncpy(x->d86_mnem, "xsetbv", OPLEN);
#endif
				NOMEM;
				break;
			} else {
				goto error;
			}

		}
		/*FALLTHROUGH*/
	case MO:
		/* Similar to M, but only memory (no direct registers) */
		wbit = LONG_OPND;
		dtrace_get_modrm(x, &mode, &reg, &r_m);
		if (mode == 3)
			goto error;
		dtrace_rex_adjust(rex_prefix, mode, NULL, &r_m);
		dtrace_get_operand(x, mode, r_m, wbit, 0);
		break;

	/* move special register to register or reverse if vbit */
	case SREG:
		switch (opcode5) {

		case 2:
			vbit = 1;
			/*FALLTHROUGH*/
		case 0:
			wbit = CONTROL_OPND;
			break;

		case 3:
			vbit = 1;
			/*FALLTHROUGH*/
		case 1:
			wbit = DEBUG_OPND;
			break;

		case 6:
			vbit = 1;
			/*FALLTHROUGH*/
		case 4:
			wbit = TEST_OPND;
			break;

		}
		dtrace_get_modrm(x, &mode, &reg, &r_m);
		dtrace_rex_adjust(rex_prefix, mode, &reg, &r_m);
		dtrace_get_operand(x, REG_ONLY, reg, wbit, vbit);
		dtrace_get_operand(x, REG_ONLY, r_m, LONG_OPND, 1 - vbit);
		NOMEM;
		break;

	/*
	 * single register operand with register in the low 3
	 * bits of op code
	 */
	case R:
		if (opcode_bytes == 2)
			reg = REGNO(opcode5);
		else
			reg = REGNO(opcode2);
		dtrace_rex_adjust(rex_prefix, mode, &reg, NULL);
		dtrace_get_operand(x, REG_ONLY, reg, LONG_OPND, 0);
		NOMEM;
		break;

	/*
	 * register to accumulator with register in the low 3
	 * bits of op code, xchg instructions
	 */
	case RA:
		NOMEM;
		reg = REGNO(opcode2);
		dtrace_rex_adjust(rex_prefix, mode, &reg, NULL);
		dtrace_get_operand(x, REG_ONLY, reg, LONG_OPND, 0);
		dtrace_get_operand(x, REG_ONLY, EAX_REGNO, LONG_OPND, 1);
		break;

	/*
	 * single segment register operand, with register in
	 * bits 3-4 of op code byte
	 */
	case SEG:
		NOMEM;
		reg = (x->d86_bytes[x->d86_len - 1] >> 3) & 0x3;
		dtrace_get_operand(x, REG_ONLY, reg, SEG_OPND, 0);
		break;

	/*
	 * single segment register operand, with register in
	 * bits 3-5 of op code
	 */
	case LSEG:
		NOMEM;
		/* long seg reg from opcode */
		reg = (x->d86_bytes[x->d86_len - 1] >> 3) & 0x7;
		dtrace_get_operand(x, REG_ONLY, reg, SEG_OPND, 0);
		break;

	/* memory or register operand to register */
	case MR:
		if (vex_prefetch)
			x->d86_got_modrm = 1;
		wbit = LONG_OPND;
		STANDARD_MODRM(x, mode, reg, r_m, rex_prefix, wbit, 0);
		break;

	case RM:
	case RM_66r:
		if (vex_prefetch)
			x->d86_got_modrm = 1;
		wbit = LONG_OPND;
		STANDARD_MODRM(x, mode, reg, r_m, rex_prefix, wbit, 1);
		break;

	/* MMX/SIMD-Int memory or mm reg to mm reg		*/
	case MM:
	case MMO:
#ifdef DIS_TEXT
		wbit = strcmp(dp->it_name, "movd") ? MM_OPND : LONG_OPND;
#else
		wbit = LONG_OPND;
#endif
		MIXED_MM(x, mode, reg, r_m, rex_prefix, wbit, MM_OPND, 0);
		break;

	case MMOIMPL:
#ifdef DIS_TEXT
		wbit = strcmp(dp->it_name, "movd") ? MM_OPND : LONG_OPND;
#else
		wbit = LONG_OPND;
#endif
		dtrace_get_modrm(x, &mode, &reg, &r_m);
		if (mode != REG_ONLY)
			goto error;

		dtrace_rex_adjust(rex_prefix, mode, &reg, &r_m);
		dtrace_get_operand(x, mode, r_m, wbit, 0);
		dtrace_get_operand(x, REG_ONLY, reg, MM_OPND, 1);
		mode = 0;	/* change for memory access size... */
		break;

	/* MMX/SIMD-Int and SIMD-FP predicated mm reg to r32 */
	case MMO3P:
		wbit = MM_OPND;
		goto xmm3p;
	case XMM3P:
		wbit = XMM_OPND;
xmm3p:
		dtrace_get_modrm(x, &mode, &reg, &r_m);
		if (mode != REG_ONLY)
			goto error;

		THREEOPERAND(x, mode, reg, r_m, rex_prefix, wbit, LONG_OPND, 1,
		    1);
		NOMEM;
		break;

	case XMM3PM_66r:
		THREEOPERAND(x, mode, reg, r_m, rex_prefix, LONG_OPND, XMM_OPND,
		    1, 0);
		break;

	/* MMX/SIMD-Int predicated r32/mem to mm reg */
	case MMOPRM:
		wbit = LONG_OPND;
		w2 = MM_OPND;
		goto xmmprm;
	case XMMPRM:
	case XMMPRM_66r:
		wbit = LONG_OPND;
		w2 = XMM_OPND;
xmmprm:
		THREEOPERAND(x, mode, reg, r_m, rex_prefix, wbit, w2, 1, 1);
		break;

	/* MMX/SIMD-Int predicated mm/mem to mm reg */
	case MMOPM:
	case MMOPM_66o:
		wbit = w2 = MM_OPND;
		goto xmmprm;

	/* MMX/SIMD-Int mm reg to r32 */
	case MMOM3:
		NOMEM;
		dtrace_get_modrm(x, &mode, &reg, &r_m);
		if (mode != REG_ONLY)
			goto error;
		wbit = MM_OPND;
		MIXED_MM(x, mode, reg, r_m, rex_prefix, wbit, LONG_OPND, 0);
		break;

	/* SIMD memory or xmm reg operand to xmm reg		*/
	case XMM:
	case XMM_66o:
	case XMM_66r:
	case XMMO:
	case XMMXIMPL:
		wbit = XMM_OPND;
		STANDARD_MODRM(x, mode, reg, r_m, rex_prefix, wbit, 0);

		if (dp->it_adrmode == XMMXIMPL && mode != REG_ONLY)
			goto error;

#ifdef DIS_TEXT
		/*
		 * movlps and movhlps share opcodes.  They differ in the
		 * addressing modes allowed for their operands.
		 * movhps and movlhps behave similarly.
		 */
		if (mode == REG_ONLY) {
			if (strcmp(dp->it_name, "movlps") == 0)
				(void) strncpy(x->d86_mnem, "movhlps", OPLEN);
			else if (strcmp(dp->it_name, "movhps") == 0)
				(void) strncpy(x->d86_mnem, "movlhps", OPLEN);
		}
#endif
		if (dp->it_adrmode == XMMXIMPL)
			mode = 0;	/* change for memory access size... */
		break;

	/* SIMD xmm reg to memory or xmm reg */
	case XMMS:
	case XMMOS:
	case XMMMS:
	case XMMOMS:
		dtrace_get_modrm(x, &mode, &reg, &r_m);
#ifdef DIS_TEXT
		if ((strcmp(dp->it_name, "movlps") == 0 ||
		    strcmp(dp->it_name, "movhps") == 0 ||
		    strcmp(dp->it_name, "movntps") == 0) &&
		    mode == REG_ONLY)
			goto error;
#endif
		wbit = XMM_OPND;
		MIXED_MM(x, mode, reg, r_m, rex_prefix, wbit, XMM_OPND, 1);
		break;

	/* SIMD memory to xmm reg */
	case XMMM:
	case XMMM_66r:
	case XMMOM:
		wbit = XMM_OPND;
		dtrace_get_modrm(x, &mode, &reg, &r_m);
#ifdef DIS_TEXT
		if (mode == REG_ONLY) {
			if (strcmp(dp->it_name, "movhps") == 0)
				(void) strncpy(x->d86_mnem, "movlhps", OPLEN);
			else
				goto error;
		}
#endif
		MIXED_MM(x, mode, reg, r_m, rex_prefix, wbit, XMM_OPND, 0);
		break;

	/* SIMD memory or r32 to xmm reg			*/
	case XMM3MX:
		wbit = LONG_OPND;
		MIXED_MM(x, mode, reg, r_m, rex_prefix, wbit, XMM_OPND, 0);
		break;

	case XMM3MXS:
		wbit = LONG_OPND;
		MIXED_MM(x, mode, reg, r_m, rex_prefix, wbit, XMM_OPND, 1);
		break;

	/* SIMD memory or mm reg to xmm reg			*/
	case XMMOMX:
	/* SIMD mm to xmm */
	case XMMMX:
		wbit = MM_OPND;
		MIXED_MM(x, mode, reg, r_m, rex_prefix, wbit, XMM_OPND, 0);
		break;

	/* SIMD memory or xmm reg to mm reg			*/
	case XMMXMM:
	case XMMOXMM:
	case XMMXM:
		wbit = XMM_OPND;
		MIXED_MM(x, mode, reg, r_m, rex_prefix, wbit, MM_OPND, 0);
		break;


	/* SIMD memory or xmm reg to r32			*/
	case XMMXM3:
		wbit = XMM_OPND;
		MIXED_MM(x, mode, reg, r_m, rex_prefix, wbit, LONG_OPND, 0);
		break;

	/* SIMD xmm to r32					*/
	case XMMX3:
	case XMMOX3:
		dtrace_get_modrm(x, &mode, &reg, &r_m);
		if (mode != REG_ONLY)
			goto error;
		dtrace_rex_adjust(rex_prefix, mode, &reg, &r_m);
		dtrace_get_operand(x, mode, r_m, XMM_OPND, 0);
		dtrace_get_operand(x, REG_ONLY, reg, LONG_OPND, 1);
		NOMEM;
		break;

	/* SIMD predicated memory or xmm reg with/to xmm reg */
	case XMMP:
	case XMMP_66r:
	case XMMP_66o:
	case XMMOPM:
		wbit = XMM_OPND;
		THREEOPERAND(x, mode, reg, r_m, rex_prefix, wbit, XMM_OPND, 1,
		    1);

#ifdef DIS_TEXT
		/*
		 * cmpps and cmpss vary their instruction name based
		 * on the value of imm8.  Other XMMP instructions,
		 * such as shufps, require explicit specification of
		 * the predicate.
		 */
		if (dp->it_name[0] == 'c' &&
		    dp->it_name[1] == 'm' &&
		    dp->it_name[2] == 'p' &&
		    strlen(dp->it_name) == 5) {
			uchar_t pred = x->d86_opnd[0].d86_value & 0xff;

			if (pred >= (sizeof (dis_PREDSUFFIX) / sizeof (char *)))
				goto error;

			(void) strncpy(x->d86_mnem, "cmp", OPLEN);
			(void) strlcat(x->d86_mnem, dis_PREDSUFFIX[pred],
			    OPLEN);
			(void) strlcat(x->d86_mnem,
			    dp->it_name + strlen(dp->it_name) - 2,
			    OPLEN);
			x->d86_opnd[0] = x->d86_opnd[1];
			x->d86_opnd[1] = x->d86_opnd[2];
			x->d86_numopnds = 2;
		}

		/*
		 * The pclmulqdq instruction has a series of alternate names for
		 * various encodings of the immediate byte. As such, if we
		 * happen to find it and the immediate value matches, we'll
		 * rewrite the mnemonic.
		 */
		if (strcmp(dp->it_name, "pclmulqdq") == 0) {
			boolean_t changed = B_TRUE;
			switch (x->d86_opnd[0].d86_value) {
			case 0x00:
				(void) strncpy(x->d86_mnem, "pclmullqlqdq",
				    OPLEN);
				break;
			case 0x01:
				(void) strncpy(x->d86_mnem, "pclmulhqlqdq",
				    OPLEN);
				break;
			case 0x10:
				(void) strncpy(x->d86_mnem, "pclmullqhqdq",
				    OPLEN);
				break;
			case 0x11:
				(void) strncpy(x->d86_mnem, "pclmulhqhqdq",
				    OPLEN);
				break;
			default:
				changed = B_FALSE;
				break;
			}

			if (changed == B_TRUE) {
				x->d86_opnd[0].d86_value_size = 0;
				x->d86_opnd[0] = x->d86_opnd[1];
				x->d86_opnd[1] = x->d86_opnd[2];
				x->d86_numopnds = 2;
			}
		}
#endif
		break;

	case XMMX2I:
		FOUROPERAND(x, mode, reg, r_m, rex_prefix, XMM_OPND, XMM_OPND,
		    1);
		NOMEM;
		break;

	case XMM2I:
		ONEOPERAND_TWOIMM(x, mode, reg, r_m, rex_prefix, XMM_OPND, 1);
		NOMEM;
		break;

	/* immediate operand to accumulator */
	case IA:
		wbit = WBIT(opcode2);
		dtrace_get_operand(x, REG_ONLY, EAX_REGNO, wbit, 1);
		dtrace_imm_opnd(x, wbit, OPSIZE(opnd_size, wbit), 0);
		NOMEM;
		break;

	/* memory or register operand to accumulator */
	case MA:
		wbit = WBIT(opcode2);
		dtrace_rex_adjust(rex_prefix, mode, NULL, &r_m);
		dtrace_get_operand(x, mode, r_m, wbit, 0);
		break;

	/* si register to di register used to reference memory		*/
	case SD:
#ifdef DIS_TEXT
		dtrace_check_override(x, 0);
		x->d86_numopnds = 2;
		if (addr_size == SIZE64) {
			(void) strlcat(x->d86_opnd[0].d86_opnd, "(%rsi)",
			    OPLEN);
			(void) strlcat(x->d86_opnd[1].d86_opnd, "(%rdi)",
			    OPLEN);
		} else if (addr_size == SIZE32) {
			(void) strlcat(x->d86_opnd[0].d86_opnd, "(%esi)",
			    OPLEN);
			(void) strlcat(x->d86_opnd[1].d86_opnd, "(%edi)",
			    OPLEN);
		} else {
			(void) strlcat(x->d86_opnd[0].d86_opnd, "(%si)",
			    OPLEN);
			(void) strlcat(x->d86_opnd[1].d86_opnd, "(%di)",
			    OPLEN);
		}
#endif
		wbit = LONG_OPND;
		break;

	/* accumulator to di register				*/
	case AD:
		wbit = WBIT(opcode2);
#ifdef DIS_TEXT
		dtrace_check_override(x, 1);
		x->d86_numopnds = 2;
		dtrace_get_operand(x, REG_ONLY, EAX_REGNO, wbit, 0);
		if (addr_size == SIZE64)
			(void) strlcat(x->d86_opnd[1].d86_opnd, "(%rdi)",
			    OPLEN);
		else if (addr_size == SIZE32)
			(void) strlcat(x->d86_opnd[1].d86_opnd, "(%edi)",
			    OPLEN);
		else
			(void) strlcat(x->d86_opnd[1].d86_opnd, "(%di)",
			    OPLEN);
#endif
		break;

	/* si register to accumulator				*/
	case SA:
		wbit = WBIT(opcode2);
#ifdef DIS_TEXT
		dtrace_check_override(x, 0);
		x->d86_numopnds = 2;
		if (addr_size == SIZE64)
			(void) strlcat(x->d86_opnd[0].d86_opnd, "(%rsi)",
			    OPLEN);
		else if (addr_size == SIZE32)
			(void) strlcat(x->d86_opnd[0].d86_opnd, "(%esi)",
			    OPLEN);
		else
			(void) strlcat(x->d86_opnd[0].d86_opnd, "(%si)",
			    OPLEN);
		dtrace_get_operand(x, REG_ONLY, EAX_REGNO, wbit, 1);
#endif
		break;

	/*
	 * single operand, a 16/32 bit displacement
	 */
	case D:
		wbit = LONG_OPND;
		dtrace_disp_opnd(x, wbit, OPSIZE(opnd_size, LONG_OPND), 0);
		NOMEM;
		break;

	/* jmp/call indirect to memory or register operand		*/
	case INM:
#ifdef DIS_TEXT
		(void) strlcat(x->d86_opnd[0].d86_prefix, "*", OPLEN);
#endif
		dtrace_rex_adjust(rex_prefix, mode, NULL, &r_m);
		dtrace_get_operand(x, mode, r_m, LONG_OPND, 0);
		wbit = LONG_OPND;
		break;

	/*
	 * for long jumps and long calls -- a new code segment
	 * register and an offset in IP -- stored in object
	 * code in reverse order. Note - not valid in amd64
	 */
	case SO:
		dtrace_check_override(x, 1);
		wbit = LONG_OPND;
		dtrace_imm_opnd(x, wbit, OPSIZE(opnd_size, LONG_OPND), 1);
#ifdef DIS_TEXT
		x->d86_opnd[1].d86_mode = MODE_SIGNED;
#endif
		/* will now get segment operand */
		dtrace_imm_opnd(x, wbit, 2, 0);
		break;

	/*
	 * jmp/call. single operand, 8 bit displacement.
	 * added to current EIP in 'compofff'
	 */
	case BD:
		dtrace_disp_opnd(x, BYTE_OPND, 1, 0);
		NOMEM;
		break;

	/* single 32/16 bit immediate operand			*/
	case I:
		wbit = LONG_OPND;
		dtrace_imm_opnd(x, wbit, OPSIZE(opnd_size, LONG_OPND), 0);
		break;

	/* single 8 bit immediate operand			*/
	case Ib:
		wbit = LONG_OPND;
		dtrace_imm_opnd(x, wbit, 1, 0);
		break;

	case ENTER:
		wbit = LONG_OPND;
		dtrace_imm_opnd(x, wbit, 2, 0);
		dtrace_imm_opnd(x, wbit, 1, 1);
		switch (opnd_size) {
		case SIZE64:
			x->d86_memsize = (x->d86_opnd[1].d86_value + 1) * 8;
			break;
		case SIZE32:
			x->d86_memsize = (x->d86_opnd[1].d86_value + 1) * 4;
			break;
		case SIZE16:
			x->d86_memsize = (x->d86_opnd[1].d86_value + 1) * 2;
			break;
		}

		break;

	/* 16-bit immediate operand */
	case RET:
		wbit = LONG_OPND;
		dtrace_imm_opnd(x, wbit, 2, 0);
		break;

	/* single 8 bit port operand				*/
	case P:
		dtrace_check_override(x, 0);
		dtrace_imm_opnd(x, BYTE_OPND, 1, 0);
		NOMEM;
		break;

	/* single operand, dx register (variable port instruction) */
	case V:
		x->d86_numopnds = 1;
		dtrace_check_override(x, 0);
#ifdef DIS_TEXT
		(void) strlcat(x->d86_opnd[0].d86_opnd, "(%dx)", OPLEN);
#endif
		NOMEM;
		break;

	/*
	 * The int instruction, which has two forms:
	 * int 3 (breakpoint) or
	 * int n, where n is indicated in the subsequent
	 * byte (format Ib).  The int 3 instruction (opcode 0xCC),
	 * where, although the 3 looks  like an operand,
	 * it is implied by the opcode. It must be converted
	 * to the correct base and output.
	 */
	case INT3:
#ifdef DIS_TEXT
		x->d86_numopnds = 1;
		x->d86_opnd[0].d86_mode = MODE_SIGNED;
		x->d86_opnd[0].d86_value_size = 1;
		x->d86_opnd[0].d86_value = 3;
#endif
		NOMEM;
		break;

	/* single 8 bit immediate operand			*/
	case INTx:
		dtrace_imm_opnd(x, BYTE_OPND, 1, 0);
		NOMEM;
		break;

	/* an unused byte must be discarded */
	case U:
		if (x->d86_get_byte(x->d86_data) < 0)
			goto error;
		x->d86_len++;
		NOMEM;
		break;

	case CBW:
#ifdef DIS_TEXT
		if (opnd_size == SIZE16)
			(void) strlcat(x->d86_mnem, "cbtw", OPLEN);
		else if (opnd_size == SIZE32)
			(void) strlcat(x->d86_mnem, "cwtl", OPLEN);
		else
			(void) strlcat(x->d86_mnem, "cltq", OPLEN);
#endif
		wbit = LONG_OPND;
		NOMEM;
		break;

	case CWD:
#ifdef DIS_TEXT
		if (opnd_size == SIZE16)
			(void) strlcat(x->d86_mnem, "cwtd", OPLEN);
		else if (opnd_size == SIZE32)
			(void) strlcat(x->d86_mnem, "cltd", OPLEN);
		else
			(void) strlcat(x->d86_mnem, "cqtd", OPLEN);
#endif
		wbit = LONG_OPND;
		NOMEM;
		break;

	case XMMSFNC:
		/*
		 * sfence is sfence if mode is REG_ONLY.  If mode isn't
		 * REG_ONLY, mnemonic should be 'clflush'.
		 */
		dtrace_get_modrm(x, &mode, &reg, &r_m);

		/* sfence doesn't take operands */
#ifdef DIS_TEXT
		if (mode == REG_ONLY) {
			(void) strlcat(x->d86_mnem, "sfence", OPLEN);
		} else {
			(void) strlcat(x->d86_mnem, "clflush", OPLEN);
			dtrace_rex_adjust(rex_prefix, mode, &reg, &r_m);
			dtrace_get_operand(x, mode, r_m, BYTE_OPND, 0);
			NOMEM;
		}
#else
		if (mode != REG_ONLY) {
			dtrace_rex_adjust(rex_prefix, mode, &reg, &r_m);
			dtrace_get_operand(x, mode, r_m, LONG_OPND, 0);
			NOMEM;
		}
#endif
		break;

	/*
	 * no disassembly, the mnemonic was all there was so go on
	 */
	case NORM:
		if (dp->it_invalid32 && cpu_mode != SIZE64)
			goto error;
		NOMEM;
		/*FALLTHROUGH*/
	case IMPLMEM:
		break;

	case XMMFENCE:
		/*
		 * XRSTOR, XSAVEOPT and LFENCE share the same opcode but
		 * differ in mode and reg.
		 */
		dtrace_get_modrm(x, &mode, &reg, &r_m);

		if (mode == REG_ONLY) {
			/*
			 * Only the following exact byte sequences are allowed:
			 *
			 * 	0f ae e8	lfence
			 * 	0f ae f0	mfence
			 */
			if ((uint8_t)x->d86_bytes[x->d86_len - 1] != 0xe8 &&
			    (uint8_t)x->d86_bytes[x->d86_len - 1] != 0xf0)
				goto error;
		} else {
#ifdef DIS_TEXT
			if (reg == 5) {
				(void) strncpy(x->d86_mnem, "xrstor", OPLEN);
			} else if (reg == 6) {
				(void) strncpy(x->d86_mnem, "xsaveopt", OPLEN);
			} else {
				goto error;
			}
#endif
			dtrace_rex_adjust(rex_prefix, mode, &reg, &r_m);
			dtrace_get_operand(x, mode, r_m, BYTE_OPND, 0);
		}
		break;

	/* float reg */
	case F:
#ifdef DIS_TEXT
		x->d86_numopnds = 1;
		(void) strlcat(x->d86_opnd[0].d86_opnd, "%st(X)", OPLEN);
		x->d86_opnd[0].d86_opnd[4] = r_m + '0';
#endif
		NOMEM;
		break;

	/* float reg to float reg, with ret bit present */
	case FF:
		vbit = opcode2 >> 2 & 0x1;	/* vbit = 1: st -> st(i) */
		/*FALLTHROUGH*/
	case FFC:				/* case for vbit always = 0 */
#ifdef DIS_TEXT
		x->d86_numopnds = 2;
		(void) strlcat(x->d86_opnd[1 - vbit].d86_opnd, "%st", OPLEN);
		(void) strlcat(x->d86_opnd[vbit].d86_opnd, "%st(X)", OPLEN);
		x->d86_opnd[vbit].d86_opnd[4] = r_m + '0';
#endif
		NOMEM;
		break;

	/* AVX instructions */
	case VEX_MO:
		/* op(ModR/M.r/m) */
		x->d86_numopnds = 1;
		dtrace_get_modrm(x, &mode, &reg, &r_m);
#ifdef DIS_TEXT
		if ((dp == &dis_opAVX0F[0xA][0xE]) && (reg == 3))
			(void) strncpy(x->d86_mnem, "vstmxcsr", OPLEN);
#endif
		dtrace_vex_adjust(vex_byte1, mode, &reg, &r_m);
		dtrace_get_operand(x, mode, r_m, wbit, 0);
		break;
	case VEX_RMrX:
	case FMA:
		/* ModR/M.reg := op(VEX.vvvv, ModR/M.r/m) */
		x->d86_numopnds = 3;
		dtrace_get_modrm(x, &mode, &reg, &r_m);
		dtrace_vex_adjust(vex_byte1, mode, &reg, &r_m);

		/*
		 * In classic Intel fashion, the opcodes for all of the FMA
		 * instructions all have two possible mnemonics which vary by
		 * one letter, which is selected based on the value of the wbit.
		 * When wbit is one, they have the 'd' suffix and when 'wbit' is
		 * 0, they have the 's' suffix. Otherwise, the FMA instructions
		 * are all a standard VEX_RMrX.
		 */
#ifdef DIS_TEXT
		if (dp->it_adrmode == FMA) {
			size_t len = strlen(dp->it_name);
			(void) strncpy(x->d86_mnem, dp->it_name, OPLEN);
			if (len + 1 < OPLEN) {
				(void) strncpy(x->d86_mnem + len,
				    vex_W != 0 ? "d" : "s", OPLEN - len);
			}
		}
#endif

		if (mode != REG_ONLY) {
			if ((dp == &dis_opAVXF20F[0x10]) ||
			    (dp == &dis_opAVXF30F[0x10])) {
				/* vmovsd <m64>, <xmm> */
				/* or vmovss <m64>, <xmm> */
				x->d86_numopnds = 2;
				goto L_VEX_MX;
			}
		}

		dtrace_get_operand(x, REG_ONLY, reg, wbit, 2);
		/*
		 * VEX prefix uses the 1's complement form to encode the
		 * XMM/YMM regs
		 */
		dtrace_get_operand(x, REG_ONLY, (0xF - vex_v), wbit, 1);

		if ((dp == &dis_opAVXF20F[0x2A]) ||
		    (dp == &dis_opAVXF30F[0x2A])) {
			/*
			 * vcvtsi2si </r,m>, <xmm>, <xmm> or vcvtsi2ss </r,m>,
			 * <xmm>, <xmm>
			 */
			wbit = LONG_OPND;
		}
#ifdef DIS_TEXT
		else if ((mode == REG_ONLY) &&
		    (dp == &dis_opAVX0F[0x1][0x6])) {	/* vmovlhps */
			(void) strncpy(x->d86_mnem, "vmovlhps", OPLEN);
		} else if ((mode == REG_ONLY) &&
		    (dp == &dis_opAVX0F[0x1][0x2])) {	/* vmovhlps */
			(void) strncpy(x->d86_mnem, "vmovhlps", OPLEN);
		}
#endif
		dtrace_get_operand(x, mode, r_m, wbit, 0);

		break;

	case VEX_VRMrX:
		/* ModR/M.reg := op(MODR/M.r/m, VEX.vvvv) */
		x->d86_numopnds = 3;
		dtrace_get_modrm(x, &mode, &reg, &r_m);
		dtrace_vex_adjust(vex_byte1, mode, &reg, &r_m);

		dtrace_get_operand(x, REG_ONLY, reg, wbit, 2);
		/*
		 * VEX prefix uses the 1's complement form to encode the
		 * XMM/YMM regs
		 */
		dtrace_get_operand(x, REG_ONLY, (0xF - vex_v), wbit, 0);

		dtrace_get_operand(x, mode, r_m, wbit, 1);
		break;

	case VEX_SbVM:
		/* ModR/M.reg := op(MODR/M.r/m, VSIB, VEX.vvvv) */
		x->d86_numopnds = 3;
		x->d86_vsib = 1;

		/*
		 * All instructions that use VSIB are currently a mess. See the
		 * comment around the dis_gather_regs_t structure definition.
		 */

		vreg = &dis_vgather[opcode2][vex_W][vex_L];

#ifdef DIS_TEXT
		(void) strncpy(x->d86_mnem, dp->it_name, OPLEN);
		(void) strlcat(x->d86_mnem + strlen(dp->it_name),
		    vreg->dgr_suffix, OPLEN - strlen(dp->it_name));
#endif

		dtrace_get_modrm(x, &mode, &reg, &r_m);
		dtrace_vex_adjust(vex_byte1, mode, &reg, &r_m);

		dtrace_get_operand(x, REG_ONLY, reg, vreg->dgr_arg2, 2);
		/*
		 * VEX prefix uses the 1's complement form to encode the
		 * XMM/YMM regs
		 */
		dtrace_get_operand(x, REG_ONLY, (0xF - vex_v), vreg->dgr_arg0,
		    0);
		dtrace_get_operand(x, mode, r_m, vreg->dgr_arg1, 1);
		break;

	case VEX_RRX:
		/* ModR/M.rm := op(VEX.vvvv, ModR/M.reg) */
		x->d86_numopnds = 3;

		dtrace_get_modrm(x, &mode, &reg, &r_m);
		dtrace_vex_adjust(vex_byte1, mode, &reg, &r_m);

		if (mode != REG_ONLY) {
			if ((dp == &dis_opAVXF20F[0x11]) ||
			    (dp == &dis_opAVXF30F[0x11])) {
				/* vmovsd <xmm>, <m64> */
				/* or vmovss <xmm>, <m64> */
				x->d86_numopnds = 2;
				goto L_VEX_RM;
			}
		}

		dtrace_get_operand(x, mode, r_m, wbit, 2);
		dtrace_get_operand(x, REG_ONLY, (0xF - vex_v), wbit, 1);
		dtrace_get_operand(x, REG_ONLY, reg, wbit, 0);
		break;

	case VEX_RMRX:
		/* ModR/M.reg := op(VEX.vvvv, ModR/M.r_m, imm8[7:4]) */
		x->d86_numopnds = 4;

		dtrace_get_modrm(x, &mode, &reg, &r_m);
		dtrace_vex_adjust(vex_byte1, mode, &reg, &r_m);
		dtrace_get_operand(x, REG_ONLY, reg, wbit, 3);
		dtrace_get_operand(x, REG_ONLY, (0xF - vex_v), wbit, 2);
		if (dp == &dis_opAVX660F3A[0x18]) {
			/* vinsertf128 <imm8>, <xmm>, <ymm>, <ymm> */
			dtrace_get_operand(x, mode, r_m, XMM_OPND, 1);
		} else if ((dp == &dis_opAVX660F3A[0x20]) ||
		    (dp == & dis_opAVX660F[0xC4])) {
			/* vpinsrb <imm8>, <reg/mm>, <xmm>, <xmm> */
			/* or vpinsrw <imm8>, <reg/mm>, <xmm>, <xmm> */
			dtrace_get_operand(x, mode, r_m, LONG_OPND, 1);
		} else if (dp == &dis_opAVX660F3A[0x22]) {
			/* vpinsrd/q <imm8>, <reg/mm>, <xmm>, <xmm> */
#ifdef DIS_TEXT
			if (vex_W)
				x->d86_mnem[6] = 'q';
#endif
			dtrace_get_operand(x, mode, r_m, LONG_OPND, 1);
		} else {
			dtrace_get_operand(x, mode, r_m, wbit, 1);
		}

		/* one byte immediate number */
		dtrace_imm_opnd(x, wbit, 1, 0);

		/* vblendvpd, vblendvps, vblendvb use the imm encode the regs */
		if ((dp == &dis_opAVX660F3A[0x4A]) ||
		    (dp == &dis_opAVX660F3A[0x4B]) ||
		    (dp == &dis_opAVX660F3A[0x4C])) {
#ifdef DIS_TEXT
			int regnum = (x->d86_opnd[0].d86_value & 0xF0) >> 4;
#endif
			x->d86_opnd[0].d86_mode = MODE_NONE;
#ifdef DIS_TEXT
			if (vex_L)
				(void) strncpy(x->d86_opnd[0].d86_opnd,
				    dis_YMMREG[regnum], OPLEN);
			else
				(void) strncpy(x->d86_opnd[0].d86_opnd,
				    dis_XMMREG[regnum], OPLEN);
#endif
		}
		break;

	case VEX_MX:
		/* ModR/M.reg := op(ModR/M.rm) */
		x->d86_numopnds = 2;

		dtrace_get_modrm(x, &mode, &reg, &r_m);
		dtrace_vex_adjust(vex_byte1, mode, &reg, &r_m);
L_VEX_MX:

		if ((dp == &dis_opAVXF20F[0xE6]) ||
		    (dp == &dis_opAVX660F[0x5A]) ||
		    (dp == &dis_opAVX660F[0xE6])) {
			/* vcvtpd2dq <ymm>, <xmm> */
			/* or vcvtpd2ps <ymm>, <xmm> */
			/* or vcvttpd2dq <ymm>, <xmm> */
			dtrace_get_operand(x, REG_ONLY, reg, XMM_OPND, 1);
			dtrace_get_operand(x, mode, r_m, wbit, 0);
		} else if ((dp == &dis_opAVXF30F[0xE6]) ||
		    (dp == &dis_opAVX0F[0x5][0xA]) ||
		    (dp == &dis_opAVX660F38[0x13]) ||
		    (dp == &dis_opAVX660F38[0x18]) ||
		    (dp == &dis_opAVX660F38[0x19]) ||
		    (dp == &dis_opAVX660F38[0x58]) ||
		    (dp == &dis_opAVX660F38[0x78]) ||
		    (dp == &dis_opAVX660F38[0x79]) ||
		    (dp == &dis_opAVX660F38[0x59])) {
			/* vcvtdq2pd <xmm>, <ymm> */
			/* or vcvtps2pd <xmm>, <ymm> */
			/* or vcvtph2ps <xmm>, <ymm> */
			/* or vbroadcasts* <xmm>, <ymm> */
			dtrace_get_operand(x, REG_ONLY, reg, wbit, 1);
			dtrace_get_operand(x, mode, r_m, XMM_OPND, 0);
		} else if (dp == &dis_opAVX660F[0x6E]) {
			/* vmovd/q <reg/mem 32/64>, <xmm> */
#ifdef DIS_TEXT
			if (vex_W)
				x->d86_mnem[4] = 'q';
#endif
			dtrace_get_operand(x, REG_ONLY, reg, wbit, 1);
			dtrace_get_operand(x, mode, r_m, LONG_OPND, 0);
		} else {
			dtrace_get_operand(x, REG_ONLY, reg, wbit, 1);
			dtrace_get_operand(x, mode, r_m, wbit, 0);
		}

		break;

	case VEX_MXI:
		/* ModR/M.reg := op(ModR/M.rm, imm8) */
		x->d86_numopnds = 3;

		dtrace_get_modrm(x, &mode, &reg, &r_m);
		dtrace_vex_adjust(vex_byte1, mode, &reg, &r_m);

		dtrace_get_operand(x, REG_ONLY, reg, wbit, 2);
		dtrace_get_operand(x, mode, r_m, wbit, 1);

		/* one byte immediate number */
		dtrace_imm_opnd(x, wbit, 1, 0);
		break;

	case VEX_XXI:
		/* VEX.vvvv := op(ModR/M.rm, imm8) */
		x->d86_numopnds = 3;

		dtrace_get_modrm(x, &mode, &reg, &r_m);
#ifdef DIS_TEXT
		(void) strncpy(x->d86_mnem, dis_AVXvgrp7[opcode2 - 1][reg],
		    OPLEN);
#endif
		dtrace_vex_adjust(vex_byte1, mode, &reg, &r_m);

		dtrace_get_operand(x, REG_ONLY, (0xF - vex_v), wbit, 2);
		dtrace_get_operand(x, REG_ONLY, r_m, wbit, 1);

		/* one byte immediate number */
		dtrace_imm_opnd(x, wbit, 1, 0);
		break;

	case VEX_MR:
		/* ModR/M.reg (reg32/64) := op(ModR/M.rm) */
		if (dp == &dis_opAVX660F[0xC5]) {
			/* vpextrw <imm8>, <xmm>, <reg> */
			x->d86_numopnds = 2;
			vbit = 2;
		} else {
			x->d86_numopnds = 2;
			vbit = 1;
		}

		dtrace_get_modrm(x, &mode, &reg, &r_m);
		dtrace_vex_adjust(vex_byte1, mode, &reg, &r_m);
		dtrace_get_operand(x, REG_ONLY, reg, LONG_OPND, vbit);
		dtrace_get_operand(x, mode, r_m, wbit, vbit - 1);

		if (vbit == 2)
			dtrace_imm_opnd(x, wbit, 1, 0);

		break;

	case VEX_KMR:
		/* opmask: mod_rm := %k */
		x->d86_numopnds = 2;
		dtrace_get_modrm(x, &mode, &reg, &r_m);
		dtrace_vex_adjust(vex_byte1, mode, &reg, &r_m);
		dtrace_get_operand(x, mode, r_m, LONG_OPND, 1);
		dtrace_get_operand(x, REG_ONLY, reg, wbit, 0);
		break;

	case VEX_KRM:
		/* opmask: mod_reg := mod_rm */
		x->d86_numopnds = 2;
		dtrace_get_modrm(x, &mode, &reg, &r_m);
		dtrace_vex_adjust(vex_byte1, mode, &reg, &r_m);
		dtrace_get_operand(x, REG_ONLY, reg, wbit, 1);
		if (mode == REG_ONLY) {
			dtrace_get_operand(x, mode, r_m, KOPMASK_OPND, 0);
		} else {
			dtrace_get_operand(x, mode, r_m, LONG_OPND, 0);
		}
		break;

	case VEX_KRR:
		/* opmask: mod_reg := mod_rm */
		x->d86_numopnds = 2;
		dtrace_get_modrm(x, &mode, &reg, &r_m);
		dtrace_vex_adjust(vex_byte1, mode, &reg, &r_m);
		dtrace_get_operand(x, mode, reg, wbit, 1);
		dtrace_get_operand(x, REG_ONLY, r_m, LONG_OPND, 0);
		break;

	case VEX_RRI:
		/* implicit(eflags/r32) := op(ModR/M.reg, ModR/M.rm) */
		x->d86_numopnds = 2;

		dtrace_get_modrm(x, &mode, &reg, &r_m);
		dtrace_vex_adjust(vex_byte1, mode, &reg, &r_m);
		dtrace_get_operand(x, REG_ONLY, reg, wbit, 1);
		dtrace_get_operand(x, mode, r_m, wbit, 0);
		break;

	case VEX_RX:
		/* ModR/M.rm := op(ModR/M.reg) */
		/* vextractf128 || vcvtps2ph */
		if (dp == &dis_opAVX660F3A[0x19] ||
		    dp == &dis_opAVX660F3A[0x1d]) {
			x->d86_numopnds = 3;

			dtrace_get_modrm(x, &mode, &reg, &r_m);
			dtrace_vex_adjust(vex_byte1, mode, &reg, &r_m);

			dtrace_get_operand(x, mode, r_m, XMM_OPND, 2);
			dtrace_get_operand(x, REG_ONLY, reg, wbit, 1);

			/* one byte immediate number */
			dtrace_imm_opnd(x, wbit, 1, 0);
			break;
		}

		x->d86_numopnds = 2;

		dtrace_get_modrm(x, &mode, &reg, &r_m);
		dtrace_vex_adjust(vex_byte1, mode, &reg, &r_m);
		dtrace_get_operand(x, mode, r_m, wbit, 1);
		dtrace_get_operand(x, REG_ONLY, reg, wbit, 0);
		break;

	case VEX_RR:
		/* ModR/M.rm := op(ModR/M.reg) */
		x->d86_numopnds = 2;

		dtrace_get_modrm(x, &mode, &reg, &r_m);
		dtrace_vex_adjust(vex_byte1, mode, &reg, &r_m);

		if (dp == &dis_opAVX660F[0x7E]) {
			/* vmovd/q <reg/mem 32/64>, <xmm> */
#ifdef DIS_TEXT
			if (vex_W)
				x->d86_mnem[4] = 'q';
#endif
			dtrace_get_operand(x, mode, r_m, LONG_OPND, 1);
		} else
			dtrace_get_operand(x, mode, r_m, wbit, 1);

		dtrace_get_operand(x, REG_ONLY, reg, wbit, 0);
		break;

	case VEX_RRi:
		/* ModR/M.rm := op(ModR/M.reg, imm) */
		x->d86_numopnds = 3;

		dtrace_get_modrm(x, &mode, &reg, &r_m);
		dtrace_vex_adjust(vex_byte1, mode, &reg, &r_m);

#ifdef DIS_TEXT
		if (dp == &dis_opAVX660F3A[0x16]) {
			/* vpextrd/q <imm>, <xmm>, <reg/mem 32/64> */
			if (vex_W)
				x->d86_mnem[6] = 'q';
		}
#endif
		dtrace_get_operand(x, mode, r_m, LONG_OPND, 2);
		dtrace_get_operand(x, REG_ONLY, reg, wbit, 1);

		/* one byte immediate number */
		dtrace_imm_opnd(x, wbit, 1, 0);
		break;
	case VEX_RIM:
		/* ModR/M.rm := op(ModR/M.reg, imm) */
		x->d86_numopnds = 3;

		dtrace_get_modrm(x, &mode, &reg, &r_m);
		dtrace_vex_adjust(vex_byte1, mode, &reg, &r_m);

		dtrace_get_operand(x, mode, r_m, XMM_OPND, 2);
		dtrace_get_operand(x, REG_ONLY, reg, wbit, 1);
		/* one byte immediate number */
		dtrace_imm_opnd(x, wbit, 1, 0);
		break;

	case VEX_RM:
		/* ModR/M.rm := op(ModR/M.reg) */
		if (dp == &dis_opAVX660F3A[0x17]) {	/* vextractps */
			x->d86_numopnds = 3;

			dtrace_get_modrm(x, &mode, &reg, &r_m);
			dtrace_vex_adjust(vex_byte1, mode, &reg, &r_m);

			dtrace_get_operand(x, mode, r_m, LONG_OPND, 2);
			dtrace_get_operand(x, REG_ONLY, reg, wbit, 1);
			/* one byte immediate number */
			dtrace_imm_opnd(x, wbit, 1, 0);
			break;
		}
		x->d86_numopnds = 2;

		dtrace_get_modrm(x, &mode, &reg, &r_m);
		dtrace_vex_adjust(vex_byte1, mode, &reg, &r_m);
L_VEX_RM:
		vbit = 1;
		dtrace_get_operand(x, mode, r_m, wbit, vbit);
		dtrace_get_operand(x, REG_ONLY, reg, wbit, vbit - 1);

		break;

	case VEX_RRM:
		/* ModR/M.rm := op(VEX.vvvv, ModR/M.reg) */
		x->d86_numopnds = 3;

		dtrace_get_modrm(x, &mode, &reg, &r_m);
		dtrace_vex_adjust(vex_byte1, mode, &reg, &r_m);
		dtrace_get_operand(x, mode, r_m, wbit, 2);
		/* VEX use the 1's complement form encode the XMM/YMM regs */
		dtrace_get_operand(x, REG_ONLY, (0xF - vex_v), wbit, 1);
		dtrace_get_operand(x, REG_ONLY, reg, wbit, 0);
		break;

	case VEX_RMX:
		/* ModR/M.reg := op(VEX.vvvv, ModR/M.rm) */
		x->d86_numopnds = 3;

		dtrace_get_modrm(x, &mode, &reg, &r_m);
		dtrace_vex_adjust(vex_byte1, mode, &reg, &r_m);
		dtrace_get_operand(x, REG_ONLY, reg, wbit, 2);
		dtrace_get_operand(x, REG_ONLY, (0xF - vex_v), wbit, 1);
		dtrace_get_operand(x, REG_ONLY, r_m, wbit, 0);
		break;

	case VEX_NONE:
#ifdef DIS_TEXT
		if (vex_L)
			(void) strncpy(x->d86_mnem, "vzeroall", OPLEN);
#endif
		break;
	case BLS: {

		/*
		 * The BLS instructions are VEX instructions that are based on
		 * VEX.0F38.F3; however, they are considered special group 17
		 * and like everything else, they use the bits in 3-5 of the
		 * MOD R/M to determine the sub instruction. Unlike many others
		 * like the VMX instructions, these are valid both for memory
		 * and register forms.
		 */

		dtrace_get_modrm(x, &mode, &reg, &r_m);
		dtrace_vex_adjust(vex_byte1, mode, &reg, &r_m);

		switch (reg) {
		case 1:
#ifdef	DIS_TEXT
			blsinstr = "blsr";
#endif
			break;
		case 2:
#ifdef	DIS_TEXT
			blsinstr = "blsmsk";
#endif
			break;
		case 3:
#ifdef	DIS_TEXT
			blsinstr = "blsi";
#endif
			break;
		default:
			goto error;
		}

		x->d86_numopnds = 2;
#ifdef DIS_TEXT
		(void) strncpy(x->d86_mnem, blsinstr, OPLEN);
#endif
		dtrace_get_operand(x, REG_ONLY, (0xF - vex_v), wbit, 1);
		dtrace_get_operand(x, mode, r_m, wbit, 0);
		break;
	}
	case EVEX_MX:
		/* ModR/M.reg := op(ModR/M.rm) */
		x->d86_numopnds = 2;
		dtrace_evex_mnem_adjust(x, dp, vex_W, evex_byte2);
		dtrace_get_modrm(x, &mode, &reg, &r_m);
		evex_modrm = x->d86_bytes[x->d86_len - 1] & 0xff;
		dtrace_evex_adjust_reg(evex_byte1, &reg);
		dtrace_evex_adjust_rm(evex_byte1, &r_m);
		dtrace_evex_adjust_reg_name(evex_L, &wbit);
		dtrace_get_operand(x, REG_ONLY, reg, wbit, 1);
		dtrace_evex_adjust_z_opmask(x, evex_byte3);
		dtrace_get_operand(x, mode, r_m, wbit, 0);
		dtrace_evex_adjust_disp8_n(x, 0, evex_L, evex_modrm);
		break;
	case EVEX_RX:
		/* ModR/M.rm := op(ModR/M.reg) */
		x->d86_numopnds = 2;
		dtrace_evex_mnem_adjust(x, dp, vex_W, evex_byte2);
		dtrace_get_modrm(x, &mode, &reg, &r_m);
		evex_modrm = x->d86_bytes[x->d86_len - 1] & 0xff;
		dtrace_evex_adjust_reg(evex_byte1, &reg);
		dtrace_evex_adjust_rm(evex_byte1, &r_m);
		dtrace_evex_adjust_reg_name(evex_L, &wbit);
		dtrace_get_operand(x, mode, r_m, wbit, 1);
		dtrace_evex_adjust_disp8_n(x, 1, evex_L, evex_modrm);
		dtrace_evex_adjust_z_opmask(x, evex_byte3);
		dtrace_get_operand(x, REG_ONLY, reg, wbit, 0);
		break;
	/* an invalid op code */
	case AM:
	case DM:
	case OVERRIDE:
	case PREFIX:
	case UNKNOWN:
		NOMEM;
	default:
		goto error;
	} /* end switch */
	if (x->d86_error)
		goto error;

done:
#ifdef DIS_MEM
	/*
	 * compute the size of any memory accessed by the instruction
	 */
	if (x->d86_memsize != 0) {
		return (0);
	} else if (dp->it_stackop) {
		switch (opnd_size) {
		case SIZE16:
			x->d86_memsize = 2;
			break;
		case SIZE32:
			x->d86_memsize = 4;
			break;
		case SIZE64:
			x->d86_memsize = 8;
			break;
		}
	} else if (nomem || mode == REG_ONLY) {
		x->d86_memsize = 0;

	} else if (dp->it_size != 0) {
		/*
		 * In 64 bit mode descriptor table entries
		 * go up to 10 bytes and popf/pushf are always 8 bytes
		 */
		if (x->d86_mode == SIZE64 && dp->it_size == 6)
			x->d86_memsize = 10;
		else if (x->d86_mode == SIZE64 && opcode1 == 0x9 &&
		    (opcode2 == 0xc || opcode2 == 0xd))
			x->d86_memsize = 8;
		else
			x->d86_memsize = dp->it_size;

	} else if (wbit == 0) {
		x->d86_memsize = 1;

	} else if (wbit == LONG_OPND) {
		if (opnd_size == SIZE64)
			x->d86_memsize = 8;
		else if (opnd_size == SIZE32)
			x->d86_memsize = 4;
		else
			x->d86_memsize = 2;

	} else if (wbit == SEG_OPND) {
		x->d86_memsize = 4;

	} else {
		x->d86_memsize = 8;
	}
#endif
	return (0);

error:
#ifdef DIS_TEXT
	(void) strlcat(x->d86_mnem, "undef", OPLEN);
#endif
	return (1);
}

#ifdef DIS_TEXT

/*
 * Some instructions should have immediate operands printed
 * as unsigned integers. We compare against this table.
 */
static char *unsigned_ops[] = {
	"or", "and", "xor", "test", "in", "out", "lcall", "ljmp",
	"rcr", "rcl", "ror", "rol", "shl", "shr", "sal", "psr", "psl",
	0
};


static int
isunsigned_op(char *opcode)
{
	char *where;
	int i;
	int is_unsigned = 0;

	/*
	 * Work back to start of last mnemonic, since we may have
	 * prefixes on some opcodes.
	 */
	where = opcode + strlen(opcode) - 1;
	while (where > opcode && *where != ' ')
		--where;
	if (*where == ' ')
		++where;

	for (i = 0; unsigned_ops[i]; ++i) {
		if (strncmp(where, unsigned_ops[i],
		    strlen(unsigned_ops[i])))
			continue;
		is_unsigned = 1;
		break;
	}
	return (is_unsigned);
}

/*
 * Print a numeric immediate into end of buf, maximum length buflen.
 * The immediate may be an address or a displacement.  Mask is set
 * for address size.  If the immediate is a "small negative", or
 * if it's a negative displacement of any magnitude, print as -<absval>.
 * Respect the "octal" flag.  "Small negative" is defined as "in the
 * interval [NEG_LIMIT, 0)".
 *
 * Also, "isunsigned_op()" instructions never print negatives.
 *
 * Return whether we decided to print a negative value or not.
 */

#define	NEG_LIMIT	-255
enum {IMM, DISP};
enum {POS, TRY_NEG};

static int
print_imm(dis86_t *dis, uint64_t usv, uint64_t mask, char *buf,
    size_t buflen, int disp, int try_neg)
{
	int curlen;
	int64_t sv = (int64_t)usv;
	int octal = dis->d86_flags & DIS_F_OCTAL;

	curlen = strlen(buf);

	if (try_neg == TRY_NEG && sv < 0 &&
	    (disp || sv >= NEG_LIMIT) &&
	    !isunsigned_op(dis->d86_mnem)) {
		dis->d86_sprintf_func(buf + curlen, buflen - curlen,
		    octal ? "-0%llo" : "-0x%llx", (-sv) & mask);
		return (1);
	} else {
		if (disp == DISP)
			dis->d86_sprintf_func(buf + curlen, buflen - curlen,
			    octal ? "+0%llo" : "+0x%llx", usv & mask);
		else
			dis->d86_sprintf_func(buf + curlen, buflen - curlen,
			    octal ? "0%llo" : "0x%llx", usv & mask);
		return (0);

	}
}


static int
log2(int size)
{
	switch (size) {
	case 1: return (0);
	case 2: return (1);
	case 4: return (2);
	case 8: return (3);
	}
	return (0);
}

/* ARGSUSED */
void
dtrace_disx86_str(dis86_t *dis, uint_t mode, uint64_t pc, char *buf,
    size_t buflen)
{
	uint64_t reltgt = 0;
	uint64_t tgt = 0;
	int curlen;
	int (*lookup)(void *, uint64_t, char *, size_t);
	int i;
	int64_t sv;
	uint64_t usv, mask, save_mask, save_usv;
	static uint64_t masks[] =
	    {0xffU, 0xffffU, 0xffffffffU, 0xffffffffffffffffULL};
	save_usv = 0;

	dis->d86_sprintf_func(buf, buflen, "%-6s ", dis->d86_mnem);

	/*
	 * For PC-relative jumps, the pc is really the next pc after executing
	 * this instruction, so increment it appropriately.
	 */
	pc += dis->d86_len;

	for (i = 0; i < dis->d86_numopnds; i++) {
		d86opnd_t *op = &dis->d86_opnd[i];

		if (i != 0)
			(void) strlcat(buf, ",", buflen);

		(void) strlcat(buf, op->d86_prefix, buflen);

		/*
		 * sv is for the signed, possibly-truncated immediate or
		 * displacement; usv retains the original size and
		 * unsignedness for symbol lookup.
		 */

		sv = usv = op->d86_value;

		/*
		 * About masks: for immediates that represent
		 * addresses, the appropriate display size is
		 * the effective address size of the instruction.
		 * This includes MODE_OFFSET, MODE_IPREL, and
		 * MODE_RIPREL.  Immediates that are simply
		 * immediate values should display in the operand's
		 * size, however, since they don't represent addresses.
		 */

		/* d86_addr_size is SIZEnn, which is log2(real size) */
		mask = masks[dis->d86_addr_size];

		/* d86_value_size and d86_imm_bytes are in bytes */
		if (op->d86_mode == MODE_SIGNED ||
		    op->d86_mode == MODE_IMPLIED)
			mask = masks[log2(op->d86_value_size)];

		switch (op->d86_mode) {

		case MODE_NONE:

			(void) strlcat(buf, op->d86_opnd, buflen);
			break;

		case MODE_SIGNED:
		case MODE_IMPLIED:
		case MODE_OFFSET:

			tgt = usv;

			if (dis->d86_seg_prefix)
				(void) strlcat(buf, dis->d86_seg_prefix,
				    buflen);

			if (op->d86_mode == MODE_SIGNED ||
			    op->d86_mode == MODE_IMPLIED) {
				(void) strlcat(buf, "$", buflen);
			}

			if (print_imm(dis, usv, mask, buf, buflen,
			    IMM, TRY_NEG) &&
			    (op->d86_mode == MODE_SIGNED ||
			    op->d86_mode == MODE_IMPLIED)) {

				/*
				 * We printed a negative value for an
				 * immediate that wasn't a
				 * displacement.  Note that fact so we can
				 * print the positive value as an
				 * annotation.
				 */

				save_usv = usv;
				save_mask = mask;
			}
			(void) strlcat(buf, op->d86_opnd, buflen);

			break;

		case MODE_IPREL:
		case MODE_RIPREL:

			reltgt = pc + sv;

			switch (mode) {
			case SIZE16:
				reltgt = (uint16_t)reltgt;
				break;
			case SIZE32:
				reltgt = (uint32_t)reltgt;
				break;
			}

			(void) print_imm(dis, usv, mask, buf, buflen,
			    DISP, TRY_NEG);

			if (op->d86_mode == MODE_RIPREL)
				(void) strlcat(buf, "(%rip)", buflen);
			break;
		}
	}

	/*
	 * The symbol lookups may result in false positives,
	 * particularly on object files, where small numbers may match
	 * the 0-relative non-relocated addresses of symbols.
	 */

	lookup = dis->d86_sym_lookup;
	if (tgt != 0) {
		if ((dis->d86_flags & DIS_F_NOIMMSYM) == 0 &&
		    lookup(dis->d86_data, tgt, NULL, 0) == 0) {
			(void) strlcat(buf, "\t<", buflen);
			curlen = strlen(buf);
			lookup(dis->d86_data, tgt, buf + curlen,
			    buflen - curlen);
			(void) strlcat(buf, ">", buflen);
		}

		/*
		 * If we printed a negative immediate above, print the
		 * positive in case our heuristic was unhelpful
		 */
		if (save_usv) {
			(void) strlcat(buf, "\t<", buflen);
			(void) print_imm(dis, save_usv, save_mask, buf, buflen,
			    IMM, POS);
			(void) strlcat(buf, ">", buflen);
		}
	}

	if (reltgt != 0) {
		/* Print symbol or effective address for reltgt */

		(void) strlcat(buf, "\t<", buflen);
		curlen = strlen(buf);
		lookup(dis->d86_data, reltgt, buf + curlen,
		    buflen - curlen);
		(void) strlcat(buf, ">", buflen);
	}
}

#endif /* DIS_TEXT */<|MERGE_RESOLUTION|>--- conflicted
+++ resolved
@@ -245,11 +245,7 @@
 	ADX,		/* ADX instructions, support REX.w, mod_rm->mod_reg */
 	EVEX_RX,        /* EVEX  mod_reg                      -> mod_rm */
 	EVEX_MX,        /* EVEX  mod_rm                       -> mod_reg */
-<<<<<<< HEAD
-	EVEX_RMrX,	/* EVEX  EVEX.vvvv, mod_rm            -> mod_reg */
-=======
 	EVEX_RMrX	/* EVEX  EVEX.vvvv, mod_rm            -> mod_reg */
->>>>>>> 81b505b7
 };
 
 /*
@@ -2640,16 +2636,10 @@
 /*
  * Adjust the instruction mnemonic with the appropriate suffix.
  */
-<<<<<<< HEAD
-static void
-dtrace_evex_mnem_adjust(dis86_t *x, instable_t *dp, uint_t vex_W,
-   uint_t evex_byte2)
-=======
 /* ARGSUSED */
 static void
 dtrace_evex_mnem_adjust(dis86_t *x, instable_t *dp, uint_t vex_W,
     uint_t evex_byte2)
->>>>>>> 81b505b7
 {
 #ifdef DIS_TEXT
 	if (dp == &dis_opAVX62[0x7f] ||		/* vmovdq */
@@ -2661,11 +2651,7 @@
 			    OPLEN);
 		} else {
 			(void) strlcat(x->d86_mnem, "u", OPLEN);
-<<<<<<< HEAD
-			switch(evex_byte2 & 0x81) {
-=======
 			switch (evex_byte2 & 0x81) {
->>>>>>> 81b505b7
 			case 0x0:
 				(void) strlcat(x->d86_mnem, "32", OPLEN);
 				break;
@@ -2771,10 +2757,7 @@
 /*
  * Adjust target for opmask and zeroing. See IASDv2 Section 2.6.1 Table 2-30.
  */
-<<<<<<< HEAD
-=======
 /* ARGSUSED */
->>>>>>> 81b505b7
 static void
 dtrace_evex_adjust_z_opmask(dis86_t *x, uint_t evex_byte3)
 {
@@ -3468,11 +3451,7 @@
 		/* Currently only 3 valid values for evex L'L: 00, 01, 10 */
 		evex_L = (opcode8 & EVEX_L) >> 1;
 
-<<<<<<< HEAD
-		dp = (instable_t *) &dis_opAVX62[(opcode1 << 4) | opcode2];
-=======
 		dp = (instable_t *)&dis_opAVX62[(opcode1 << 4) | opcode2];
->>>>>>> 81b505b7
 	}
 not_avx512:
 
@@ -4122,14 +4101,8 @@
 				 * To handle PINSRD and PEXTRD
 				 */
 				(void) strlcat(x->d86_mnem, "d", OPLEN);
-<<<<<<< HEAD
-			} else if (dp == &dis_distable[0x6][0x2]) {
-				/* It's a bound instn. no suffix */
-			} else {
-=======
 			} else if (dp != &dis_distable[0x6][0x2]) {
 				/* bound instructions (0x62) have no suffix */
->>>>>>> 81b505b7
 				(void) strlcat(x->d86_mnem, types[opnd_size],
 				    OPLEN);
 			}
