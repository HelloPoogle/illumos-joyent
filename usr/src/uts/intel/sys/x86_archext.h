--- conflicted
+++ resolved
@@ -28,11 +28,7 @@
  * All rights reserved.
  */
 /*
-<<<<<<< HEAD
  * Copyright 2016 Joyent, Inc.
-=======
- * Copyright 2015 Joyent, Inc.
->>>>>>> 7429414e
  * Copyright 2012 Jens Elkner <jel+illumos@cs.uni-magdeburg.de>
  * Copyright 2012 Hans Rosenfeld <rosenfeld@grumpf.hope-2000.org>
  * Copyright 2014 Josef 'Jeff' Sipek <jeffpc@josefsipek.net>
@@ -207,11 +203,7 @@
 #define	CPUID_INTC_EBX_7_0_BMI1		0x00000008	/* BMI1 instrs */
 #define	CPUID_INTC_EBX_7_0_AVX2		0x00000020	/* AVX2 supported */
 #define	CPUID_INTC_EBX_7_0_SMEP		0x00000080	/* SMEP in CR4 */
-<<<<<<< HEAD
-#define	CPUID_INTC_EBX_7_0_BMI2		0x00000100	/* BMI2 Instrs */
-=======
 #define	CPUID_INTC_EBX_7_0_BMI2		0x00000100	/* BMI2 instrs */
->>>>>>> 7429414e
 #define	CPUID_INTC_EBX_7_0_RDSEED	0x00040000	/* RDSEED instr */
 #define	CPUID_INTC_EBX_7_0_ADX		0x00080000	/* ADX instrs */
 #define	CPUID_INTC_EBX_7_0_SMAP		0x00100000	/* SMAP in CR 4 */
@@ -393,8 +385,6 @@
 #define	X86FSET_SMAP		46
 #define	X86FSET_ADX		47
 #define	X86FSET_RDSEED		48
-<<<<<<< HEAD
-=======
 
 /*
  * flags to patch tsc_read routine.
@@ -403,7 +393,6 @@
 #define	X86_HAVE_TSCP		0x1
 #define	X86_TSC_MFENCE		0x2
 #define	X86_TSC_LFENCE		0x4
->>>>>>> 7429414e
 
 /*
  * Intel Deep C-State invariant TSC in leaf 0x80000007.
