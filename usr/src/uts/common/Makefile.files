--- conflicted
+++ resolved
@@ -22,11 +22,8 @@
 #
 # Copyright (c) 1991, 2010, Oracle and/or its affiliates. All rights reserved.
 # Copyright 2011 Nexenta Systems, Inc.  All rights reserved.
-<<<<<<< HEAD
 # Copyright (c) 2012 Joyent, Inc.  All rights reserved.
-=======
 # Copyright (c) 2012 by Delphix. All rights reserved.
->>>>>>> 5ada8a07
 #
 
 #
