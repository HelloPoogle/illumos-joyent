--- conflicted
+++ resolved
@@ -24,11 +24,7 @@
  * Copyright (c) 1990, 2010, Oracle and/or its affiliates. All rights reserved.
  * Copyright (c) 2011 Bayard G. Bell. All rights reserved.
  * Copyright (c) 2013 by Delphix. All rights reserved.
-<<<<<<< HEAD
- * Copyright 2014 Nexenta Systems, Inc.  All rights reserved.
  * Copyright (c) 2015, Joyent, Inc.
-=======
->>>>>>> 2ed96329
  */
 
 /*
