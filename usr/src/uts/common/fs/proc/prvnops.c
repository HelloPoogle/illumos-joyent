/*
 * CDDL HEADER START
 *
 * The contents of this file are subject to the terms of the
 * Common Development and Distribution License (the "License").
 * You may not use this file except in compliance with the License.
 *
 * You can obtain a copy of the license at usr/src/OPENSOLARIS.LICENSE
 * or http://www.opensolaris.org/os/licensing.
 * See the License for the specific language governing permissions
 * and limitations under the License.
 *
 * When distributing Covered Code, include this CDDL HEADER in each
 * file and include the License file at usr/src/OPENSOLARIS.LICENSE.
 * If applicable, add the following below this CDDL HEADER, with the
 * fields enclosed by brackets "[]" replaced with your own identifying
 * information: Portions Copyright [yyyy] [name of copyright owner]
 *
 * CDDL HEADER END
 */

/*
 * Copyright (c) 1989, 2010, Oracle and/or its affiliates. All rights reserved.
<<<<<<< HEAD
 * Copyright (c) 2017, Joyent, Inc.
=======
 * Copyright 2016 Joyent, Inc.
 * Copyright (c) 2017 by Delphix. All rights reserved.
>>>>>>> ade42b55
 */

/*	Copyright (c) 1984,	 1986, 1987, 1988, 1989 AT&T	*/
/*	  All Rights Reserved  	*/

#include <sys/types.h>
#include <sys/param.h>
#include <sys/time.h>
#include <sys/cred.h>
#include <sys/policy.h>
#include <sys/debug.h>
#include <sys/dirent.h>
#include <sys/errno.h>
#include <sys/file.h>
#include <sys/inline.h>
#include <sys/kmem.h>
#include <sys/pathname.h>
#include <sys/proc.h>
#include <sys/brand.h>
#include <sys/signal.h>
#include <sys/stat.h>
#include <sys/sysmacros.h>
#include <sys/systm.h>
#include <sys/zone.h>
#include <sys/uio.h>
#include <sys/var.h>
#include <sys/mode.h>
#include <sys/poll.h>
#include <sys/user.h>
#include <sys/vfs.h>
#include <sys/vfs_opreg.h>
#include <sys/gfs.h>
#include <sys/vnode.h>
#include <sys/fault.h>
#include <sys/syscall.h>
#include <sys/procfs.h>
#include <sys/atomic.h>
#include <sys/cmn_err.h>
#include <sys/contract_impl.h>
#include <sys/ctfs.h>
#include <sys/avl.h>
#include <fs/fs_subr.h>
#include <vm/rm.h>
#include <vm/as.h>
#include <vm/seg.h>
#include <vm/seg_vn.h>
#include <vm/hat.h>
#include <fs/proc/prdata.h>
#if defined(__sparc)
#include <sys/regset.h>
#endif
#if defined(__x86)
#include <sys/sysi86.h>
#endif

/*
 * Created by prinit.
 */
vnodeops_t *prvnodeops;

/*
 * Directory characteristics (patterned after the s5 file system).
 */
#define	PRROOTINO	2

#define	PRDIRSIZE	14
struct prdirect {
	ushort_t	d_ino;
	char		d_name[PRDIRSIZE];
};

#define	PRSDSIZE	(sizeof (struct prdirect))

/*
 * Maximum length of the /proc/$$/argv file:
 */
int prmaxargvlen = 4096;

/*
 * Directory characteristics.
 */
typedef struct prdirent {
	ino64_t		d_ino;		/* "inode number" of entry */
	off64_t		d_off;		/* offset of disk directory entry */
	unsigned short	d_reclen;	/* length of this record */
	char		d_name[14];	/* name of file */
} prdirent_t;

/*
 * Contents of a /proc/<pid> directory.
 * Reuse d_ino field for the /proc file type.
 */
static prdirent_t piddir[] = {
	{ PR_PIDDIR,	 1 * sizeof (prdirent_t), sizeof (prdirent_t),
		"." },
	{ PR_PROCDIR,	 2 * sizeof (prdirent_t), sizeof (prdirent_t),
		".." },
	{ PR_AS,	 3 * sizeof (prdirent_t), sizeof (prdirent_t),
		"as" },
	{ PR_CTL,	 4 * sizeof (prdirent_t), sizeof (prdirent_t),
		"ctl" },
	{ PR_STATUS,	 5 * sizeof (prdirent_t), sizeof (prdirent_t),
		"status" },
	{ PR_LSTATUS,	 6 * sizeof (prdirent_t), sizeof (prdirent_t),
		"lstatus" },
	{ PR_PSINFO,	 7 * sizeof (prdirent_t), sizeof (prdirent_t),
		"psinfo" },
	{ PR_LPSINFO,	 8 * sizeof (prdirent_t), sizeof (prdirent_t),
		"lpsinfo" },
	{ PR_MAP,	 9 * sizeof (prdirent_t), sizeof (prdirent_t),
		"map" },
	{ PR_RMAP,	10 * sizeof (prdirent_t), sizeof (prdirent_t),
		"rmap" },
	{ PR_XMAP,	11 * sizeof (prdirent_t), sizeof (prdirent_t),
		"xmap" },
	{ PR_CRED,	12 * sizeof (prdirent_t), sizeof (prdirent_t),
		"cred" },
	{ PR_SIGACT,	13 * sizeof (prdirent_t), sizeof (prdirent_t),
		"sigact" },
	{ PR_AUXV,	14 * sizeof (prdirent_t), sizeof (prdirent_t),
		"auxv" },
	{ PR_USAGE,	15 * sizeof (prdirent_t), sizeof (prdirent_t),
		"usage" },
	{ PR_LUSAGE,	16 * sizeof (prdirent_t), sizeof (prdirent_t),
		"lusage" },
	{ PR_PAGEDATA,	17 * sizeof (prdirent_t), sizeof (prdirent_t),
		"pagedata" },
	{ PR_WATCH,	18 * sizeof (prdirent_t), sizeof (prdirent_t),
		"watch" },
	{ PR_CURDIR,	19 * sizeof (prdirent_t), sizeof (prdirent_t),
		"cwd" },
	{ PR_ROOTDIR,	20 * sizeof (prdirent_t), sizeof (prdirent_t),
		"root" },
	{ PR_FDDIR,	21 * sizeof (prdirent_t), sizeof (prdirent_t),
		"fd" },
	{ PR_OBJECTDIR,	22 * sizeof (prdirent_t), sizeof (prdirent_t),
		"object" },
	{ PR_LWPDIR,	23 * sizeof (prdirent_t), sizeof (prdirent_t),
		"lwp" },
	{ PR_PRIV,	24 * sizeof (prdirent_t), sizeof (prdirent_t),
		"priv" },
	{ PR_PATHDIR,	25 * sizeof (prdirent_t), sizeof (prdirent_t),
		"path" },
	{ PR_CTDIR,	26 * sizeof (prdirent_t), sizeof (prdirent_t),
		"contracts" },
	{ PR_SECFLAGS,	27 * sizeof (prdirent_t), sizeof (prdirent_t),
		"secflags" },
#if defined(__x86)
	{ PR_LDT,	28 * sizeof (prdirent_t), sizeof (prdirent_t),
		"ldt" },
#endif
	{ PR_ARGV,	28 * sizeof (prdirent_t), sizeof (prdirent_t),
		"argv" },
};

#define	NPIDDIRFILES	(sizeof (piddir) / sizeof (piddir[0]) - 2)

/*
 * Contents of a /proc/<pid>/lwp/<lwpid> directory.
 */
static prdirent_t lwpiddir[] = {
	{ PR_LWPIDDIR,	 1 * sizeof (prdirent_t), sizeof (prdirent_t),
		"." },
	{ PR_LWPDIR,	 2 * sizeof (prdirent_t), sizeof (prdirent_t),
		".." },
	{ PR_LWPCTL,	 3 * sizeof (prdirent_t), sizeof (prdirent_t),
		"lwpctl" },
	{ PR_LWPSTATUS,	 4 * sizeof (prdirent_t), sizeof (prdirent_t),
		"lwpstatus" },
	{ PR_LWPSINFO,	 5 * sizeof (prdirent_t), sizeof (prdirent_t),
		"lwpsinfo" },
	{ PR_LWPUSAGE,	 6 * sizeof (prdirent_t), sizeof (prdirent_t),
		"lwpusage" },
	{ PR_XREGS,	 7 * sizeof (prdirent_t), sizeof (prdirent_t),
		"xregs" },
	{ PR_TMPLDIR,	 8 * sizeof (prdirent_t), sizeof (prdirent_t),
		"templates" },
	{ PR_SPYMASTER,	 9 * sizeof (prdirent_t), sizeof (prdirent_t),
		"spymaster" },
#if defined(__sparc)
	{ PR_GWINDOWS,	10 * sizeof (prdirent_t), sizeof (prdirent_t),
		"gwindows" },
	{ PR_ASRS,	11 * sizeof (prdirent_t), sizeof (prdirent_t),
		"asrs" },
#endif
};

#define	NLWPIDDIRFILES	(sizeof (lwpiddir) / sizeof (lwpiddir[0]) - 2)

/*
 * Span of entries in the array files (lstatus, lpsinfo, lusage).
 * We make the span larger than the size of the structure on purpose,
 * to make sure that programs cannot use the structure size by mistake.
 * Align _ILP32 structures at 8 bytes, _LP64 structures at 16 bytes.
 */
#ifdef _LP64
#define	LSPAN(type)	(round16(sizeof (type)) + 16)
#define	LSPAN32(type)	(round8(sizeof (type)) + 8)
#else
#define	LSPAN(type)	(round8(sizeof (type)) + 8)
#endif

static void rebuild_objdir(struct as *);
static void prfreecommon(prcommon_t *);
static int praccess(vnode_t *, int, int, cred_t *, caller_context_t *);

static int
propen(vnode_t **vpp, int flag, cred_t *cr, caller_context_t *ct)
{
	vnode_t *vp = *vpp;
	prnode_t *pnp = VTOP(vp);
	prcommon_t *pcp = pnp->pr_pcommon;
	prnodetype_t type = pnp->pr_type;
	vnode_t *rvp;
	vtype_t vtype;
	proc_t *p;
	int error = 0;
	prnode_t *npnp = NULL;

	/*
	 * Nothing to do for the /proc directory itself.
	 */
	if (type == PR_PROCDIR)
		return (0);

	/*
	 * If we are opening an underlying mapped object, reject opens
	 * for writing regardless of the objects's access modes.
	 * If we are opening a file in the /proc/pid/fd directory,
	 * reject the open for any but a regular file or directory.
	 * Just do it if we are opening the current or root directory.
	 */
	switch (type) {
	case PR_OBJECT:
	case PR_FD:
	case PR_CURDIR:
	case PR_ROOTDIR:
		rvp = pnp->pr_realvp;
		vtype = rvp->v_type;
		if ((type == PR_OBJECT && (flag & FWRITE)) ||
		    (type == PR_FD && vtype != VREG && vtype != VDIR))
			error = EACCES;
		else {
			/*
			 * Need to hold rvp since VOP_OPEN() may release it.
			 */
			VN_HOLD(rvp);
			error = VOP_OPEN(&rvp, flag, cr, ct);
			if (error) {
				VN_RELE(rvp);
			} else {
				*vpp = rvp;
				VN_RELE(vp);
			}
		}
		return (error);
	default:
		break;
	}

	/*
	 * If we are opening the pagedata file, allocate a prnode now
	 * to avoid calling kmem_alloc() while holding p->p_lock.
	 */
	if (type == PR_PAGEDATA || type == PR_OPAGEDATA)
		npnp = prgetnode(vp, type);

	/*
	 * If the process exists, lock it now.
	 * Otherwise we have a race condition with prclose().
	 */
	p = pr_p_lock(pnp);
	mutex_exit(&pr_pidlock);
	if (p == NULL) {
		if (npnp != NULL)
			prfreenode(npnp);
		return (ENOENT);
	}
	ASSERT(p == pcp->prc_proc);
	ASSERT(p->p_proc_flag & P_PR_LOCK);

	/*
	 * Maintain a count of opens for write.  Allow exactly one
	 * O_WRITE|O_EXCL request and fail subsequent ones.
	 * Don't fail opens of old (bletch!) /proc lwp files.
	 * Special case for open by the process itself:
	 * Always allow the open by self and discount this
	 * open for other opens for writing.
	 */
	if (flag & FWRITE) {
		if (p == curproc) {
			pcp->prc_selfopens++;
			pnp->pr_flags |= PR_ISSELF;
		} else if (type == PR_LWPIDFILE) {
			/* EMPTY */;
		} else if (flag & FEXCL) {
			if (pcp->prc_writers > pcp->prc_selfopens) {
				error = EBUSY;
				goto out;
			}
			/* semantic for old /proc interface */
			if (type == PR_PIDDIR)
				pcp->prc_flags |= PRC_EXCL;
		} else if (pcp->prc_flags & PRC_EXCL) {
			ASSERT(pcp->prc_writers > pcp->prc_selfopens);
			error = secpolicy_proc_excl_open(cr);
			if (error)
				goto out;
		}
		pcp->prc_writers++;
		/*
		 * The vnode may have become invalid between the
		 * VOP_LOOKUP() of the /proc vnode and the VOP_OPEN().
		 * If so, do now what prinvalidate() should have done.
		 */
		if ((pnp->pr_flags & PR_INVAL) ||
		    (type == PR_PIDDIR &&
		    (VTOP(pnp->pr_pidfile)->pr_flags & PR_INVAL))) {
			if (p != curproc)
				pcp->prc_selfopens++;
			ASSERT(pcp->prc_selfopens <= pcp->prc_writers);
			if (pcp->prc_selfopens == pcp->prc_writers)
				pcp->prc_flags &= ~PRC_EXCL;
		}
	}

	/*
	 * If this is a large file open, indicate that in our flags -- some
	 * procfs structures are not off_t-neutral (e.g., priovec_t), and
	 * the open will need to be differentiated where 32-bit processes
	 * pass these structures across the user/kernel boundary.
	 */
	if (flag & FOFFMAX)
		pnp->pr_flags |= PR_OFFMAX;

	/*
	 * Do file-specific things.
	 */
	switch (type) {
	default:
		break;
	case PR_PAGEDATA:
	case PR_OPAGEDATA:
		/*
		 * Enable data collection for page data file;
		 * get unique id from the hat layer.
		 */
		{
			int id;

			/*
			 * Drop p->p_lock to call hat_startstat()
			 */
			mutex_exit(&p->p_lock);
			if ((p->p_flag & SSYS) || p->p_as == &kas ||
			    (id = hat_startstat(p->p_as)) == -1) {
				mutex_enter(&p->p_lock);
				error = ENOMEM;
			} else if (pnp->pr_hatid == 0) {
				mutex_enter(&p->p_lock);
				pnp->pr_hatid = (uint_t)id;
			} else {
				mutex_enter(&p->p_lock);
				/*
				 * Use our newly allocated prnode.
				 */
				npnp->pr_hatid = (uint_t)id;
				/*
				 * prgetnode() initialized most of the prnode.
				 * Duplicate the remainder.
				 */
				npnp->pr_ino = pnp->pr_ino;
				npnp->pr_common = pnp->pr_common;
				npnp->pr_pcommon = pnp->pr_pcommon;
				npnp->pr_parent = pnp->pr_parent;
				VN_HOLD(npnp->pr_parent);
				npnp->pr_index = pnp->pr_index;

				npnp->pr_next = p->p_plist;
				p->p_plist = PTOV(npnp);

				VN_RELE(PTOV(pnp));
				pnp = npnp;
				npnp = NULL;
				*vpp = PTOV(pnp);
			}
		}
		break;
	}

out:
	prunlock(pnp);

	if (npnp != NULL)
		prfreenode(npnp);
	return (error);
}

/* ARGSUSED */
static int
prclose(vnode_t *vp, int flag, int count, offset_t offset, cred_t *cr,
    caller_context_t *ct)
{
	prnode_t *pnp = VTOP(vp);
	prcommon_t *pcp = pnp->pr_pcommon;
	prnodetype_t type = pnp->pr_type;
	proc_t *p;
	kthread_t *t;
	user_t *up;

	/*
	 * Nothing to do for the /proc directory itself.
	 */
	if (type == PR_PROCDIR)
		return (0);

	ASSERT(type != PR_OBJECT && type != PR_FD &&
	    type != PR_CURDIR && type != PR_ROOTDIR);

	/*
	 * If the process exists, lock it now.
	 * Otherwise we have a race condition with propen().
	 * Hold pr_pidlock across the reference to prc_selfopens,
	 * and prc_writers in case there is no process anymore,
	 * to cover the case of concurrent calls to prclose()
	 * after the process has been reaped by freeproc().
	 */
	p = pr_p_lock(pnp);

	/*
	 * There is nothing more to do until the last close of
	 * the file table entry except to clear the pr_owner
	 * field of the prnode and notify any waiters
	 * (their file descriptor may have just been closed).
	 */
	if (count > 1) {
		mutex_exit(&pr_pidlock);
		if (pnp->pr_owner == curproc && !fisopen(vp))
			pnp->pr_owner = NULL;
		if (p != NULL) {
			prnotify(vp);
			prunlock(pnp);
		}
		return (0);
	}

	/*
	 * Decrement the count of self-opens for writing.
	 * Decrement the total count of opens for writing.
	 * Cancel exclusive opens when only self-opens remain.
	 */
	if (flag & FWRITE) {
		/*
		 * prc_selfopens also contains the count of
		 * invalid writers.  See prinvalidate().
		 */
		if ((pnp->pr_flags & (PR_ISSELF|PR_INVAL)) ||
		    (type == PR_PIDDIR &&
		    (VTOP(pnp->pr_pidfile)->pr_flags & PR_INVAL))) {
			ASSERT(pcp->prc_selfopens != 0);
			--pcp->prc_selfopens;
		}
		ASSERT(pcp->prc_writers != 0);
		if (--pcp->prc_writers == pcp->prc_selfopens)
			pcp->prc_flags &= ~PRC_EXCL;
	}
	ASSERT(pcp->prc_writers >= pcp->prc_selfopens);
	mutex_exit(&pr_pidlock);
	if (pnp->pr_owner == curproc && !fisopen(vp))
		pnp->pr_owner = NULL;

	/*
	 * If there is no process, there is nothing more to do.
	 */
	if (p == NULL)
		return (0);

	ASSERT(p == pcp->prc_proc);
	prnotify(vp);	/* notify waiters */

	/*
	 * Do file-specific things.
	 */
	switch (type) {
	default:
		break;
	case PR_PAGEDATA:
	case PR_OPAGEDATA:
		/*
		 * This is a page data file.
		 * Free the hat level statistics.
		 * Drop p->p_lock before calling hat_freestat().
		 */
		mutex_exit(&p->p_lock);
		if (p->p_as != &kas && pnp->pr_hatid != 0)
			hat_freestat(p->p_as, pnp->pr_hatid);
		mutex_enter(&p->p_lock);
		pnp->pr_hatid = 0;
		break;
	}

	/*
	 * On last close of all writable file descriptors,
	 * perform run-on-last-close and/or kill-on-last-close logic.
	 * Can't do this is the /proc agent lwp still exists.
	 */
	if (pcp->prc_writers == 0 &&
	    p->p_agenttp == NULL &&
	    !(pcp->prc_flags & PRC_DESTROY) &&
	    p->p_stat != SZOMB &&
	    (p->p_proc_flag & (P_PR_RUNLCL|P_PR_KILLCL))) {
		int killproc;

		/*
		 * Cancel any watchpoints currently in effect.
		 * The process might disappear during this operation.
		 */
		if (pr_cancel_watch(pnp) == NULL)
			return (0);
		/*
		 * If any tracing flags are set, clear them.
		 */
		if (p->p_proc_flag & P_PR_TRACE) {
			up = PTOU(p);
			premptyset(&up->u_entrymask);
			premptyset(&up->u_exitmask);
			up->u_systrap = 0;
		}
		premptyset(&p->p_sigmask);
		premptyset(&p->p_fltmask);
		killproc = (p->p_proc_flag & P_PR_KILLCL);
		p->p_proc_flag &= ~(P_PR_RUNLCL|P_PR_KILLCL|P_PR_TRACE);
		/*
		 * Cancel any outstanding single-step requests.
		 */
		if ((t = p->p_tlist) != NULL) {
			/*
			 * Drop p_lock because prnostep() touches the stack.
			 * The loop is safe because the process is P_PR_LOCK'd.
			 */
			mutex_exit(&p->p_lock);
			do {
				prnostep(ttolwp(t));
			} while ((t = t->t_forw) != p->p_tlist);
			mutex_enter(&p->p_lock);
		}
		/*
		 * Set runnable all lwps stopped by /proc.
		 */
		if (killproc)
			sigtoproc(p, NULL, SIGKILL);
		else
			allsetrun(p);
	}

	prunlock(pnp);
	return (0);
}

/*
 * Array of read functions, indexed by /proc file type.
 */
static int pr_read_inval(), pr_read_as(), pr_read_status(),
	pr_read_lstatus(), pr_read_psinfo(), pr_read_lpsinfo(),
	pr_read_map(), pr_read_rmap(), pr_read_xmap(),
	pr_read_cred(), pr_read_sigact(), pr_read_auxv(),
#if defined(__x86)
	pr_read_ldt(),
#endif
	pr_read_argv(),
	pr_read_usage(), pr_read_lusage(), pr_read_pagedata(),
	pr_read_watch(), pr_read_lwpstatus(), pr_read_lwpsinfo(),
	pr_read_lwpusage(), pr_read_xregs(), pr_read_priv(),
	pr_read_spymaster(), pr_read_secflags(),
#if defined(__sparc)
	pr_read_gwindows(), pr_read_asrs(),
#endif
	pr_read_piddir(), pr_read_pidfile(), pr_read_opagedata();

static int (*pr_read_function[PR_NFILES])() = {
	pr_read_inval,		/* /proc				*/
	pr_read_inval,		/* /proc/self				*/
	pr_read_piddir,		/* /proc/<pid> (old /proc read())	*/
	pr_read_as,		/* /proc/<pid>/as			*/
	pr_read_inval,		/* /proc/<pid>/ctl			*/
	pr_read_status,		/* /proc/<pid>/status			*/
	pr_read_lstatus,	/* /proc/<pid>/lstatus			*/
	pr_read_psinfo,		/* /proc/<pid>/psinfo			*/
	pr_read_lpsinfo,	/* /proc/<pid>/lpsinfo			*/
	pr_read_map,		/* /proc/<pid>/map			*/
	pr_read_rmap,		/* /proc/<pid>/rmap			*/
	pr_read_xmap,		/* /proc/<pid>/xmap			*/
	pr_read_cred,		/* /proc/<pid>/cred			*/
	pr_read_sigact,		/* /proc/<pid>/sigact			*/
	pr_read_auxv,		/* /proc/<pid>/auxv			*/
#if defined(__x86)
	pr_read_ldt,		/* /proc/<pid>/ldt			*/
#endif
	pr_read_argv,		/* /proc/<pid>/argv			*/
	pr_read_usage,		/* /proc/<pid>/usage			*/
	pr_read_lusage,		/* /proc/<pid>/lusage			*/
	pr_read_pagedata,	/* /proc/<pid>/pagedata			*/
	pr_read_watch,		/* /proc/<pid>/watch			*/
	pr_read_inval,		/* /proc/<pid>/cwd			*/
	pr_read_inval,		/* /proc/<pid>/root			*/
	pr_read_inval,		/* /proc/<pid>/fd			*/
	pr_read_inval,		/* /proc/<pid>/fd/nn			*/
	pr_read_inval,		/* /proc/<pid>/object			*/
	pr_read_inval,		/* /proc/<pid>/object/xxx		*/
	pr_read_inval,		/* /proc/<pid>/lwp			*/
	pr_read_inval,		/* /proc/<pid>/lwp/<lwpid>		*/
	pr_read_inval,		/* /proc/<pid>/lwp/<lwpid>/lwpctl	*/
	pr_read_lwpstatus,	/* /proc/<pid>/lwp/<lwpid>/lwpstatus	*/
	pr_read_lwpsinfo,	/* /proc/<pid>/lwp/<lwpid>/lwpsinfo	*/
	pr_read_lwpusage,	/* /proc/<pid>/lwp/<lwpid>/lwpusage	*/
	pr_read_xregs,		/* /proc/<pid>/lwp/<lwpid>/xregs	*/
	pr_read_inval,		/* /proc/<pid>/lwp/<lwpid>/templates	*/
	pr_read_inval,		/* /proc/<pid>/lwp/<lwpid>/templates/<id> */
	pr_read_spymaster,	/* /proc/<pid>/lwp/<lwpid>/spymaster	*/
#if defined(__sparc)
	pr_read_gwindows,	/* /proc/<pid>/lwp/<lwpid>/gwindows	*/
	pr_read_asrs,		/* /proc/<pid>/lwp/<lwpid>/asrs		*/
#endif
	pr_read_priv,		/* /proc/<pid>/priv			*/
	pr_read_inval,		/* /proc/<pid>/path			*/
	pr_read_inval,		/* /proc/<pid>/path/xxx			*/
	pr_read_inval,		/* /proc/<pid>/contracts		*/
	pr_read_inval,		/* /proc/<pid>/contracts/<ctid>		*/
	pr_read_secflags,	/* /proc/<pid>/secflags			*/
	pr_read_pidfile,	/* old process file			*/
	pr_read_pidfile,	/* old lwp file				*/
	pr_read_opagedata,	/* old pagedata file			*/
};

/* ARGSUSED */
static int
pr_read_inval(prnode_t *pnp, uio_t *uiop)
{
	/*
	 * No read() on any /proc directory, use getdents(2) instead.
	 * Cannot read a control file either.
	 * An underlying mapped object file cannot get here.
	 */
	return (EINVAL);
}

static int
pr_uioread(void *base, long count, uio_t *uiop)
{
	int error = 0;

	ASSERT(count >= 0);
	count -= uiop->uio_offset;
	if (count > 0 && uiop->uio_offset >= 0) {
		error = uiomove((char *)base + uiop->uio_offset,
		    count, UIO_READ, uiop);
	}

	return (error);
}

static int
pr_read_argv(prnode_t *pnp, uio_t *uiop)
{
	char *args;
	int error;
	size_t asz = prmaxargvlen, sz;

	/*
	 * Allocate a scratch buffer for collection of the process arguments.
	 */
	args = kmem_alloc(asz, KM_SLEEP);

	ASSERT(pnp->pr_type == PR_ARGV);

	if ((error = prlock(pnp, ZNO)) != 0) {
		kmem_free(args, asz);
		return (error);
	}

	if ((error = prreadargv(pnp->pr_common->prc_proc, args, asz,
	    &sz)) != 0) {
		prunlock(pnp);
		kmem_free(args, asz);
		return (error);
	}

	prunlock(pnp);

	error = pr_uioread(args, sz, uiop);

	kmem_free(args, asz);

	return (error);
}

static int
pr_read_as(prnode_t *pnp, uio_t *uiop)
{
	int error;

	ASSERT(pnp->pr_type == PR_AS);

	if ((error = prlock(pnp, ZNO)) == 0) {
		proc_t *p = pnp->pr_common->prc_proc;
		struct as *as = p->p_as;

		/*
		 * /proc I/O cannot be done to a system process.
		 * A 32-bit process cannot read a 64-bit process.
		 */
		if ((p->p_flag & SSYS) || as == &kas) {
			error = 0;
#ifdef _SYSCALL32_IMPL
		} else if (curproc->p_model == DATAMODEL_ILP32 &&
		    PROCESS_NOT_32BIT(p)) {
			error = EOVERFLOW;
#endif
		} else {
			/*
			 * We don't hold p_lock over an i/o operation because
			 * that could lead to deadlock with the clock thread.
			 */
			mutex_exit(&p->p_lock);
			error = prusrio(p, UIO_READ, uiop, 0);
			mutex_enter(&p->p_lock);
		}
		prunlock(pnp);
	}

	return (error);
}

static int
pr_read_status(prnode_t *pnp, uio_t *uiop)
{
	pstatus_t *sp;
	int error;

	ASSERT(pnp->pr_type == PR_STATUS);

	/*
	 * We kmem_alloc() the pstatus structure because
	 * it is so big it might blow the kernel stack.
	 */
	sp = kmem_alloc(sizeof (*sp), KM_SLEEP);
	if ((error = prlock(pnp, ZNO)) == 0) {
		prgetstatus(pnp->pr_common->prc_proc, sp, VTOZONE(PTOV(pnp)));
		prunlock(pnp);
		error = pr_uioread(sp, sizeof (*sp), uiop);
	}
	kmem_free(sp, sizeof (*sp));
	return (error);
}

static int
pr_read_lstatus(prnode_t *pnp, uio_t *uiop)
{
	proc_t *p;
	kthread_t *t;
	lwpdir_t *ldp;
	size_t size;
	prheader_t *php;
	lwpstatus_t *sp;
	int error;
	int nlwp;
	int i;

	ASSERT(pnp->pr_type == PR_LSTATUS);

	if ((error = prlock(pnp, ZNO)) != 0)
		return (error);
	p = pnp->pr_common->prc_proc;
	nlwp = p->p_lwpcnt;
	size = sizeof (prheader_t) + nlwp * LSPAN(lwpstatus_t);

	/* drop p->p_lock to do kmem_alloc(KM_SLEEP) */
	mutex_exit(&p->p_lock);
	php = kmem_zalloc(size, KM_SLEEP);
	mutex_enter(&p->p_lock);
	/* p->p_lwpcnt can't change while process is locked */
	ASSERT(nlwp == p->p_lwpcnt);

	php->pr_nent = nlwp;
	php->pr_entsize = LSPAN(lwpstatus_t);

	sp = (lwpstatus_t *)(php + 1);
	for (ldp = p->p_lwpdir, i = 0; i < p->p_lwpdir_sz; i++, ldp++) {
		if (ldp->ld_entry == NULL ||
		    (t = ldp->ld_entry->le_thread) == NULL)
			continue;
		prgetlwpstatus(t, sp, VTOZONE(PTOV(pnp)));
		sp = (lwpstatus_t *)((caddr_t)sp + LSPAN(lwpstatus_t));
	}
	prunlock(pnp);

	error = pr_uioread(php, size, uiop);
	kmem_free(php, size);
	return (error);
}

static int
pr_read_psinfo(prnode_t *pnp, uio_t *uiop)
{
	psinfo_t psinfo;
	proc_t *p;
	int error = 0;

	ASSERT(pnp->pr_type == PR_PSINFO);

	/*
	 * We don't want the full treatment of prlock(pnp) here.
	 * This file is world-readable and never goes invalid.
	 * It doesn't matter if we are in the middle of an exec().
	 */
	p = pr_p_lock(pnp);
	mutex_exit(&pr_pidlock);
	if (p == NULL)
		error = ENOENT;
	else {
		ASSERT(p == pnp->pr_common->prc_proc);
		prgetpsinfo(p, &psinfo);
		prunlock(pnp);
		error = pr_uioread(&psinfo, sizeof (psinfo), uiop);
	}
	return (error);
}

static int
pr_read_lpsinfo(prnode_t *pnp, uio_t *uiop)
{
	proc_t *p;
	kthread_t *t;
	lwpdir_t *ldp;
	lwpent_t *lep;
	size_t size;
	prheader_t *php;
	lwpsinfo_t *sp;
	int error;
	int nlwp;
	int i;

	ASSERT(pnp->pr_type == PR_LPSINFO);

	/*
	 * We don't want the full treatment of prlock(pnp) here.
	 * This file is world-readable and never goes invalid.
	 * It doesn't matter if we are in the middle of an exec().
	 */
	p = pr_p_lock(pnp);
	mutex_exit(&pr_pidlock);
	if (p == NULL)
		return (ENOENT);
	ASSERT(p == pnp->pr_common->prc_proc);
	if ((nlwp = p->p_lwpcnt + p->p_zombcnt) == 0) {
		prunlock(pnp);
		return (ENOENT);
	}
	size = sizeof (prheader_t) + nlwp * LSPAN(lwpsinfo_t);

	/* drop p->p_lock to do kmem_alloc(KM_SLEEP) */
	mutex_exit(&p->p_lock);
	php = kmem_zalloc(size, KM_SLEEP);
	mutex_enter(&p->p_lock);
	/* p->p_lwpcnt can't change while process is locked */
	ASSERT(nlwp == p->p_lwpcnt + p->p_zombcnt);

	php->pr_nent = nlwp;
	php->pr_entsize = LSPAN(lwpsinfo_t);

	sp = (lwpsinfo_t *)(php + 1);
	for (ldp = p->p_lwpdir, i = 0; i < p->p_lwpdir_sz; i++, ldp++) {
		if ((lep = ldp->ld_entry) == NULL)
			continue;
		if ((t = lep->le_thread) != NULL)
			prgetlwpsinfo(t, sp);
		else {
			bzero(sp, sizeof (*sp));
			sp->pr_lwpid = lep->le_lwpid;
			sp->pr_state = SZOMB;
			sp->pr_sname = 'Z';
			sp->pr_start.tv_sec = lep->le_start;
			sp->pr_bindpro = PBIND_NONE;
			sp->pr_bindpset = PS_NONE;
		}
		sp = (lwpsinfo_t *)((caddr_t)sp + LSPAN(lwpsinfo_t));
	}
	prunlock(pnp);

	error = pr_uioread(php, size, uiop);
	kmem_free(php, size);
	return (error);
}

static int
pr_read_map_common(prnode_t *pnp, uio_t *uiop, prnodetype_t type)
{
	proc_t *p;
	struct as *as;
	list_t iolhead;
	int error;

readmap_common:
	if ((error = prlock(pnp, ZNO)) != 0)
		return (error);

	p = pnp->pr_common->prc_proc;
	as = p->p_as;

	if ((p->p_flag & SSYS) || as == &kas) {
		prunlock(pnp);
		return (0);
	}

	if (!AS_LOCK_TRYENTER(as, RW_WRITER)) {
		prunlock(pnp);
		delay(1);
		goto readmap_common;
	}
	mutex_exit(&p->p_lock);

	switch (type) {
	case PR_XMAP:
		error = prgetxmap(p, &iolhead);
		break;
	case PR_RMAP:
		error = prgetmap(p, 1, &iolhead);
		break;
	case PR_MAP:
		error = prgetmap(p, 0, &iolhead);
		break;
	}

	AS_LOCK_EXIT(as);
	mutex_enter(&p->p_lock);
	prunlock(pnp);

	error = pr_iol_uiomove_and_free(&iolhead, uiop, error);

	return (error);
}

static int
pr_read_map(prnode_t *pnp, uio_t *uiop)
{
	ASSERT(pnp->pr_type == PR_MAP);
	return (pr_read_map_common(pnp, uiop, pnp->pr_type));
}

static int
pr_read_rmap(prnode_t *pnp, uio_t *uiop)
{
	ASSERT(pnp->pr_type == PR_RMAP);
	return (pr_read_map_common(pnp, uiop, pnp->pr_type));
}

static int
pr_read_xmap(prnode_t *pnp, uio_t *uiop)
{
	ASSERT(pnp->pr_type == PR_XMAP);
	return (pr_read_map_common(pnp, uiop, pnp->pr_type));
}

static int
pr_read_cred(prnode_t *pnp, uio_t *uiop)
{
	proc_t *p;
	prcred_t *pcrp;
	int error;
	size_t count;

	ASSERT(pnp->pr_type == PR_CRED);

	/*
	 * We kmem_alloc() the prcred_t structure because
	 * the number of supplementary groups is variable.
	 */
	pcrp =
	    kmem_alloc(sizeof (prcred_t) + sizeof (gid_t) * (ngroups_max - 1),
	    KM_SLEEP);

	if ((error = prlock(pnp, ZNO)) != 0)
		goto out;
	p = pnp->pr_common->prc_proc;
	ASSERT(p != NULL);

	prgetcred(p, pcrp);
	prunlock(pnp);

	count = sizeof (prcred_t);
	if (pcrp->pr_ngroups > 1)
		count += sizeof (gid_t) * (pcrp->pr_ngroups - 1);
	error = pr_uioread(pcrp, count, uiop);
out:
	kmem_free(pcrp, sizeof (prcred_t) + sizeof (gid_t) * (ngroups_max - 1));
	return (error);
}

static int
pr_read_priv(prnode_t *pnp, uio_t *uiop)
{
	proc_t *p;
	size_t psize = prgetprivsize();
	prpriv_t *ppriv = kmem_alloc(psize, KM_SLEEP);
	int error;

	ASSERT(pnp->pr_type == PR_PRIV);

	if ((error = prlock(pnp, ZNO)) != 0)
		goto out;
	p = pnp->pr_common->prc_proc;
	ASSERT(p != NULL);

	prgetpriv(p, ppriv);
	prunlock(pnp);

	error = pr_uioread(ppriv, psize, uiop);
out:
	kmem_free(ppriv, psize);
	return (error);
}

static int
pr_read_sigact(prnode_t *pnp, uio_t *uiop)
{
	int nsig = PROC_IS_BRANDED(curproc)? BROP(curproc)->b_nsig : NSIG;
	proc_t *p;
	struct sigaction *sap;
	int sig;
	int error;
	user_t *up;

	ASSERT(pnp->pr_type == PR_SIGACT);

	/*
	 * We kmem_alloc() the sigaction array because
	 * it is so big it might blow the kernel stack.
	 */
	sap = kmem_alloc((nsig-1) * sizeof (struct sigaction), KM_SLEEP);

	if ((error = prlock(pnp, ZNO)) != 0)
		goto out;
	p = pnp->pr_common->prc_proc;
	ASSERT(p != NULL);

	if (uiop->uio_offset >= (nsig-1)*sizeof (struct sigaction)) {
		prunlock(pnp);
		goto out;
	}

	up = PTOU(p);
	for (sig = 1; sig < nsig; sig++)
		prgetaction(p, up, sig, &sap[sig-1]);
	prunlock(pnp);

	error = pr_uioread(sap, (nsig - 1) * sizeof (struct sigaction), uiop);
out:
	kmem_free(sap, (nsig-1) * sizeof (struct sigaction));
	return (error);
}

static int
pr_read_auxv(prnode_t *pnp, uio_t *uiop)
{
	auxv_t auxv[__KERN_NAUXV_IMPL];
	proc_t *p;
	user_t *up;
	int error;

	ASSERT(pnp->pr_type == PR_AUXV);

	if ((error = prlock(pnp, ZNO)) != 0)
		return (error);

	if (uiop->uio_offset >= sizeof (auxv)) {
		prunlock(pnp);
		return (0);
	}

	p = pnp->pr_common->prc_proc;
	up = PTOU(p);
	bcopy(up->u_auxv, auxv, sizeof (auxv));
	prunlock(pnp);

	return (pr_uioread(auxv, sizeof (auxv), uiop));
}

#if defined(__x86)
/*
 * XX64
 *	This is almost certainly broken for the amd64 kernel, because
 *	we have two kinds of LDT structures to export -- one for compatibility
 *	mode, and one for long mode, sigh.
 *
 * 	For now lets just have a ldt of size 0 for 64-bit processes.
 */
static int
pr_read_ldt(prnode_t *pnp, uio_t *uiop)
{
	proc_t *p;
	struct ssd *ssd;
	size_t size;
	int error;

	ASSERT(pnp->pr_type == PR_LDT);

	if ((error = prlock(pnp, ZNO)) != 0)
		return (error);
	p = pnp->pr_common->prc_proc;

	mutex_exit(&p->p_lock);
	mutex_enter(&p->p_ldtlock);
	size = prnldt(p) * sizeof (struct ssd);
	if (uiop->uio_offset >= size) {
		mutex_exit(&p->p_ldtlock);
		mutex_enter(&p->p_lock);
		prunlock(pnp);
		return (0);
	}

	ssd = kmem_alloc(size, KM_SLEEP);
	prgetldt(p, ssd);
	mutex_exit(&p->p_ldtlock);
	mutex_enter(&p->p_lock);
	prunlock(pnp);

	error = pr_uioread(ssd, size, uiop);
	kmem_free(ssd, size);
	return (error);
}
#endif	/* __x86 */

static int
pr_read_usage(prnode_t *pnp, uio_t *uiop)
{
	prhusage_t *pup;
	prusage_t *upup;
	proc_t *p;
	kthread_t *t;
	int error;

	ASSERT(pnp->pr_type == PR_USAGE);

	/* allocate now, before locking the process */
	pup = kmem_zalloc(sizeof (*pup), KM_SLEEP);
	upup = kmem_alloc(sizeof (*upup), KM_SLEEP);

	/*
	 * We don't want the full treatment of prlock(pnp) here.
	 * This file is world-readable and never goes invalid.
	 * It doesn't matter if we are in the middle of an exec().
	 */
	p = pr_p_lock(pnp);
	mutex_exit(&pr_pidlock);
	if (p == NULL) {
		error = ENOENT;
		goto out;
	}
	ASSERT(p == pnp->pr_common->prc_proc);

	if (uiop->uio_offset >= sizeof (prusage_t)) {
		prunlock(pnp);
		error = 0;
		goto out;
	}

	pup->pr_tstamp = gethrtime();

	pup->pr_count  = p->p_defunct;
	pup->pr_create = p->p_mstart;
	pup->pr_term   = p->p_mterm;

	pup->pr_rtime    = p->p_mlreal;
	pup->pr_utime    = p->p_acct[LMS_USER];
	pup->pr_stime    = p->p_acct[LMS_SYSTEM];
	pup->pr_ttime    = p->p_acct[LMS_TRAP];
	pup->pr_tftime   = p->p_acct[LMS_TFAULT];
	pup->pr_dftime   = p->p_acct[LMS_DFAULT];
	pup->pr_kftime   = p->p_acct[LMS_KFAULT];
	pup->pr_ltime    = p->p_acct[LMS_USER_LOCK];
	pup->pr_slptime  = p->p_acct[LMS_SLEEP];
	pup->pr_wtime    = p->p_acct[LMS_WAIT_CPU];
	pup->pr_stoptime = p->p_acct[LMS_STOPPED];

	pup->pr_minf  = p->p_ru.minflt;
	pup->pr_majf  = p->p_ru.majflt;
	pup->pr_nswap = p->p_ru.nswap;
	pup->pr_inblk = p->p_ru.inblock;
	pup->pr_oublk = p->p_ru.oublock;
	pup->pr_msnd  = p->p_ru.msgsnd;
	pup->pr_mrcv  = p->p_ru.msgrcv;
	pup->pr_sigs  = p->p_ru.nsignals;
	pup->pr_vctx  = p->p_ru.nvcsw;
	pup->pr_ictx  = p->p_ru.nivcsw;
	pup->pr_sysc  = p->p_ru.sysc;
	pup->pr_ioch  = p->p_ru.ioch;

	/*
	 * Add the usage information for each active lwp.
	 */
	if ((t = p->p_tlist) != NULL &&
	    !(pnp->pr_pcommon->prc_flags & PRC_DESTROY)) {
		do {
			if (t->t_proc_flag & TP_LWPEXIT)
				continue;
			pup->pr_count++;
			praddusage(t, pup);
		} while ((t = t->t_forw) != p->p_tlist);
	}

	prunlock(pnp);

	prcvtusage(pup, upup);

	error = pr_uioread(upup, sizeof (prusage_t), uiop);
out:
	kmem_free(pup, sizeof (*pup));
	kmem_free(upup, sizeof (*upup));
	return (error);
}

static int
pr_read_lusage(prnode_t *pnp, uio_t *uiop)
{
	int nlwp;
	prhusage_t *pup;
	prheader_t *php;
	prusage_t *upup;
	size_t size;
	hrtime_t curtime;
	proc_t *p;
	kthread_t *t;
	lwpdir_t *ldp;
	int error;
	int i;

	ASSERT(pnp->pr_type == PR_LUSAGE);

	/*
	 * We don't want the full treatment of prlock(pnp) here.
	 * This file is world-readable and never goes invalid.
	 * It doesn't matter if we are in the middle of an exec().
	 */
	p = pr_p_lock(pnp);
	mutex_exit(&pr_pidlock);
	if (p == NULL)
		return (ENOENT);
	ASSERT(p == pnp->pr_common->prc_proc);
	if ((nlwp = p->p_lwpcnt) == 0) {
		prunlock(pnp);
		return (ENOENT);
	}

	size = sizeof (prheader_t) + (nlwp + 1) * LSPAN(prusage_t);
	if (uiop->uio_offset >= size) {
		prunlock(pnp);
		return (0);
	}

	/* drop p->p_lock to do kmem_alloc(KM_SLEEP) */
	mutex_exit(&p->p_lock);
	pup = kmem_zalloc(size + sizeof (prhusage_t), KM_SLEEP);
	mutex_enter(&p->p_lock);
	/* p->p_lwpcnt can't change while process is locked */
	ASSERT(nlwp == p->p_lwpcnt);

	php = (prheader_t *)(pup + 1);
	upup = (prusage_t *)(php + 1);

	php->pr_nent = nlwp + 1;
	php->pr_entsize = LSPAN(prusage_t);

	curtime = gethrtime();

	/*
	 * First the summation over defunct lwps.
	 */
	pup->pr_count  = p->p_defunct;
	pup->pr_tstamp = curtime;
	pup->pr_create = p->p_mstart;
	pup->pr_term   = p->p_mterm;

	pup->pr_rtime    = p->p_mlreal;
	pup->pr_utime    = p->p_acct[LMS_USER];
	pup->pr_stime    = p->p_acct[LMS_SYSTEM];
	pup->pr_ttime    = p->p_acct[LMS_TRAP];
	pup->pr_tftime   = p->p_acct[LMS_TFAULT];
	pup->pr_dftime   = p->p_acct[LMS_DFAULT];
	pup->pr_kftime   = p->p_acct[LMS_KFAULT];
	pup->pr_ltime    = p->p_acct[LMS_USER_LOCK];
	pup->pr_slptime  = p->p_acct[LMS_SLEEP];
	pup->pr_wtime    = p->p_acct[LMS_WAIT_CPU];
	pup->pr_stoptime = p->p_acct[LMS_STOPPED];

	pup->pr_minf  = p->p_ru.minflt;
	pup->pr_majf  = p->p_ru.majflt;
	pup->pr_nswap = p->p_ru.nswap;
	pup->pr_inblk = p->p_ru.inblock;
	pup->pr_oublk = p->p_ru.oublock;
	pup->pr_msnd  = p->p_ru.msgsnd;
	pup->pr_mrcv  = p->p_ru.msgrcv;
	pup->pr_sigs  = p->p_ru.nsignals;
	pup->pr_vctx  = p->p_ru.nvcsw;
	pup->pr_ictx  = p->p_ru.nivcsw;
	pup->pr_sysc  = p->p_ru.sysc;
	pup->pr_ioch  = p->p_ru.ioch;

	prcvtusage(pup, upup);

	/*
	 * Fill one prusage struct for each active lwp.
	 */
	for (ldp = p->p_lwpdir, i = 0; i < p->p_lwpdir_sz; i++, ldp++) {
		if (ldp->ld_entry == NULL ||
		    (t = ldp->ld_entry->le_thread) == NULL)
			continue;
		ASSERT(!(t->t_proc_flag & TP_LWPEXIT));
		ASSERT(nlwp > 0);
		--nlwp;
		upup = (prusage_t *)((caddr_t)upup + LSPAN(prusage_t));
		prgetusage(t, pup);
		prcvtusage(pup, upup);
	}
	ASSERT(nlwp == 0);

	prunlock(pnp);

	error = pr_uioread(php, size, uiop);
	kmem_free(pup, size + sizeof (prhusage_t));
	return (error);
}

static int
pr_read_pagedata(prnode_t *pnp, uio_t *uiop)
{
	proc_t *p;
	int error;

	ASSERT(pnp->pr_type == PR_PAGEDATA);

	if ((error = prlock(pnp, ZNO)) != 0)
		return (error);

	p = pnp->pr_common->prc_proc;
	if ((p->p_flag & SSYS) || p->p_as == &kas) {
		prunlock(pnp);
		return (0);
	}

	mutex_exit(&p->p_lock);
	error = prpdread(p, pnp->pr_hatid, uiop);
	mutex_enter(&p->p_lock);

	prunlock(pnp);
	return (error);
}

static int
pr_read_opagedata(prnode_t *pnp, uio_t *uiop)
{
	proc_t *p;
	struct as *as;
	int error;

	ASSERT(pnp->pr_type == PR_OPAGEDATA);

	if ((error = prlock(pnp, ZNO)) != 0)
		return (error);

	p = pnp->pr_common->prc_proc;
	as = p->p_as;
	if ((p->p_flag & SSYS) || as == &kas) {
		prunlock(pnp);
		return (0);
	}

	mutex_exit(&p->p_lock);
	error = oprpdread(as, pnp->pr_hatid, uiop);
	mutex_enter(&p->p_lock);

	prunlock(pnp);
	return (error);
}

static int
pr_read_watch(prnode_t *pnp, uio_t *uiop)
{
	proc_t *p;
	int error;
	prwatch_t *Bpwp;
	size_t size;
	prwatch_t *pwp;
	int nwarea;
	struct watched_area *pwarea;

	ASSERT(pnp->pr_type == PR_WATCH);

	if ((error = prlock(pnp, ZNO)) != 0)
		return (error);

	p = pnp->pr_common->prc_proc;
	nwarea = avl_numnodes(&p->p_warea);
	size = nwarea * sizeof (prwatch_t);
	if (uiop->uio_offset >= size) {
		prunlock(pnp);
		return (0);
	}

	/* drop p->p_lock to do kmem_alloc(KM_SLEEP) */
	mutex_exit(&p->p_lock);
	Bpwp = pwp = kmem_zalloc(size, KM_SLEEP);
	mutex_enter(&p->p_lock);
	/* p->p_nwarea can't change while process is locked */
	ASSERT(nwarea == avl_numnodes(&p->p_warea));

	/* gather the watched areas */
	for (pwarea = avl_first(&p->p_warea); pwarea != NULL;
	    pwarea = AVL_NEXT(&p->p_warea, pwarea), pwp++) {
		pwp->pr_vaddr = (uintptr_t)pwarea->wa_vaddr;
		pwp->pr_size = pwarea->wa_eaddr - pwarea->wa_vaddr;
		pwp->pr_wflags = (int)pwarea->wa_flags;
	}

	prunlock(pnp);

	error = pr_uioread(Bpwp, size, uiop);
	kmem_free(Bpwp, size);
	return (error);
}

static int
pr_read_lwpstatus(prnode_t *pnp, uio_t *uiop)
{
	lwpstatus_t *sp;
	int error;

	ASSERT(pnp->pr_type == PR_LWPSTATUS);

	/*
	 * We kmem_alloc() the lwpstatus structure because
	 * it is so big it might blow the kernel stack.
	 */
	sp = kmem_alloc(sizeof (*sp), KM_SLEEP);

	if ((error = prlock(pnp, ZNO)) != 0)
		goto out;

	if (uiop->uio_offset >= sizeof (*sp)) {
		prunlock(pnp);
		goto out;
	}

	prgetlwpstatus(pnp->pr_common->prc_thread, sp, VTOZONE(PTOV(pnp)));
	prunlock(pnp);

	error = pr_uioread(sp, sizeof (*sp), uiop);
out:
	kmem_free(sp, sizeof (*sp));
	return (error);
}

static int
pr_read_lwpsinfo(prnode_t *pnp, uio_t *uiop)
{
	lwpsinfo_t lwpsinfo;
	proc_t *p;
	kthread_t *t;
	lwpent_t *lep;

	ASSERT(pnp->pr_type == PR_LWPSINFO);

	/*
	 * We don't want the full treatment of prlock(pnp) here.
	 * This file is world-readable and never goes invalid.
	 * It doesn't matter if we are in the middle of an exec().
	 */
	p = pr_p_lock(pnp);
	mutex_exit(&pr_pidlock);
	if (p == NULL)
		return (ENOENT);
	ASSERT(p == pnp->pr_common->prc_proc);
	if (pnp->pr_common->prc_tslot == -1) {
		prunlock(pnp);
		return (ENOENT);
	}

	if (uiop->uio_offset >= sizeof (lwpsinfo)) {
		prunlock(pnp);
		return (0);
	}

	if ((t = pnp->pr_common->prc_thread) != NULL)
		prgetlwpsinfo(t, &lwpsinfo);
	else {
		lep = p->p_lwpdir[pnp->pr_common->prc_tslot].ld_entry;
		bzero(&lwpsinfo, sizeof (lwpsinfo));
		lwpsinfo.pr_lwpid = lep->le_lwpid;
		lwpsinfo.pr_state = SZOMB;
		lwpsinfo.pr_sname = 'Z';
		lwpsinfo.pr_start.tv_sec = lep->le_start;
		lwpsinfo.pr_bindpro = PBIND_NONE;
		lwpsinfo.pr_bindpset = PS_NONE;
	}
	prunlock(pnp);

	return (pr_uioread(&lwpsinfo, sizeof (lwpsinfo), uiop));
}

static int
pr_read_lwpusage(prnode_t *pnp, uio_t *uiop)
{
	prhusage_t *pup;
	prusage_t *upup;
	proc_t *p;
	int error;

	ASSERT(pnp->pr_type == PR_LWPUSAGE);

	/* allocate now, before locking the process */
	pup = kmem_zalloc(sizeof (*pup), KM_SLEEP);
	upup = kmem_alloc(sizeof (*upup), KM_SLEEP);

	/*
	 * We don't want the full treatment of prlock(pnp) here.
	 * This file is world-readable and never goes invalid.
	 * It doesn't matter if we are in the middle of an exec().
	 */
	p = pr_p_lock(pnp);
	mutex_exit(&pr_pidlock);
	if (p == NULL) {
		error = ENOENT;
		goto out;
	}
	ASSERT(p == pnp->pr_common->prc_proc);
	if (pnp->pr_common->prc_thread == NULL) {
		prunlock(pnp);
		error = ENOENT;
		goto out;
	}
	if (uiop->uio_offset >= sizeof (prusage_t)) {
		prunlock(pnp);
		error = 0;
		goto out;
	}

	pup->pr_tstamp = gethrtime();
	prgetusage(pnp->pr_common->prc_thread, pup);

	prunlock(pnp);

	prcvtusage(pup, upup);

	error = pr_uioread(upup, sizeof (prusage_t), uiop);
out:
	kmem_free(pup, sizeof (*pup));
	kmem_free(upup, sizeof (*upup));
	return (error);
}

/* ARGSUSED */
static int
pr_read_xregs(prnode_t *pnp, uio_t *uiop)
{
#if defined(__sparc)
	proc_t *p;
	kthread_t *t;
	int error;
	char *xreg;
	size_t size;

	ASSERT(pnp->pr_type == PR_XREGS);

	xreg = kmem_zalloc(sizeof (prxregset_t), KM_SLEEP);

	if ((error = prlock(pnp, ZNO)) != 0)
		goto out;

	p = pnp->pr_common->prc_proc;
	t = pnp->pr_common->prc_thread;

	size = prhasx(p)? prgetprxregsize(p) : 0;
	if (uiop->uio_offset >= size) {
		prunlock(pnp);
		goto out;
	}

	/* drop p->p_lock while (possibly) touching the stack */
	mutex_exit(&p->p_lock);
	prgetprxregs(ttolwp(t), xreg);
	mutex_enter(&p->p_lock);
	prunlock(pnp);

	error = pr_uioread(xreg, size, uiop);
out:
	kmem_free(xreg, sizeof (prxregset_t));
	return (error);
#else
	return (0);
#endif
}

static int
pr_read_spymaster(prnode_t *pnp, uio_t *uiop)
{
	psinfo_t psinfo;
	int error;
	klwp_t *lwp;

	ASSERT(pnp->pr_type == PR_SPYMASTER);

	if ((error = prlock(pnp, ZNO)) != 0)
		return (error);

	lwp = pnp->pr_common->prc_thread->t_lwp;

	if (lwp->lwp_spymaster == NULL) {
		prunlock(pnp);
		return (0);
	}

	bcopy(lwp->lwp_spymaster, &psinfo, sizeof (psinfo_t));
	prunlock(pnp);

	return (pr_uioread(&psinfo, sizeof (psinfo), uiop));
}

static int
pr_read_secflags(prnode_t *pnp, uio_t *uiop)
{
	prsecflags_t ret;
	int error;
	proc_t *p;

	ASSERT(pnp->pr_type == PR_SECFLAGS);

	if ((error = prlock(pnp, ZNO)) != 0)
		return (error);

	p = pnp->pr_common->prc_proc;
	prgetsecflags(p, &ret);
	prunlock(pnp);

	return (pr_uioread(&ret, sizeof (ret), uiop));
}

#if defined(__sparc)

static int
pr_read_gwindows(prnode_t *pnp, uio_t *uiop)
{
	proc_t *p;
	kthread_t *t;
	gwindows_t *gwp;
	int error;
	size_t size;

	ASSERT(pnp->pr_type == PR_GWINDOWS);

	gwp = kmem_zalloc(sizeof (gwindows_t), KM_SLEEP);

	if ((error = prlock(pnp, ZNO)) != 0)
		goto out;

	p = pnp->pr_common->prc_proc;
	t = pnp->pr_common->prc_thread;

	/*
	 * Drop p->p_lock while touching the stack.
	 * The P_PR_LOCK flag prevents the lwp from
	 * disappearing while we do this.
	 */
	mutex_exit(&p->p_lock);
	if ((size = prnwindows(ttolwp(t))) != 0)
		size = sizeof (gwindows_t) -
		    (SPARC_MAXREGWINDOW - size) * sizeof (struct rwindow);
	if (uiop->uio_offset >= size) {
		mutex_enter(&p->p_lock);
		prunlock(pnp);
		goto out;
	}
	prgetwindows(ttolwp(t), gwp);
	mutex_enter(&p->p_lock);
	prunlock(pnp);

	error = pr_uioread(gwp, size, uiop);
out:
	kmem_free(gwp, sizeof (gwindows_t));
	return (error);
}

/* ARGSUSED */
static int
pr_read_asrs(prnode_t *pnp, uio_t *uiop)
{
	int error;

	ASSERT(pnp->pr_type == PR_ASRS);

	/* the asrs file exists only for sparc v9 _LP64 processes */
	if ((error = prlock(pnp, ZNO)) == 0) {
		proc_t *p = pnp->pr_common->prc_proc;
		kthread_t *t = pnp->pr_common->prc_thread;
		asrset_t asrset;

		if (p->p_model != DATAMODEL_LP64 ||
		    uiop->uio_offset >= sizeof (asrset_t)) {
			prunlock(pnp);
			return (0);
		}

		/*
		 * Drop p->p_lock while touching the stack.
		 * The P_PR_LOCK flag prevents the lwp from
		 * disappearing while we do this.
		 */
		mutex_exit(&p->p_lock);
		prgetasregs(ttolwp(t), asrset);
		mutex_enter(&p->p_lock);
		prunlock(pnp);

		error = pr_uioread(&asrset[0], sizeof (asrset_t), uiop);
	}

	return (error);
}

#endif	/* __sparc */

static int
pr_read_piddir(prnode_t *pnp, uio_t *uiop)
{
	ASSERT(pnp->pr_type == PR_PIDDIR);
	ASSERT(pnp->pr_pidfile != NULL);

	/* use the underlying PR_PIDFILE to read the process */
	pnp = VTOP(pnp->pr_pidfile);
	ASSERT(pnp->pr_type == PR_PIDFILE);

	return (pr_read_pidfile(pnp, uiop));
}

static int
pr_read_pidfile(prnode_t *pnp, uio_t *uiop)
{
	int error;

	ASSERT(pnp->pr_type == PR_PIDFILE || pnp->pr_type == PR_LWPIDFILE);

	if ((error = prlock(pnp, ZNO)) == 0) {
		proc_t *p = pnp->pr_common->prc_proc;
		struct as *as = p->p_as;

		if ((p->p_flag & SSYS) || as == &kas) {
			/*
			 * /proc I/O cannot be done to a system process.
			 */
			error = EIO;	/* old /proc semantics */
		} else {
			/*
			 * We drop p_lock because we don't want to hold
			 * it over an I/O operation because that could
			 * lead to deadlock with the clock thread.
			 * The process will not disappear and its address
			 * space will not change because it is marked P_PR_LOCK.
			 */
			mutex_exit(&p->p_lock);
			error = prusrio(p, UIO_READ, uiop, 1);
			mutex_enter(&p->p_lock);
		}
		prunlock(pnp);
	}

	return (error);
}

#ifdef _SYSCALL32_IMPL

/*
 * Array of ILP32 read functions, indexed by /proc file type.
 */
static int pr_read_status_32(),
	pr_read_lstatus_32(), pr_read_psinfo_32(), pr_read_lpsinfo_32(),
	pr_read_map_32(), pr_read_rmap_32(), pr_read_xmap_32(),
	pr_read_sigact_32(), pr_read_auxv_32(),
	pr_read_usage_32(), pr_read_lusage_32(), pr_read_pagedata_32(),
	pr_read_watch_32(), pr_read_lwpstatus_32(), pr_read_lwpsinfo_32(),
	pr_read_lwpusage_32(), pr_read_spymaster_32(),
#if defined(__sparc)
	pr_read_gwindows_32(),
#endif
	pr_read_opagedata_32();

static int (*pr_read_function_32[PR_NFILES])() = {
	pr_read_inval,		/* /proc				*/
	pr_read_inval,		/* /proc/self				*/
	pr_read_piddir,		/* /proc/<pid> (old /proc read())	*/
	pr_read_as,		/* /proc/<pid>/as			*/
	pr_read_inval,		/* /proc/<pid>/ctl			*/
	pr_read_status_32,	/* /proc/<pid>/status			*/
	pr_read_lstatus_32,	/* /proc/<pid>/lstatus			*/
	pr_read_psinfo_32,	/* /proc/<pid>/psinfo			*/
	pr_read_lpsinfo_32,	/* /proc/<pid>/lpsinfo			*/
	pr_read_map_32,		/* /proc/<pid>/map			*/
	pr_read_rmap_32,	/* /proc/<pid>/rmap			*/
	pr_read_xmap_32,	/* /proc/<pid>/xmap			*/
	pr_read_cred,		/* /proc/<pid>/cred			*/
	pr_read_sigact_32,	/* /proc/<pid>/sigact			*/
	pr_read_auxv_32,	/* /proc/<pid>/auxv			*/
#if defined(__x86)
	pr_read_ldt,		/* /proc/<pid>/ldt			*/
#endif
	pr_read_argv,		/* /proc/<pid>/argv			*/
	pr_read_usage_32,	/* /proc/<pid>/usage			*/
	pr_read_lusage_32,	/* /proc/<pid>/lusage			*/
	pr_read_pagedata_32,	/* /proc/<pid>/pagedata			*/
	pr_read_watch_32,	/* /proc/<pid>/watch			*/
	pr_read_inval,		/* /proc/<pid>/cwd			*/
	pr_read_inval,		/* /proc/<pid>/root			*/
	pr_read_inval,		/* /proc/<pid>/fd			*/
	pr_read_inval,		/* /proc/<pid>/fd/nn			*/
	pr_read_inval,		/* /proc/<pid>/object			*/
	pr_read_inval,		/* /proc/<pid>/object/xxx		*/
	pr_read_inval,		/* /proc/<pid>/lwp			*/
	pr_read_inval,		/* /proc/<pid>/lwp/<lwpid>		*/
	pr_read_inval,		/* /proc/<pid>/lwp/<lwpid>/lwpctl	*/
	pr_read_lwpstatus_32,	/* /proc/<pid>/lwp/<lwpid>/lwpstatus	*/
	pr_read_lwpsinfo_32,	/* /proc/<pid>/lwp/<lwpid>/lwpsinfo	*/
	pr_read_lwpusage_32,	/* /proc/<pid>/lwp/<lwpid>/lwpusage	*/
	pr_read_xregs,		/* /proc/<pid>/lwp/<lwpid>/xregs	*/
	pr_read_inval,		/* /proc/<pid>/lwp/<lwpid>/templates	*/
	pr_read_inval,		/* /proc/<pid>/lwp/<lwpid>/templates/<id> */
	pr_read_spymaster_32,	/* /proc/<pid>/lwp/<lwpid>/spymaster	*/
#if defined(__sparc)
	pr_read_gwindows_32,	/* /proc/<pid>/lwp/<lwpid>/gwindows	*/
	pr_read_asrs,		/* /proc/<pid>/lwp/<lwpid>/asrs		*/
#endif
	pr_read_priv,		/* /proc/<pid>/priv			*/
	pr_read_inval,		/* /proc/<pid>/path			*/
	pr_read_inval,		/* /proc/<pid>/path/xxx			*/
	pr_read_inval,		/* /proc/<pid>/contracts		*/
	pr_read_inval,		/* /proc/<pid>/contracts/<ctid>		*/
	pr_read_secflags,	/* /proc/<pid>/secflags			*/
	pr_read_pidfile,	/* old process file			*/
	pr_read_pidfile,	/* old lwp file				*/
	pr_read_opagedata_32,	/* old pagedata file			*/
};

static int
pr_read_status_32(prnode_t *pnp, uio_t *uiop)
{
	pstatus32_t *sp;
	proc_t *p;
	int error;

	ASSERT(pnp->pr_type == PR_STATUS);

	/*
	 * We kmem_alloc() the pstatus structure because
	 * it is so big it might blow the kernel stack.
	 */
	sp = kmem_alloc(sizeof (*sp), KM_SLEEP);
	if ((error = prlock(pnp, ZNO)) == 0) {
		/*
		 * A 32-bit process cannot get the status of a 64-bit process.
		 * The fields for the 64-bit quantities are not large enough.
		 */
		p = pnp->pr_common->prc_proc;
		if (PROCESS_NOT_32BIT(p)) {
			prunlock(pnp);
			error = EOVERFLOW;
		} else {
			prgetstatus32(pnp->pr_common->prc_proc, sp,
			    VTOZONE(PTOV(pnp)));
			prunlock(pnp);
			error = pr_uioread(sp, sizeof (*sp), uiop);
		}
	}
	kmem_free((caddr_t)sp, sizeof (*sp));
	return (error);
}

static int
pr_read_lstatus_32(prnode_t *pnp, uio_t *uiop)
{
	proc_t *p;
	kthread_t *t;
	lwpdir_t *ldp;
	size_t size;
	prheader32_t *php;
	lwpstatus32_t *sp;
	int error;
	int nlwp;
	int i;

	ASSERT(pnp->pr_type == PR_LSTATUS);

	if ((error = prlock(pnp, ZNO)) != 0)
		return (error);
	p = pnp->pr_common->prc_proc;
	/*
	 * A 32-bit process cannot get the status of a 64-bit process.
	 * The fields for the 64-bit quantities are not large enough.
	 */
	if (PROCESS_NOT_32BIT(p)) {
		prunlock(pnp);
		return (EOVERFLOW);
	}
	nlwp = p->p_lwpcnt;
	size = sizeof (prheader32_t) + nlwp * LSPAN32(lwpstatus32_t);

	/* drop p->p_lock to do kmem_alloc(KM_SLEEP) */
	mutex_exit(&p->p_lock);
	php = kmem_zalloc(size, KM_SLEEP);
	mutex_enter(&p->p_lock);
	/* p->p_lwpcnt can't change while process is locked */
	ASSERT(nlwp == p->p_lwpcnt);

	php->pr_nent = nlwp;
	php->pr_entsize = LSPAN32(lwpstatus32_t);

	sp = (lwpstatus32_t *)(php + 1);
	for (ldp = p->p_lwpdir, i = 0; i < p->p_lwpdir_sz; i++, ldp++) {
		if (ldp->ld_entry == NULL ||
		    (t = ldp->ld_entry->le_thread) == NULL)
			continue;
		prgetlwpstatus32(t, sp, VTOZONE(PTOV(pnp)));
		sp = (lwpstatus32_t *)((caddr_t)sp + LSPAN32(lwpstatus32_t));
	}
	prunlock(pnp);

	error = pr_uioread(php, size, uiop);
	kmem_free(php, size);
	return (error);
}

static int
pr_read_psinfo_32(prnode_t *pnp, uio_t *uiop)
{
	psinfo32_t psinfo;
	proc_t *p;
	int error = 0;

	ASSERT(pnp->pr_type == PR_PSINFO);

	/*
	 * We don't want the full treatment of prlock(pnp) here.
	 * This file is world-readable and never goes invalid.
	 * It doesn't matter if we are in the middle of an exec().
	 */
	p = pr_p_lock(pnp);
	mutex_exit(&pr_pidlock);
	if (p == NULL)
		error = ENOENT;
	else {
		ASSERT(p == pnp->pr_common->prc_proc);
		prgetpsinfo32(p, &psinfo);
		prunlock(pnp);
		error = pr_uioread(&psinfo, sizeof (psinfo), uiop);
	}
	return (error);
}

static int
pr_read_lpsinfo_32(prnode_t *pnp, uio_t *uiop)
{
	proc_t *p;
	kthread_t *t;
	lwpdir_t *ldp;
	lwpent_t *lep;
	size_t size;
	prheader32_t *php;
	lwpsinfo32_t *sp;
	int error;
	int nlwp;
	int i;

	ASSERT(pnp->pr_type == PR_LPSINFO);

	/*
	 * We don't want the full treatment of prlock(pnp) here.
	 * This file is world-readable and never goes invalid.
	 * It doesn't matter if we are in the middle of an exec().
	 */
	p = pr_p_lock(pnp);
	mutex_exit(&pr_pidlock);
	if (p == NULL)
		return (ENOENT);
	ASSERT(p == pnp->pr_common->prc_proc);
	if ((nlwp = p->p_lwpcnt + p->p_zombcnt) == 0) {
		prunlock(pnp);
		return (ENOENT);
	}
	size = sizeof (prheader32_t) + nlwp * LSPAN32(lwpsinfo32_t);

	/* drop p->p_lock to do kmem_alloc(KM_SLEEP) */
	mutex_exit(&p->p_lock);
	php = kmem_zalloc(size, KM_SLEEP);
	mutex_enter(&p->p_lock);
	/* p->p_lwpcnt can't change while process is locked */
	ASSERT(nlwp == p->p_lwpcnt + p->p_zombcnt);

	php->pr_nent = nlwp;
	php->pr_entsize = LSPAN32(lwpsinfo32_t);

	sp = (lwpsinfo32_t *)(php + 1);
	for (ldp = p->p_lwpdir, i = 0; i < p->p_lwpdir_sz; i++, ldp++) {
		if ((lep = ldp->ld_entry) == NULL)
			continue;
		if ((t = lep->le_thread) != NULL)
			prgetlwpsinfo32(t, sp);
		else {
			bzero(sp, sizeof (*sp));
			sp->pr_lwpid = lep->le_lwpid;
			sp->pr_state = SZOMB;
			sp->pr_sname = 'Z';
			sp->pr_start.tv_sec = (time32_t)lep->le_start;
		}
		sp = (lwpsinfo32_t *)((caddr_t)sp + LSPAN32(lwpsinfo32_t));
	}
	prunlock(pnp);

	error = pr_uioread(php, size, uiop);
	kmem_free(php, size);
	return (error);
}

static int
pr_read_map_common_32(prnode_t *pnp, uio_t *uiop, prnodetype_t type)
{
	proc_t *p;
	struct as *as;
	list_t	iolhead;
	int error;

readmap32_common:
	if ((error = prlock(pnp, ZNO)) != 0)
		return (error);

	p = pnp->pr_common->prc_proc;
	as = p->p_as;

	if ((p->p_flag & SSYS) || as == &kas) {
		prunlock(pnp);
		return (0);
	}

	if (PROCESS_NOT_32BIT(p)) {
		prunlock(pnp);
		return (EOVERFLOW);
	}

	if (!AS_LOCK_TRYENTER(as, RW_WRITER)) {
		prunlock(pnp);
		delay(1);
		goto readmap32_common;
	}
	mutex_exit(&p->p_lock);

	switch (type) {
	case PR_XMAP:
		error = prgetxmap32(p, &iolhead);
		break;
	case PR_RMAP:
		error = prgetmap32(p, 1, &iolhead);
		break;
	case PR_MAP:
		error = prgetmap32(p, 0, &iolhead);
		break;
	}
	AS_LOCK_EXIT(as);
	mutex_enter(&p->p_lock);
	prunlock(pnp);

	error = pr_iol_uiomove_and_free(&iolhead, uiop, error);

	return (error);
}

static int
pr_read_map_32(prnode_t *pnp, uio_t *uiop)
{
	ASSERT(pnp->pr_type == PR_MAP);
	return (pr_read_map_common_32(pnp, uiop, pnp->pr_type));
}

static int
pr_read_rmap_32(prnode_t *pnp, uio_t *uiop)
{
	ASSERT(pnp->pr_type == PR_RMAP);
	return (pr_read_map_common_32(pnp, uiop, pnp->pr_type));
}

static int
pr_read_xmap_32(prnode_t *pnp, uio_t *uiop)
{
	ASSERT(pnp->pr_type == PR_XMAP);
	return (pr_read_map_common_32(pnp, uiop, pnp->pr_type));
}

static int
pr_read_sigact_32(prnode_t *pnp, uio_t *uiop)
{
	int nsig = PROC_IS_BRANDED(curproc)? BROP(curproc)->b_nsig : NSIG;
	proc_t *p;
	struct sigaction32 *sap;
	int sig;
	int error;
	user_t *up;

	ASSERT(pnp->pr_type == PR_SIGACT);

	/*
	 * We kmem_alloc() the sigaction32 array because
	 * it is so big it might blow the kernel stack.
	 */
	sap = kmem_alloc((nsig-1) * sizeof (struct sigaction32), KM_SLEEP);

	if ((error = prlock(pnp, ZNO)) != 0)
		goto out;
	p = pnp->pr_common->prc_proc;

	if (PROCESS_NOT_32BIT(p)) {
		prunlock(pnp);
		error = EOVERFLOW;
		goto out;
	}

	if (uiop->uio_offset >= (nsig-1) * sizeof (struct sigaction32)) {
		prunlock(pnp);
		goto out;
	}

	up = PTOU(p);
	for (sig = 1; sig < nsig; sig++)
		prgetaction32(p, up, sig, &sap[sig-1]);
	prunlock(pnp);

	error = pr_uioread(sap, (nsig - 1) * sizeof (struct sigaction32), uiop);
out:
	kmem_free(sap, (nsig-1) * sizeof (struct sigaction32));
	return (error);
}

static int
pr_read_auxv_32(prnode_t *pnp, uio_t *uiop)
{
	auxv32_t auxv[__KERN_NAUXV_IMPL];
	proc_t *p;
	user_t *up;
	int error;
	int i;

	ASSERT(pnp->pr_type == PR_AUXV);

	if ((error = prlock(pnp, ZNO)) != 0)
		return (error);
	p = pnp->pr_common->prc_proc;

	if (PROCESS_NOT_32BIT(p)) {
		prunlock(pnp);
		return (EOVERFLOW);
	}

	if (uiop->uio_offset >= sizeof (auxv)) {
		prunlock(pnp);
		return (0);
	}

	up = PTOU(p);
	for (i = 0; i < __KERN_NAUXV_IMPL; i++) {
		auxv[i].a_type = (int32_t)up->u_auxv[i].a_type;
		auxv[i].a_un.a_val = (int32_t)up->u_auxv[i].a_un.a_val;
	}
	prunlock(pnp);

	return (pr_uioread(auxv, sizeof (auxv), uiop));
}

static int
pr_read_usage_32(prnode_t *pnp, uio_t *uiop)
{
	prhusage_t *pup;
	prusage32_t *upup;
	proc_t *p;
	kthread_t *t;
	int error;

	ASSERT(pnp->pr_type == PR_USAGE);

	/* allocate now, before locking the process */
	pup = kmem_zalloc(sizeof (*pup), KM_SLEEP);
	upup = kmem_alloc(sizeof (*upup), KM_SLEEP);

	/*
	 * We don't want the full treatment of prlock(pnp) here.
	 * This file is world-readable and never goes invalid.
	 * It doesn't matter if we are in the middle of an exec().
	 */
	p = pr_p_lock(pnp);
	mutex_exit(&pr_pidlock);
	if (p == NULL) {
		error = ENOENT;
		goto out;
	}
	ASSERT(p == pnp->pr_common->prc_proc);

	if (uiop->uio_offset >= sizeof (prusage32_t)) {
		prunlock(pnp);
		error = 0;
		goto out;
	}

	pup->pr_tstamp = gethrtime();

	pup->pr_count  = p->p_defunct;
	pup->pr_create = p->p_mstart;
	pup->pr_term   = p->p_mterm;

	pup->pr_rtime    = p->p_mlreal;
	pup->pr_utime    = p->p_acct[LMS_USER];
	pup->pr_stime    = p->p_acct[LMS_SYSTEM];
	pup->pr_ttime    = p->p_acct[LMS_TRAP];
	pup->pr_tftime   = p->p_acct[LMS_TFAULT];
	pup->pr_dftime   = p->p_acct[LMS_DFAULT];
	pup->pr_kftime   = p->p_acct[LMS_KFAULT];
	pup->pr_ltime    = p->p_acct[LMS_USER_LOCK];
	pup->pr_slptime  = p->p_acct[LMS_SLEEP];
	pup->pr_wtime    = p->p_acct[LMS_WAIT_CPU];
	pup->pr_stoptime = p->p_acct[LMS_STOPPED];

	pup->pr_minf  = p->p_ru.minflt;
	pup->pr_majf  = p->p_ru.majflt;
	pup->pr_nswap = p->p_ru.nswap;
	pup->pr_inblk = p->p_ru.inblock;
	pup->pr_oublk = p->p_ru.oublock;
	pup->pr_msnd  = p->p_ru.msgsnd;
	pup->pr_mrcv  = p->p_ru.msgrcv;
	pup->pr_sigs  = p->p_ru.nsignals;
	pup->pr_vctx  = p->p_ru.nvcsw;
	pup->pr_ictx  = p->p_ru.nivcsw;
	pup->pr_sysc  = p->p_ru.sysc;
	pup->pr_ioch  = p->p_ru.ioch;

	/*
	 * Add the usage information for each active lwp.
	 */
	if ((t = p->p_tlist) != NULL &&
	    !(pnp->pr_pcommon->prc_flags & PRC_DESTROY)) {
		do {
			if (t->t_proc_flag & TP_LWPEXIT)
				continue;
			pup->pr_count++;
			praddusage(t, pup);
		} while ((t = t->t_forw) != p->p_tlist);
	}

	prunlock(pnp);

	prcvtusage32(pup, upup);

	error = pr_uioread(upup, sizeof (prusage32_t), uiop);
out:
	kmem_free(pup, sizeof (*pup));
	kmem_free(upup, sizeof (*upup));
	return (error);
}

static int
pr_read_lusage_32(prnode_t *pnp, uio_t *uiop)
{
	int nlwp;
	prhusage_t *pup;
	prheader32_t *php;
	prusage32_t *upup;
	size_t size;
	hrtime_t curtime;
	proc_t *p;
	kthread_t *t;
	lwpdir_t *ldp;
	int error;
	int i;

	ASSERT(pnp->pr_type == PR_LUSAGE);

	/*
	 * We don't want the full treatment of prlock(pnp) here.
	 * This file is world-readable and never goes invalid.
	 * It doesn't matter if we are in the middle of an exec().
	 */
	p = pr_p_lock(pnp);
	mutex_exit(&pr_pidlock);
	if (p == NULL)
		return (ENOENT);
	ASSERT(p == pnp->pr_common->prc_proc);
	if ((nlwp = p->p_lwpcnt) == 0) {
		prunlock(pnp);
		return (ENOENT);
	}

	size = sizeof (prheader32_t) + (nlwp + 1) * LSPAN32(prusage32_t);
	if (uiop->uio_offset >= size) {
		prunlock(pnp);
		return (0);
	}

	/* drop p->p_lock to do kmem_alloc(KM_SLEEP) */
	mutex_exit(&p->p_lock);
	pup = kmem_zalloc(size + sizeof (prhusage_t), KM_SLEEP);
	mutex_enter(&p->p_lock);
	/* p->p_lwpcnt can't change while process is locked */
	ASSERT(nlwp == p->p_lwpcnt);

	php = (prheader32_t *)(pup + 1);
	upup = (prusage32_t *)(php + 1);

	php->pr_nent = nlwp + 1;
	php->pr_entsize = LSPAN32(prusage32_t);

	curtime = gethrtime();

	/*
	 * First the summation over defunct lwps.
	 */
	pup->pr_count  = p->p_defunct;
	pup->pr_tstamp = curtime;
	pup->pr_create = p->p_mstart;
	pup->pr_term   = p->p_mterm;

	pup->pr_rtime    = p->p_mlreal;
	pup->pr_utime    = p->p_acct[LMS_USER];
	pup->pr_stime    = p->p_acct[LMS_SYSTEM];
	pup->pr_ttime    = p->p_acct[LMS_TRAP];
	pup->pr_tftime   = p->p_acct[LMS_TFAULT];
	pup->pr_dftime   = p->p_acct[LMS_DFAULT];
	pup->pr_kftime   = p->p_acct[LMS_KFAULT];
	pup->pr_ltime    = p->p_acct[LMS_USER_LOCK];
	pup->pr_slptime  = p->p_acct[LMS_SLEEP];
	pup->pr_wtime    = p->p_acct[LMS_WAIT_CPU];
	pup->pr_stoptime = p->p_acct[LMS_STOPPED];

	pup->pr_minf  = p->p_ru.minflt;
	pup->pr_majf  = p->p_ru.majflt;
	pup->pr_nswap = p->p_ru.nswap;
	pup->pr_inblk = p->p_ru.inblock;
	pup->pr_oublk = p->p_ru.oublock;
	pup->pr_msnd  = p->p_ru.msgsnd;
	pup->pr_mrcv  = p->p_ru.msgrcv;
	pup->pr_sigs  = p->p_ru.nsignals;
	pup->pr_vctx  = p->p_ru.nvcsw;
	pup->pr_ictx  = p->p_ru.nivcsw;
	pup->pr_sysc  = p->p_ru.sysc;
	pup->pr_ioch  = p->p_ru.ioch;

	prcvtusage32(pup, upup);

	/*
	 * Fill one prusage struct for each active lwp.
	 */
	for (ldp = p->p_lwpdir, i = 0; i < p->p_lwpdir_sz; i++, ldp++) {
		if (ldp->ld_entry == NULL ||
		    (t = ldp->ld_entry->le_thread) == NULL)
			continue;
		ASSERT(!(t->t_proc_flag & TP_LWPEXIT));
		ASSERT(nlwp > 0);
		--nlwp;
		upup = (prusage32_t *)
		    ((caddr_t)upup + LSPAN32(prusage32_t));
		prgetusage(t, pup);
		prcvtusage32(pup, upup);
	}
	ASSERT(nlwp == 0);

	prunlock(pnp);

	error = pr_uioread(php, size, uiop);
	kmem_free(pup, size + sizeof (prhusage_t));
	return (error);
}

static int
pr_read_pagedata_32(prnode_t *pnp, uio_t *uiop)
{
	proc_t *p;
	int error;

	ASSERT(pnp->pr_type == PR_PAGEDATA);

	if ((error = prlock(pnp, ZNO)) != 0)
		return (error);

	p = pnp->pr_common->prc_proc;
	if ((p->p_flag & SSYS) || p->p_as == &kas) {
		prunlock(pnp);
		return (0);
	}

	if (PROCESS_NOT_32BIT(p)) {
		prunlock(pnp);
		return (EOVERFLOW);
	}

	mutex_exit(&p->p_lock);
	error = prpdread32(p, pnp->pr_hatid, uiop);
	mutex_enter(&p->p_lock);

	prunlock(pnp);
	return (error);
}

static int
pr_read_opagedata_32(prnode_t *pnp, uio_t *uiop)
{
	proc_t *p;
	struct as *as;
	int error;

	ASSERT(pnp->pr_type == PR_OPAGEDATA);

	if ((error = prlock(pnp, ZNO)) != 0)
		return (error);

	p = pnp->pr_common->prc_proc;
	as = p->p_as;

	if ((p->p_flag & SSYS) || as == &kas) {
		prunlock(pnp);
		return (0);
	}

	if (PROCESS_NOT_32BIT(p)) {
		prunlock(pnp);
		return (EOVERFLOW);
	}

	mutex_exit(&p->p_lock);
	error = oprpdread32(as, pnp->pr_hatid, uiop);
	mutex_enter(&p->p_lock);

	prunlock(pnp);
	return (error);
}

static int
pr_read_watch_32(prnode_t *pnp, uio_t *uiop)
{
	proc_t *p;
	int error;
	prwatch32_t *Bpwp;
	size_t size;
	prwatch32_t *pwp;
	int nwarea;
	struct watched_area *pwarea;

	ASSERT(pnp->pr_type == PR_WATCH);

	if ((error = prlock(pnp, ZNO)) != 0)
		return (error);

	p = pnp->pr_common->prc_proc;
	if (PROCESS_NOT_32BIT(p)) {
		prunlock(pnp);
		return (EOVERFLOW);
	}
	nwarea = avl_numnodes(&p->p_warea);
	size = nwarea * sizeof (prwatch32_t);
	if (uiop->uio_offset >= size) {
		prunlock(pnp);
		return (0);
	}

	/* drop p->p_lock to do kmem_alloc(KM_SLEEP) */
	mutex_exit(&p->p_lock);
	Bpwp = pwp = kmem_zalloc(size, KM_SLEEP);
	mutex_enter(&p->p_lock);
	/* p->p_nwarea can't change while process is locked */
	ASSERT(nwarea == avl_numnodes(&p->p_warea));

	/* gather the watched areas */
	for (pwarea = avl_first(&p->p_warea); pwarea != NULL;
	    pwarea = AVL_NEXT(&p->p_warea, pwarea), pwp++) {
		pwp->pr_vaddr = (caddr32_t)(uintptr_t)pwarea->wa_vaddr;
		pwp->pr_size = (size32_t)(pwarea->wa_eaddr - pwarea->wa_vaddr);
		pwp->pr_wflags = (int)pwarea->wa_flags;
	}

	prunlock(pnp);

	error = pr_uioread(Bpwp, size, uiop);
	kmem_free(Bpwp, size);
	return (error);
}

static int
pr_read_lwpstatus_32(prnode_t *pnp, uio_t *uiop)
{
	lwpstatus32_t *sp;
	proc_t *p;
	int error;

	ASSERT(pnp->pr_type == PR_LWPSTATUS);

	/*
	 * We kmem_alloc() the lwpstatus structure because
	 * it is so big it might blow the kernel stack.
	 */
	sp = kmem_alloc(sizeof (*sp), KM_SLEEP);

	if ((error = prlock(pnp, ZNO)) != 0)
		goto out;

	/*
	 * A 32-bit process cannot get the status of a 64-bit process.
	 * The fields for the 64-bit quantities are not large enough.
	 */
	p = pnp->pr_common->prc_proc;
	if (PROCESS_NOT_32BIT(p)) {
		prunlock(pnp);
		error = EOVERFLOW;
		goto out;
	}

	if (uiop->uio_offset >= sizeof (*sp)) {
		prunlock(pnp);
		goto out;
	}

	prgetlwpstatus32(pnp->pr_common->prc_thread, sp, VTOZONE(PTOV(pnp)));
	prunlock(pnp);

	error = pr_uioread(sp, sizeof (*sp), uiop);
out:
	kmem_free(sp, sizeof (*sp));
	return (error);
}

static int
pr_read_lwpsinfo_32(prnode_t *pnp, uio_t *uiop)
{
	lwpsinfo32_t lwpsinfo;
	proc_t *p;
	kthread_t *t;
	lwpent_t *lep;

	ASSERT(pnp->pr_type == PR_LWPSINFO);

	/*
	 * We don't want the full treatment of prlock(pnp) here.
	 * This file is world-readable and never goes invalid.
	 * It doesn't matter if we are in the middle of an exec().
	 */
	p = pr_p_lock(pnp);
	mutex_exit(&pr_pidlock);
	if (p == NULL)
		return (ENOENT);
	ASSERT(p == pnp->pr_common->prc_proc);
	if (pnp->pr_common->prc_tslot == -1) {
		prunlock(pnp);
		return (ENOENT);
	}

	if (uiop->uio_offset >= sizeof (lwpsinfo)) {
		prunlock(pnp);
		return (0);
	}

	if ((t = pnp->pr_common->prc_thread) != NULL)
		prgetlwpsinfo32(t, &lwpsinfo);
	else {
		lep = p->p_lwpdir[pnp->pr_common->prc_tslot].ld_entry;
		bzero(&lwpsinfo, sizeof (lwpsinfo));
		lwpsinfo.pr_lwpid = lep->le_lwpid;
		lwpsinfo.pr_state = SZOMB;
		lwpsinfo.pr_sname = 'Z';
		lwpsinfo.pr_start.tv_sec = (time32_t)lep->le_start;
	}
	prunlock(pnp);

	return (pr_uioread(&lwpsinfo, sizeof (lwpsinfo), uiop));
}

static int
pr_read_lwpusage_32(prnode_t *pnp, uio_t *uiop)
{
	prhusage_t *pup;
	prusage32_t *upup;
	proc_t *p;
	int error;

	ASSERT(pnp->pr_type == PR_LWPUSAGE);

	/* allocate now, before locking the process */
	pup = kmem_zalloc(sizeof (*pup), KM_SLEEP);
	upup = kmem_alloc(sizeof (*upup), KM_SLEEP);

	/*
	 * We don't want the full treatment of prlock(pnp) here.
	 * This file is world-readable and never goes invalid.
	 * It doesn't matter if we are in the middle of an exec().
	 */
	p = pr_p_lock(pnp);
	mutex_exit(&pr_pidlock);
	if (p == NULL) {
		error = ENOENT;
		goto out;
	}
	ASSERT(p == pnp->pr_common->prc_proc);
	if (pnp->pr_common->prc_thread == NULL) {
		prunlock(pnp);
		error = ENOENT;
		goto out;
	}
	if (uiop->uio_offset >= sizeof (prusage32_t)) {
		prunlock(pnp);
		error = 0;
		goto out;
	}

	pup->pr_tstamp = gethrtime();
	prgetusage(pnp->pr_common->prc_thread, pup);

	prunlock(pnp);

	prcvtusage32(pup, upup);

	error = pr_uioread(upup, sizeof (prusage32_t), uiop);
out:
	kmem_free(pup, sizeof (*pup));
	kmem_free(upup, sizeof (*upup));
	return (error);
}

static int
pr_read_spymaster_32(prnode_t *pnp, uio_t *uiop)
{
	psinfo32_t psinfo;
	int error;
	klwp_t *lwp;

	ASSERT(pnp->pr_type == PR_SPYMASTER);

	if ((error = prlock(pnp, ZNO)) != 0)
		return (error);

	lwp = pnp->pr_common->prc_thread->t_lwp;

	if (lwp->lwp_spymaster == NULL) {
		prunlock(pnp);
		return (0);
	}

	psinfo_kto32(lwp->lwp_spymaster, &psinfo);
	prunlock(pnp);

	return (pr_uioread(&psinfo, sizeof (psinfo), uiop));
}

#if defined(__sparc)
static int
pr_read_gwindows_32(prnode_t *pnp, uio_t *uiop)
{
	proc_t *p;
	kthread_t *t;
	gwindows32_t *gwp;
	int error;
	size_t size;

	ASSERT(pnp->pr_type == PR_GWINDOWS);

	gwp = kmem_zalloc(sizeof (gwindows32_t), KM_SLEEP);

	if ((error = prlock(pnp, ZNO)) != 0)
		goto out;

	p = pnp->pr_common->prc_proc;
	t = pnp->pr_common->prc_thread;

	if (PROCESS_NOT_32BIT(p)) {
		prunlock(pnp);
		error = EOVERFLOW;
		goto out;
	}

	/*
	 * Drop p->p_lock while touching the stack.
	 * The P_PR_LOCK flag prevents the lwp from
	 * disappearing while we do this.
	 */
	mutex_exit(&p->p_lock);
	if ((size = prnwindows(ttolwp(t))) != 0)
		size = sizeof (gwindows32_t) -
		    (SPARC_MAXREGWINDOW - size) * sizeof (struct rwindow32);
	if (uiop->uio_offset >= size) {
		mutex_enter(&p->p_lock);
		prunlock(pnp);
		goto out;
	}
	prgetwindows32(ttolwp(t), gwp);
	mutex_enter(&p->p_lock);
	prunlock(pnp);

	error = pr_uioread(gwp, size, uiop);
out:
	kmem_free(gwp, sizeof (gwindows32_t));
	return (error);
}
#endif	/* __sparc */

#endif	/* _SYSCALL32_IMPL */

/* ARGSUSED */
static int
prread(vnode_t *vp, uio_t *uiop, int ioflag, cred_t *cr, caller_context_t *ct)
{
	prnode_t *pnp = VTOP(vp);

	ASSERT(pnp->pr_type < PR_NFILES);

#ifdef _SYSCALL32_IMPL
	/*
	 * What is read from the /proc files depends on the data
	 * model of the caller.  An LP64 process will see LP64
	 * data.  An ILP32 process will see ILP32 data.
	 */
	if (curproc->p_model == DATAMODEL_LP64)
		return (pr_read_function[pnp->pr_type](pnp, uiop));
	else
		return (pr_read_function_32[pnp->pr_type](pnp, uiop));
#else
	return (pr_read_function[pnp->pr_type](pnp, uiop));
#endif
}

/*
 * We make pr_write_psinfo_fname() somewhat simpler by asserting at compile
 * time that PRFNSZ has the same definition as MAXCOMLEN.
 */
#if PRFNSZ != MAXCOMLEN
#error PRFNSZ/MAXCOMLEN mismatch
#endif

static int
pr_write_psinfo_fname(prnode_t *pnp, uio_t *uiop)
{
	char fname[PRFNSZ];
	int offset = offsetof(psinfo_t, pr_fname), error;

#ifdef _SYSCALL32_IMPL
	if (curproc->p_model != DATAMODEL_LP64)
		offset = offsetof(psinfo32_t, pr_fname);
#endif

	/*
	 * If this isn't a write to pr_fname (or if the size doesn't match
	 * PRFNSZ) return.
	 */
	if (uiop->uio_offset != offset || uiop->uio_resid != PRFNSZ)
		return (0);

	if ((error = uiomove(fname, PRFNSZ, UIO_WRITE, uiop)) != 0)
		return (error);

	fname[PRFNSZ - 1] = '\0';

	if ((error = prlock(pnp, ZNO)) != 0)
		return (error);

	bcopy(fname, pnp->pr_common->prc_proc->p_user.u_comm, PRFNSZ);

	prunlock(pnp);

	return (0);
}

/*
 * We make pr_write_psinfo_psargs() somewhat simpler by asserting at compile
 * time that PRARGSZ has the same definition as PSARGSZ.
 */
#if PRARGSZ != PSARGSZ
#error PRARGSZ/PSARGSZ mismatch
#endif

static int
pr_write_psinfo_psargs(prnode_t *pnp, uio_t *uiop)
{
	char psargs[PRARGSZ];
	int offset = offsetof(psinfo_t, pr_psargs), error;

#ifdef _SYSCALL32_IMPL
	if (curproc->p_model != DATAMODEL_LP64)
		offset = offsetof(psinfo32_t, pr_psargs);
#endif

	/*
	 * If this isn't a write to pr_psargs (or if the size doesn't match
	 * PRARGSZ) return.
	 */
	if (uiop->uio_offset != offset || uiop->uio_resid != PRARGSZ)
		return (0);

	if ((error = uiomove(psargs, PRARGSZ, UIO_WRITE, uiop)) != 0)
		return (error);

	psargs[PRARGSZ - 1] = '\0';

	if ((error = prlock(pnp, ZNO)) != 0)
		return (error);

	bcopy(psargs, pnp->pr_common->prc_proc->p_user.u_psargs, PRARGSZ);

	prunlock(pnp);

	return (0);
}

int
pr_write_psinfo(prnode_t *pnp, uio_t *uiop)
{
	int error;

	if ((error = pr_write_psinfo_fname(pnp, uiop)) != 0)
		return (error);

	if ((error = pr_write_psinfo_psargs(pnp, uiop)) != 0)
		return (error);

	return (0);
}


/* ARGSUSED */
static int
prwrite(vnode_t *vp, uio_t *uiop, int ioflag, cred_t *cr, caller_context_t *ct)
{
	prnode_t *pnp = VTOP(vp);
	int old = 0;
	int error;
	ssize_t resid;

	ASSERT(pnp->pr_type < PR_NFILES);

	/*
	 * Only a handful of /proc files are writable, enumerate them here.
	 */
	switch (pnp->pr_type) {
	case PR_PIDDIR:		/* directory write()s: visceral revulsion. */
		ASSERT(pnp->pr_pidfile != NULL);
		/* use the underlying PR_PIDFILE to write the process */
		vp = pnp->pr_pidfile;
		pnp = VTOP(vp);
		ASSERT(pnp->pr_type == PR_PIDFILE);
		/* FALLTHROUGH */
	case PR_PIDFILE:
	case PR_LWPIDFILE:
		old = 1;
		/* FALLTHROUGH */
	case PR_AS:
		if ((error = prlock(pnp, ZNO)) == 0) {
			proc_t *p = pnp->pr_common->prc_proc;
			struct as *as = p->p_as;

			if ((p->p_flag & SSYS) || as == &kas) {
				/*
				 * /proc I/O cannot be done to a system process.
				 */
				error = EIO;
#ifdef _SYSCALL32_IMPL
			} else if (curproc->p_model == DATAMODEL_ILP32 &&
			    PROCESS_NOT_32BIT(p)) {
				error = EOVERFLOW;
#endif
			} else {
				/*
				 * See comments above (pr_read_pidfile)
				 * about this locking dance.
				 */
				mutex_exit(&p->p_lock);
				error = prusrio(p, UIO_WRITE, uiop, old);
				mutex_enter(&p->p_lock);
			}
			prunlock(pnp);
		}
		return (error);

	case PR_CTL:
	case PR_LWPCTL:
		resid = uiop->uio_resid;
		/*
		 * Perform the action on the control file
		 * by passing curthreads credentials
		 * and not target process's credentials.
		 */
#ifdef _SYSCALL32_IMPL
		if (curproc->p_model == DATAMODEL_ILP32)
			error = prwritectl32(vp, uiop, CRED());
		else
			error = prwritectl(vp, uiop, CRED());
#else
		error = prwritectl(vp, uiop, CRED());
#endif
		/*
		 * This hack makes sure that the EINTR is passed
		 * all the way back to the caller's write() call.
		 */
		if (error == EINTR)
			uiop->uio_resid = resid;
		return (error);

	case PR_PSINFO:
		return (pr_write_psinfo(pnp, uiop));

	default:
		return ((vp->v_type == VDIR)? EISDIR : EBADF);
	}
	/* NOTREACHED */
}

static int
prgetattr(vnode_t *vp, vattr_t *vap, int flags, cred_t *cr,
    caller_context_t *ct)
{
	prnode_t *pnp = VTOP(vp);
	prnodetype_t type = pnp->pr_type;
	prcommon_t *pcp;
	proc_t *p;
	struct as *as;
	int error;
	vnode_t *rvp;
	timestruc_t now;
	extern uint_t nproc;
	int ngroups;
	int nsig;

	/*
	 * This ugly bit of code allows us to keep both versions of this
	 * function from the same source.
	 */
#ifdef _LP64
	int iam32bit = (curproc->p_model == DATAMODEL_ILP32);
#define	PR_OBJSIZE(obj32, obj64)	\
	(iam32bit ? sizeof (obj32) : sizeof (obj64))
#define	PR_OBJSPAN(obj32, obj64)	\
	(iam32bit ? LSPAN32(obj32) : LSPAN(obj64))
#else
#define	PR_OBJSIZE(obj32, obj64)	\
	(sizeof (obj64))
#define	PR_OBJSPAN(obj32, obj64)	\
	(LSPAN(obj64))
#endif

	/*
	 * Return all the attributes.  Should be refined
	 * so that it returns only those asked for.
	 * Most of this is complete fakery anyway.
	 */

	/*
	 * For files in the /proc/<pid>/object directory,
	 * return the attributes of the underlying object.
	 * For files in the /proc/<pid>/fd directory,
	 * return the attributes of the underlying file, but
	 * make it look inaccessible if it is not a regular file.
	 * Make directories look like symlinks.
	 */
	switch (type) {
	case PR_CURDIR:
	case PR_ROOTDIR:
		if (!(flags & ATTR_REAL))
			break;
		/* restrict full knowledge of the attributes to owner or root */
		if ((error = praccess(vp, 0, 0, cr, ct)) != 0)
			return (error);
		/* FALLTHROUGH */
	case PR_OBJECT:
	case PR_FD:
		rvp = pnp->pr_realvp;
		error = VOP_GETATTR(rvp, vap, flags, cr, ct);
		if (error)
			return (error);
		if (type == PR_FD) {
			if (rvp->v_type != VREG && rvp->v_type != VDIR)
				vap->va_mode = 0;
			else
				vap->va_mode &= pnp->pr_mode;
		}
		if (type == PR_OBJECT)
			vap->va_mode &= 07555;
		if (rvp->v_type == VDIR && !(flags & ATTR_REAL)) {
			vap->va_type = VLNK;
			vap->va_size = 0;
			vap->va_nlink = 1;
		}
		return (0);
	default:
		break;
	}

	bzero(vap, sizeof (*vap));
	/*
	 * Large Files: Internally proc now uses VPROC to indicate
	 * a proc file. Since we have been returning VREG through
	 * VOP_GETATTR() until now, we continue to do this so as
	 * not to break apps depending on this return value.
	 */
	vap->va_type = (vp->v_type == VPROC) ? VREG : vp->v_type;
	vap->va_mode = pnp->pr_mode;
	vap->va_fsid = vp->v_vfsp->vfs_dev;
	vap->va_blksize = DEV_BSIZE;
	vap->va_rdev = 0;
	vap->va_seq = 0;

	if (type == PR_PROCDIR) {
		vap->va_uid = 0;
		vap->va_gid = 0;
		vap->va_nlink = nproc + 2;
		vap->va_nodeid = (ino64_t)PRROOTINO;
		gethrestime(&now);
		vap->va_atime = vap->va_mtime = vap->va_ctime = now;
		vap->va_size = (v.v_proc + 2) * PRSDSIZE;
		vap->va_nblocks = btod(vap->va_size);
		return (0);
	}

	/*
	 * /proc/<pid>/self is a symbolic link, and has no prcommon member
	 */
	if (type == PR_SELF) {
		vap->va_uid = crgetruid(CRED());
		vap->va_gid = crgetrgid(CRED());
		vap->va_nodeid = (ino64_t)PR_SELF;
		gethrestime(&now);
		vap->va_atime = vap->va_mtime = vap->va_ctime = now;
		vap->va_nlink = 1;
		vap->va_type = VLNK;
		vap->va_size = 0;
		return (0);
	}

	p = pr_p_lock(pnp);
	mutex_exit(&pr_pidlock);
	if (p == NULL)
		return (ENOENT);
	pcp = pnp->pr_common;

	mutex_enter(&p->p_crlock);
	vap->va_uid = crgetruid(p->p_cred);
	vap->va_gid = crgetrgid(p->p_cred);
	mutex_exit(&p->p_crlock);

	vap->va_nlink = 1;
	vap->va_nodeid = pnp->pr_ino? pnp->pr_ino :
	    pmkino(pcp->prc_tslot, pcp->prc_slot, pnp->pr_type);
	if ((pcp->prc_flags & PRC_LWP) && pcp->prc_tslot != -1) {
		vap->va_atime.tv_sec = vap->va_mtime.tv_sec =
		    vap->va_ctime.tv_sec =
		    p->p_lwpdir[pcp->prc_tslot].ld_entry->le_start;
		vap->va_atime.tv_nsec = vap->va_mtime.tv_nsec =
		    vap->va_ctime.tv_nsec = 0;
	} else {
		user_t *up = PTOU(p);
		vap->va_atime.tv_sec = vap->va_mtime.tv_sec =
		    vap->va_ctime.tv_sec = up->u_start.tv_sec;
		vap->va_atime.tv_nsec = vap->va_mtime.tv_nsec =
		    vap->va_ctime.tv_nsec = up->u_start.tv_nsec;
	}

	switch (type) {
	case PR_PIDDIR:
		/* va_nlink: count 'lwp', 'object' and 'fd' directory links */
		vap->va_nlink = 5;
		vap->va_size = sizeof (piddir);
		break;
	case PR_OBJECTDIR:
		if ((p->p_flag & SSYS) || (as = p->p_as) == &kas)
			vap->va_size = 2 * PRSDSIZE;
		else {
			mutex_exit(&p->p_lock);
			AS_LOCK_ENTER(as, RW_WRITER);
			if (as->a_updatedir)
				rebuild_objdir(as);
			vap->va_size = (as->a_sizedir + 2) * PRSDSIZE;
			AS_LOCK_EXIT(as);
			mutex_enter(&p->p_lock);
		}
		vap->va_nlink = 2;
		break;
	case PR_PATHDIR:
		if ((p->p_flag & SSYS) || (as = p->p_as) == &kas)
			vap->va_size = (P_FINFO(p)->fi_nfiles + 4) * PRSDSIZE;
		else {
			mutex_exit(&p->p_lock);
			AS_LOCK_ENTER(as, RW_WRITER);
			if (as->a_updatedir)
				rebuild_objdir(as);
			vap->va_size = (as->a_sizedir + 4 +
			    P_FINFO(p)->fi_nfiles) * PRSDSIZE;
			AS_LOCK_EXIT(as);
			mutex_enter(&p->p_lock);
		}
		vap->va_nlink = 2;
		break;
	case PR_PATH:
	case PR_CURDIR:
	case PR_ROOTDIR:
	case PR_CT:
		vap->va_type = VLNK;
		vap->va_size = 0;
		break;
	case PR_FDDIR:
		vap->va_nlink = 2;
		vap->va_size = (P_FINFO(p)->fi_nfiles + 2) * PRSDSIZE;
		break;
	case PR_LWPDIR:
		/*
		 * va_nlink: count each lwp as a directory link.
		 * va_size: size of p_lwpdir + 2
		 */
		vap->va_nlink = p->p_lwpcnt + p->p_zombcnt + 2;
		vap->va_size = (p->p_lwpdir_sz + 2) * PRSDSIZE;
		break;
	case PR_LWPIDDIR:
		vap->va_nlink = 2;
		vap->va_size = sizeof (lwpiddir);
		break;
	case PR_CTDIR:
		vap->va_nlink = 2;
		vap->va_size = (avl_numnodes(&p->p_ct_held) + 2) * PRSDSIZE;
		break;
	case PR_TMPLDIR:
		vap->va_nlink = 2;
		vap->va_size = (ct_ntypes + 2) * PRSDSIZE;
		break;
	case PR_AS:
	case PR_PIDFILE:
	case PR_LWPIDFILE:
		if ((p->p_flag & SSYS) || (as = p->p_as) == &kas)
			vap->va_size = 0;
		else
			vap->va_size = as->a_resvsize;
		break;
	case PR_STATUS:
		vap->va_size = PR_OBJSIZE(pstatus32_t, pstatus_t);
		break;
	case PR_LSTATUS:
		vap->va_size = PR_OBJSIZE(prheader32_t, prheader_t) +
		    p->p_lwpcnt * PR_OBJSPAN(lwpstatus32_t, lwpstatus_t);
		break;
	case PR_PSINFO:
		vap->va_size = PR_OBJSIZE(psinfo32_t, psinfo_t);
		break;
	case PR_LPSINFO:
		vap->va_size = PR_OBJSIZE(prheader32_t, prheader_t) +
		    (p->p_lwpcnt + p->p_zombcnt) *
		    PR_OBJSPAN(lwpsinfo32_t, lwpsinfo_t);
		break;
	case PR_MAP:
	case PR_RMAP:
	case PR_XMAP:
		if ((p->p_flag & SSYS) || (as = p->p_as) == &kas)
			vap->va_size = 0;
		else {
			mutex_exit(&p->p_lock);
			AS_LOCK_ENTER(as, RW_WRITER);
			if (type == PR_MAP)
				vap->va_mtime = as->a_updatetime;
			if (type == PR_XMAP)
				vap->va_size = prnsegs(as, 0) *
				    PR_OBJSIZE(prxmap32_t, prxmap_t);
			else
				vap->va_size = prnsegs(as, type == PR_RMAP) *
				    PR_OBJSIZE(prmap32_t, prmap_t);
			AS_LOCK_EXIT(as);
			mutex_enter(&p->p_lock);
		}
		break;
	case PR_CRED:
		mutex_enter(&p->p_crlock);
		vap->va_size = sizeof (prcred_t);
		ngroups = crgetngroups(p->p_cred);
		if (ngroups > 1)
			vap->va_size += (ngroups - 1) * sizeof (gid_t);
		mutex_exit(&p->p_crlock);
		break;
	case PR_PRIV:
		vap->va_size = prgetprivsize();
		break;
	case PR_SECFLAGS:
		vap->va_size = sizeof (prsecflags_t);
		break;
	case PR_SIGACT:
		nsig = PROC_IS_BRANDED(curproc)? BROP(curproc)->b_nsig : NSIG;
		vap->va_size = (nsig-1) *
		    PR_OBJSIZE(struct sigaction32, struct sigaction);
		break;
	case PR_AUXV:
		vap->va_size = __KERN_NAUXV_IMPL * PR_OBJSIZE(auxv32_t, auxv_t);
		break;
	case PR_ARGV:
		if ((p->p_flag & SSYS) || p->p_as == &kas) {
			vap->va_size = PSARGSZ;
		} else {
			vap->va_size = prmaxargvlen;
		}
		break;
#if defined(__x86)
	case PR_LDT:
		mutex_exit(&p->p_lock);
		mutex_enter(&p->p_ldtlock);
		vap->va_size = prnldt(p) * sizeof (struct ssd);
		mutex_exit(&p->p_ldtlock);
		mutex_enter(&p->p_lock);
		break;
#endif
	case PR_USAGE:
		vap->va_size = PR_OBJSIZE(prusage32_t, prusage_t);
		break;
	case PR_LUSAGE:
		vap->va_size = PR_OBJSIZE(prheader32_t, prheader_t) +
		    (p->p_lwpcnt + 1) * PR_OBJSPAN(prusage32_t, prusage_t);
		break;
	case PR_PAGEDATA:
		if ((p->p_flag & SSYS) || (as = p->p_as) == &kas)
			vap->va_size = 0;
		else {
			/*
			 * We can drop p->p_lock before grabbing the
			 * address space lock because p->p_as will not
			 * change while the process is marked P_PR_LOCK.
			 */
			mutex_exit(&p->p_lock);
			AS_LOCK_ENTER(as, RW_WRITER);
#ifdef _LP64
			vap->va_size = iam32bit?
			    prpdsize32(as) : prpdsize(as);
#else
			vap->va_size = prpdsize(as);
#endif
			AS_LOCK_EXIT(as);
			mutex_enter(&p->p_lock);
		}
		break;
	case PR_OPAGEDATA:
		if ((p->p_flag & SSYS) || (as = p->p_as) == &kas)
			vap->va_size = 0;
		else {
			mutex_exit(&p->p_lock);
			AS_LOCK_ENTER(as, RW_WRITER);
#ifdef _LP64
			vap->va_size = iam32bit?
			    oprpdsize32(as) : oprpdsize(as);
#else
			vap->va_size = oprpdsize(as);
#endif
			AS_LOCK_EXIT(as);
			mutex_enter(&p->p_lock);
		}
		break;
	case PR_WATCH:
		vap->va_size = avl_numnodes(&p->p_warea) *
		    PR_OBJSIZE(prwatch32_t, prwatch_t);
		break;
	case PR_LWPSTATUS:
		vap->va_size = PR_OBJSIZE(lwpstatus32_t, lwpstatus_t);
		break;
	case PR_LWPSINFO:
		vap->va_size = PR_OBJSIZE(lwpsinfo32_t, lwpsinfo_t);
		break;
	case PR_LWPUSAGE:
		vap->va_size = PR_OBJSIZE(prusage32_t, prusage_t);
		break;
	case PR_XREGS:
		if (prhasx(p))
			vap->va_size = prgetprxregsize(p);
		else
			vap->va_size = 0;
		break;
	case PR_SPYMASTER:
		if (pnp->pr_common->prc_thread->t_lwp->lwp_spymaster != NULL) {
			vap->va_size = PR_OBJSIZE(psinfo32_t, psinfo_t);
		} else {
			vap->va_size = 0;
		}
		break;
#if defined(__sparc)
	case PR_GWINDOWS:
	{
		kthread_t *t;
		int n;

		/*
		 * If there is no lwp then just make the size zero.
		 * This can happen if the lwp exits between the VOP_LOOKUP()
		 * of the /proc/<pid>/lwp/<lwpid>/gwindows file and the
		 * VOP_GETATTR() of the resulting vnode.
		 */
		if ((t = pcp->prc_thread) == NULL) {
			vap->va_size = 0;
			break;
		}
		/*
		 * Drop p->p_lock while touching the stack.
		 * The P_PR_LOCK flag prevents the lwp from
		 * disappearing while we do this.
		 */
		mutex_exit(&p->p_lock);
		if ((n = prnwindows(ttolwp(t))) == 0)
			vap->va_size = 0;
		else
			vap->va_size = PR_OBJSIZE(gwindows32_t, gwindows_t) -
			    (SPARC_MAXREGWINDOW - n) *
			    PR_OBJSIZE(struct rwindow32, struct rwindow);
		mutex_enter(&p->p_lock);
		break;
	}
	case PR_ASRS:
#ifdef _LP64
		if (p->p_model == DATAMODEL_LP64)
			vap->va_size = sizeof (asrset_t);
		else
#endif
			vap->va_size = 0;
		break;
#endif
	case PR_CTL:
	case PR_LWPCTL:
	default:
		vap->va_size = 0;
		break;
	}

	prunlock(pnp);
	vap->va_nblocks = (fsblkcnt64_t)btod(vap->va_size);
	return (0);
}

static int
praccess(vnode_t *vp, int mode, int flags, cred_t *cr, caller_context_t *ct)
{
	prnode_t *pnp = VTOP(vp);
	prnodetype_t type = pnp->pr_type;
	int vmode;
	vtype_t vtype;
	proc_t *p;
	int error = 0;
	vnode_t *rvp;
	vnode_t *xvp;

	if ((mode & VWRITE) && vn_is_readonly(vp))
		return (EROFS);

	switch (type) {
	case PR_PROCDIR:
		break;

	case PR_OBJECT:
	case PR_FD:
		/*
		 * Disallow write access to the underlying objects.
		 * Disallow access to underlying non-regular-file fds.
		 * Disallow access to fds with other than existing open modes.
		 */
		rvp = pnp->pr_realvp;
		vtype = rvp->v_type;
		vmode = pnp->pr_mode;
		if ((type == PR_OBJECT && (mode & VWRITE)) ||
		    (type == PR_FD && vtype != VREG && vtype != VDIR) ||
		    (type == PR_FD && (vmode & mode) != mode &&
		    secpolicy_proc_access(cr) != 0))
			return (EACCES);
		return (VOP_ACCESS(rvp, mode, flags, cr, ct));

	case PR_PSINFO:		/* these files can be read by anyone */
	case PR_LPSINFO:
	case PR_LWPSINFO:
	case PR_LWPDIR:
	case PR_LWPIDDIR:
	case PR_USAGE:
	case PR_LUSAGE:
	case PR_LWPUSAGE:
	case PR_ARGV:
		p = pr_p_lock(pnp);
		mutex_exit(&pr_pidlock);
		if (p == NULL)
			return (ENOENT);
		prunlock(pnp);
		break;

	default:
		/*
		 * Except for the world-readable files above,
		 * only /proc/pid exists if the process is a zombie.
		 */
		if ((error = prlock(pnp,
		    (type == PR_PIDDIR)? ZYES : ZNO)) != 0)
			return (error);
		p = pnp->pr_common->prc_proc;
		if (p != curproc)
			error = priv_proc_cred_perm(cr, p, NULL, mode);

		if (error != 0 || p == curproc || (p->p_flag & SSYS) ||
		    p->p_as == &kas || (xvp = p->p_exec) == NULL) {
			prunlock(pnp);
		} else {
			/*
			 * Determine if the process's executable is readable.
			 * We have to drop p->p_lock before the secpolicy
			 * and VOP operation.
			 */
			VN_HOLD(xvp);
			prunlock(pnp);
			if (secpolicy_proc_access(cr) != 0)
				error = VOP_ACCESS(xvp, VREAD, 0, cr, ct);
			VN_RELE(xvp);
		}
		if (error)
			return (error);
		break;
	}

	if (type == PR_CURDIR || type == PR_ROOTDIR) {
		/*
		 * Final access check on the underlying directory vnode.
		 */
		return (VOP_ACCESS(pnp->pr_realvp, mode, flags, cr, ct));
	}

	/*
	 * Visceral revulsion:  For compatibility with old /proc,
	 * allow the /proc/<pid> directory to be opened for writing.
	 */
	vmode = pnp->pr_mode;
	if (type == PR_PIDDIR)
		vmode |= VWRITE;
	if ((vmode & mode) != mode)
		error = secpolicy_proc_access(cr);
	return (error);
}

/*
 * Array of lookup functions, indexed by /proc file type.
 */
static vnode_t *pr_lookup_notdir(), *pr_lookup_procdir(), *pr_lookup_piddir(),
	*pr_lookup_objectdir(), *pr_lookup_lwpdir(), *pr_lookup_lwpiddir(),
	*pr_lookup_fddir(), *pr_lookup_pathdir(), *pr_lookup_tmpldir(),
	*pr_lookup_ctdir();

static vnode_t *(*pr_lookup_function[PR_NFILES])() = {
	pr_lookup_procdir,	/* /proc				*/
	pr_lookup_notdir,	/* /proc/self				*/
	pr_lookup_piddir,	/* /proc/<pid>				*/
	pr_lookup_notdir,	/* /proc/<pid>/as			*/
	pr_lookup_notdir,	/* /proc/<pid>/ctl			*/
	pr_lookup_notdir,	/* /proc/<pid>/status			*/
	pr_lookup_notdir,	/* /proc/<pid>/lstatus			*/
	pr_lookup_notdir,	/* /proc/<pid>/psinfo			*/
	pr_lookup_notdir,	/* /proc/<pid>/lpsinfo			*/
	pr_lookup_notdir,	/* /proc/<pid>/map			*/
	pr_lookup_notdir,	/* /proc/<pid>/rmap			*/
	pr_lookup_notdir,	/* /proc/<pid>/xmap			*/
	pr_lookup_notdir,	/* /proc/<pid>/cred			*/
	pr_lookup_notdir,	/* /proc/<pid>/sigact			*/
	pr_lookup_notdir,	/* /proc/<pid>/auxv			*/
#if defined(__x86)
	pr_lookup_notdir,	/* /proc/<pid>/ldt			*/
#endif
	pr_lookup_notdir,	/* /proc/<pid>/argv			*/
	pr_lookup_notdir,	/* /proc/<pid>/usage			*/
	pr_lookup_notdir,	/* /proc/<pid>/lusage			*/
	pr_lookup_notdir,	/* /proc/<pid>/pagedata			*/
	pr_lookup_notdir,	/* /proc/<pid>/watch			*/
	pr_lookup_notdir,	/* /proc/<pid>/cwd			*/
	pr_lookup_notdir,	/* /proc/<pid>/root			*/
	pr_lookup_fddir,	/* /proc/<pid>/fd			*/
	pr_lookup_notdir,	/* /proc/<pid>/fd/nn			*/
	pr_lookup_objectdir,	/* /proc/<pid>/object			*/
	pr_lookup_notdir,	/* /proc/<pid>/object/xxx		*/
	pr_lookup_lwpdir,	/* /proc/<pid>/lwp			*/
	pr_lookup_lwpiddir,	/* /proc/<pid>/lwp/<lwpid>		*/
	pr_lookup_notdir,	/* /proc/<pid>/lwp/<lwpid>/lwpctl	*/
	pr_lookup_notdir,	/* /proc/<pid>/lwp/<lwpid>/lwpstatus	*/
	pr_lookup_notdir,	/* /proc/<pid>/lwp/<lwpid>/lwpsinfo	*/
	pr_lookup_notdir,	/* /proc/<pid>/lwp/<lwpid>/lwpusage	*/
	pr_lookup_notdir,	/* /proc/<pid>/lwp/<lwpid>/xregs	*/
	pr_lookup_tmpldir,	/* /proc/<pid>/lwp/<lwpid>/templates	*/
	pr_lookup_notdir,	/* /proc/<pid>/lwp/<lwpid>/templates/<id> */
	pr_lookup_notdir,	/* /proc/<pid>/lwp/<lwpid>/spymaster	*/
#if defined(__sparc)
	pr_lookup_notdir,	/* /proc/<pid>/lwp/<lwpid>/gwindows	*/
	pr_lookup_notdir,	/* /proc/<pid>/lwp/<lwpid>/asrs		*/
#endif
	pr_lookup_notdir,	/* /proc/<pid>/priv			*/
	pr_lookup_pathdir,	/* /proc/<pid>/path			*/
	pr_lookup_notdir,	/* /proc/<pid>/path/xxx			*/
	pr_lookup_ctdir,	/* /proc/<pid>/contracts		*/
	pr_lookup_notdir,	/* /proc/<pid>/contracts/<ctid>		*/
	pr_lookup_notdir,	/* /proc/<pid>/secflags			*/
	pr_lookup_notdir,	/* old process file			*/
	pr_lookup_notdir,	/* old lwp file				*/
	pr_lookup_notdir,	/* old pagedata file			*/
};

static int
prlookup(vnode_t *dp, char *comp, vnode_t **vpp, pathname_t *pathp,
    int flags, vnode_t *rdir, cred_t *cr, caller_context_t *ct,
    int *direntflags, pathname_t *realpnp)
{
	prnode_t *pnp = VTOP(dp);
	prnodetype_t type = pnp->pr_type;
	int error;

	ASSERT(dp->v_type == VDIR);
	ASSERT(type < PR_NFILES);

	if (type != PR_PROCDIR && strcmp(comp, "..") == 0) {
		VN_HOLD(pnp->pr_parent);
		*vpp = pnp->pr_parent;
		return (0);
	}

	if (*comp == '\0' ||
	    strcmp(comp, ".") == 0 || strcmp(comp, "..") == 0) {
		VN_HOLD(dp);
		*vpp = dp;
		return (0);
	}

	switch (type) {
	case PR_CURDIR:
	case PR_ROOTDIR:
		/* restrict lookup permission to owner or root */
		if ((error = praccess(dp, VEXEC, 0, cr, ct)) != 0)
			return (error);
		/* FALLTHROUGH */
	case PR_FD:
		/*
		 * Performing a VOP_LOOKUP on the underlying vnode and emitting
		 * the resulting vnode, without encapsulation, as our own is a
		 * very special case when it comes to the assumptions built
		 * into VFS.
		 *
		 * Since the resulting vnode is highly likely to be at some
		 * abitrary position in another filesystem, we insist that the
		 * VTRAVERSE flag is set on the parent.  This prevents things
		 * such as the v_path freshness logic from mistaking the
		 * resulting vnode as a "real" child of the parent, rather than
		 * a consequence of this "procfs wormhole".
		 *
		 * Failure to establish such protections can lead to
		 * incorrectly calculated v_paths being set on nodes reached
		 * through these lookups.
		 */
		ASSERT((dp->v_flag & VTRAVERSE) != 0);

		dp = pnp->pr_realvp;
		return (VOP_LOOKUP(dp, comp, vpp, pathp, flags, rdir, cr, ct,
		    direntflags, realpnp));
	default:
		break;
	}

	if ((type == PR_OBJECTDIR || type == PR_FDDIR || type == PR_PATHDIR) &&
	    (error = praccess(dp, VEXEC, 0, cr, ct)) != 0)
		return (error);

	/* XXX - Do we need to pass ct, direntflags, or realpnp? */
	*vpp = (pr_lookup_function[type](dp, comp));

	return ((*vpp == NULL) ? ENOENT : 0);
}

/* ARGSUSED */
static int
prcreate(vnode_t *dp, char *comp, vattr_t *vap, vcexcl_t excl,
    int mode, vnode_t **vpp, cred_t *cr, int flag, caller_context_t *ct,
    vsecattr_t *vsecp)
{
	int error;

	if ((error = prlookup(dp, comp, vpp, NULL, 0, NULL, cr,
	    ct, NULL, NULL)) != 0) {
		if (error == ENOENT) {
			/* One can't O_CREAT nonexistent files in /proc. */
			error = EACCES;
		}
		return (error);
	}

	if (excl == EXCL) {
		/* Disallow the O_EXCL case */
		error = EEXIST;
	} else if ((error = praccess(*vpp, mode, 0, cr, ct)) == 0) {
		/* Before proceeding, handle O_TRUNC if necessary. */
		if (vap->va_mask & AT_SIZE) {
			vnode_t *vp = *vpp;

			if (vp->v_type == VDIR) {
				/* Only allow O_TRUNC on files */
				error = EISDIR;
			} else if (vp->v_type != VPROC ||
			    VTOP(vp)->pr_type != PR_FD) {
				/*
				 * Disallow for files outside of the
				 * /proc/<pid>/fd/<n> entries
				 */
				error = EACCES;
			} else {
				uint_t mask;

				vp = VTOP(vp)->pr_realvp;
				mask = vap->va_mask;
				vap->va_mask = AT_SIZE;
				error = VOP_SETATTR(vp, vap, 0, cr, ct);
				vap->va_mask = mask;
			}
		}
	}

	if (error) {
		VN_RELE(*vpp);
		*vpp = NULL;
	}
	return (error);
}

/* ARGSUSED */
static vnode_t *
pr_lookup_notdir(vnode_t *dp, char *comp)
{
	return (NULL);
}

/*
 * Find or construct a process vnode for the given pid.
 */
static vnode_t *
pr_lookup_procdir(vnode_t *dp, char *comp)
{
	pid_t pid;
	prnode_t *pnp;
	prcommon_t *pcp;
	vnode_t *vp;
	proc_t *p;
	int c;

	ASSERT(VTOP(dp)->pr_type == PR_PROCDIR);

	if (strcmp(comp, "self") == 0) {
		pnp = prgetnode(dp, PR_SELF);
		return (PTOV(pnp));
	} else {
		pid = 0;
		while ((c = *comp++) != '\0') {
			if (c < '0' || c > '9')
				return (NULL);
			pid = 10*pid + c - '0';
			if (pid > maxpid)
				return (NULL);
		}
	}

	pnp = prgetnode(dp, PR_PIDDIR);

	mutex_enter(&pidlock);
	if ((p = prfind(pid)) == NULL || p->p_stat == SIDL) {
		mutex_exit(&pidlock);
		prfreenode(pnp);
		return (NULL);
	}
	ASSERT(p->p_stat != 0);

	/* NOTE: we're holding pidlock across the policy call. */
	if (secpolicy_basic_procinfo(CRED(), p, curproc) != 0) {
		mutex_exit(&pidlock);
		prfreenode(pnp);
		return (NULL);
	}

	mutex_enter(&p->p_lock);
	mutex_exit(&pidlock);

	/*
	 * If a process vnode already exists and it is not invalid
	 * and it was created by the current process and it belongs
	 * to the same /proc mount point as our parent vnode, then
	 * just use it and discard the newly-allocated prnode.
	 */
	for (vp = p->p_trace; vp != NULL; vp = VTOP(vp)->pr_next) {
		if (!(VTOP(VTOP(vp)->pr_pidfile)->pr_flags & PR_INVAL) &&
		    VTOP(vp)->pr_owner == curproc &&
		    vp->v_vfsp == dp->v_vfsp) {
			ASSERT(!(VTOP(vp)->pr_flags & PR_INVAL));
			VN_HOLD(vp);
			prfreenode(pnp);
			mutex_exit(&p->p_lock);
			return (vp);
		}
	}
	pnp->pr_owner = curproc;

	/*
	 * prgetnode() initialized most of the prnode.
	 * Finish the job.
	 */
	pcp = pnp->pr_common;	/* the newly-allocated prcommon struct */
	if ((vp = p->p_trace) != NULL) {
		/* discard the new prcommon and use the existing prcommon */
		prfreecommon(pcp);
		pcp = VTOP(vp)->pr_common;
		mutex_enter(&pcp->prc_mutex);
		ASSERT(pcp->prc_refcnt > 0);
		pcp->prc_refcnt++;
		mutex_exit(&pcp->prc_mutex);
		pnp->pr_common = pcp;
	} else {
		/* initialize the new prcommon struct */
		if ((p->p_flag & SSYS) || p->p_as == &kas)
			pcp->prc_flags |= PRC_SYS;
		if (p->p_stat == SZOMB)
			pcp->prc_flags |= PRC_DESTROY;
		pcp->prc_proc = p;
		pcp->prc_datamodel = p->p_model;
		pcp->prc_pid = p->p_pid;
		pcp->prc_slot = p->p_slot;
	}
	pnp->pr_pcommon = pcp;
	pnp->pr_parent = dp;
	VN_HOLD(dp);
	/*
	 * Link in the old, invalid directory vnode so we
	 * can later determine the last close of the file.
	 */
	pnp->pr_next = p->p_trace;
	p->p_trace = dp = PTOV(pnp);

	/*
	 * Kludge for old /proc: initialize the PR_PIDFILE as well.
	 */
	vp = pnp->pr_pidfile;
	pnp = VTOP(vp);
	pnp->pr_ino = ptoi(pcp->prc_pid);
	pnp->pr_common = pcp;
	pnp->pr_pcommon = pcp;
	pnp->pr_parent = dp;
	pnp->pr_next = p->p_plist;
	p->p_plist = vp;

	mutex_exit(&p->p_lock);
	return (dp);
}

static vnode_t *
pr_lookup_piddir(vnode_t *dp, char *comp)
{
	prnode_t *dpnp = VTOP(dp);
	vnode_t *vp;
	prnode_t *pnp;
	proc_t *p;
	user_t *up;
	prdirent_t *dirp;
	int i;
	enum prnodetype type;

	ASSERT(dpnp->pr_type == PR_PIDDIR);

	for (i = 0; i < NPIDDIRFILES; i++) {
		/* Skip "." and ".." */
		dirp = &piddir[i+2];
		if (strcmp(comp, dirp->d_name) == 0)
			break;
	}

	if (i >= NPIDDIRFILES)
		return (NULL);

	type = (int)dirp->d_ino;
	pnp = prgetnode(dp, type);

	p = pr_p_lock(dpnp);
	mutex_exit(&pr_pidlock);
	if (p == NULL) {
		prfreenode(pnp);
		return (NULL);
	}
	if (dpnp->pr_pcommon->prc_flags & PRC_DESTROY) {
		switch (type) {
		case PR_PSINFO:
		case PR_USAGE:
			break;
		default:
			prunlock(dpnp);
			prfreenode(pnp);
			return (NULL);
		}
	}

	switch (type) {
	case PR_CURDIR:
	case PR_ROOTDIR:
		up = PTOU(p);
		vp = (type == PR_CURDIR)? up->u_cdir :
		    (up->u_rdir? up->u_rdir : rootdir);

		if (vp == NULL) {
			/* can't happen(?) */
			prunlock(dpnp);
			prfreenode(pnp);
			return (NULL);
		}
		/*
		 * Fill in the prnode so future references will
		 * be able to find the underlying object's vnode.
		 */
		VN_HOLD(vp);
		pnp->pr_realvp = vp;
		PTOV(pnp)->v_flag |= VTRAVERSE;
		break;
	default:
		break;
	}

	mutex_enter(&dpnp->pr_mutex);

	if ((vp = dpnp->pr_files[i]) != NULL &&
	    !(VTOP(vp)->pr_flags & PR_INVAL)) {
		VN_HOLD(vp);
		mutex_exit(&dpnp->pr_mutex);
		prunlock(dpnp);
		prfreenode(pnp);
		return (vp);
	}

	/*
	 * prgetnode() initialized most of the prnode.
	 * Finish the job.
	 */
	pnp->pr_common = dpnp->pr_common;
	pnp->pr_pcommon = dpnp->pr_pcommon;
	pnp->pr_parent = dp;
	VN_HOLD(dp);
	pnp->pr_index = i;

	dpnp->pr_files[i] = vp = PTOV(pnp);

	/*
	 * Link new vnode into list of all /proc vnodes for the process.
	 */
	if (vp->v_type == VPROC) {
		pnp->pr_next = p->p_plist;
		p->p_plist = vp;
	}
	mutex_exit(&dpnp->pr_mutex);
	prunlock(dpnp);
	return (vp);
}

static vnode_t *
pr_lookup_objectdir(vnode_t *dp, char *comp)
{
	prnode_t *dpnp = VTOP(dp);
	prnode_t *pnp;
	proc_t *p;
	struct seg *seg;
	struct as *as;
	vnode_t *vp;
	vattr_t vattr;

	ASSERT(dpnp->pr_type == PR_OBJECTDIR);

	pnp = prgetnode(dp, PR_OBJECT);

	if (prlock(dpnp, ZNO) != 0) {
		prfreenode(pnp);
		return (NULL);
	}
	p = dpnp->pr_common->prc_proc;
	if ((p->p_flag & SSYS) || (as = p->p_as) == &kas) {
		prunlock(dpnp);
		prfreenode(pnp);
		return (NULL);
	}

	/*
	 * We drop p_lock before grabbing the address space lock
	 * in order to avoid a deadlock with the clock thread.
	 * The process will not disappear and its address space
	 * will not change because it is marked P_PR_LOCK.
	 */
	mutex_exit(&p->p_lock);
	AS_LOCK_ENTER(as, RW_READER);
	if ((seg = AS_SEGFIRST(as)) == NULL) {
		vp = NULL;
		goto out;
	}
	if (strcmp(comp, "a.out") == 0) {
		vp = p->p_exec;
		goto out;
	}
	do {
		/*
		 * Manufacture a filename for the "object" directory.
		 */
		vattr.va_mask = AT_FSID|AT_NODEID;
		if (seg->s_ops == &segvn_ops &&
		    SEGOP_GETVP(seg, seg->s_base, &vp) == 0 &&
		    vp != NULL && vp->v_type == VREG &&
		    VOP_GETATTR(vp, &vattr, 0, CRED(), NULL) == 0) {
			char name[64];

			if (vp == p->p_exec)	/* "a.out" */
				continue;
			pr_object_name(name, vp, &vattr);
			if (strcmp(name, comp) == 0)
				goto out;
		}
	} while ((seg = AS_SEGNEXT(as, seg)) != NULL);

	vp = NULL;
out:
	if (vp != NULL) {
		VN_HOLD(vp);
	}
	AS_LOCK_EXIT(as);
	mutex_enter(&p->p_lock);
	prunlock(dpnp);

	if (vp == NULL)
		prfreenode(pnp);
	else {
		/*
		 * Fill in the prnode so future references will
		 * be able to find the underlying object's vnode.
		 * Don't link this prnode into the list of all
		 * prnodes for the process; this is a one-use node.
		 * Its use is entirely to catch and fail opens for writing.
		 */
		pnp->pr_realvp = vp;
		vp = PTOV(pnp);
	}

	return (vp);
}

/*
 * Find or construct an lwp vnode for the given lwpid.
 */
static vnode_t *
pr_lookup_lwpdir(vnode_t *dp, char *comp)
{
	id_t tid;	/* same type as t->t_tid */
	int want_agent;
	prnode_t *dpnp = VTOP(dp);
	prnode_t *pnp;
	prcommon_t *pcp;
	vnode_t *vp;
	proc_t *p;
	kthread_t *t;
	lwpdir_t *ldp;
	lwpent_t *lep;
	int tslot;
	int c;

	ASSERT(dpnp->pr_type == PR_LWPDIR);

	tid = 0;
	if (strcmp(comp, "agent") == 0)
		want_agent = 1;
	else {
		want_agent = 0;
		while ((c = *comp++) != '\0') {
			id_t otid;

			if (c < '0' || c > '9')
				return (NULL);
			otid = tid;
			tid = 10*tid + c - '0';
			if (tid/10 != otid)	/* integer overflow */
				return (NULL);
		}
	}

	pnp = prgetnode(dp, PR_LWPIDDIR);

	p = pr_p_lock(dpnp);
	mutex_exit(&pr_pidlock);
	if (p == NULL) {
		prfreenode(pnp);
		return (NULL);
	}

	if (want_agent) {
		if ((t = p->p_agenttp) == NULL)
			lep = NULL;
		else {
			tid = t->t_tid;
			tslot = t->t_dslot;
			lep = p->p_lwpdir[tslot].ld_entry;
		}
	} else {
		if ((ldp = lwp_hash_lookup(p, tid)) == NULL)
			lep = NULL;
		else {
			tslot = (int)(ldp - p->p_lwpdir);
			lep = ldp->ld_entry;
		}
	}

	if (lep == NULL) {
		prunlock(dpnp);
		prfreenode(pnp);
		return (NULL);
	}

	/*
	 * If an lwp vnode already exists and it is not invalid
	 * and it was created by the current process and it belongs
	 * to the same /proc mount point as our parent vnode, then
	 * just use it and discard the newly-allocated prnode.
	 */
	for (vp = lep->le_trace; vp != NULL; vp = VTOP(vp)->pr_next) {
		if (!(VTOP(vp)->pr_flags & PR_INVAL) &&
		    VTOP(vp)->pr_owner == curproc &&
		    vp->v_vfsp == dp->v_vfsp) {
			VN_HOLD(vp);
			prunlock(dpnp);
			prfreenode(pnp);
			return (vp);
		}
	}
	pnp->pr_owner = curproc;

	/*
	 * prgetnode() initialized most of the prnode.
	 * Finish the job.
	 */
	pcp = pnp->pr_common;	/* the newly-allocated prcommon struct */
	if ((vp = lep->le_trace) != NULL) {
		/* discard the new prcommon and use the existing prcommon */
		prfreecommon(pcp);
		pcp = VTOP(vp)->pr_common;
		mutex_enter(&pcp->prc_mutex);
		ASSERT(pcp->prc_refcnt > 0);
		pcp->prc_refcnt++;
		mutex_exit(&pcp->prc_mutex);
		pnp->pr_common = pcp;
	} else {
		/* initialize the new prcommon struct */
		pcp->prc_flags |= PRC_LWP;
		if ((p->p_flag & SSYS) || p->p_as == &kas)
			pcp->prc_flags |= PRC_SYS;
		if ((t = lep->le_thread) == NULL)
			pcp->prc_flags |= PRC_DESTROY;
		pcp->prc_proc = p;
		pcp->prc_datamodel = dpnp->pr_pcommon->prc_datamodel;
		pcp->prc_pid = p->p_pid;
		pcp->prc_slot = p->p_slot;
		pcp->prc_thread = t;
		pcp->prc_tid = tid;
		pcp->prc_tslot = tslot;
	}
	pnp->pr_pcommon = dpnp->pr_pcommon;
	pnp->pr_parent = dp;
	VN_HOLD(dp);
	/*
	 * Link in the old, invalid directory vnode so we
	 * can later determine the last close of the file.
	 */
	pnp->pr_next = lep->le_trace;
	lep->le_trace = vp = PTOV(pnp);
	prunlock(dpnp);
	return (vp);
}

static vnode_t *
pr_lookup_lwpiddir(vnode_t *dp, char *comp)
{
	prnode_t *dpnp = VTOP(dp);
	vnode_t *vp;
	prnode_t *pnp;
	proc_t *p;
	prdirent_t *dirp;
	int i;
	enum prnodetype type;

	ASSERT(dpnp->pr_type == PR_LWPIDDIR);

	for (i = 0; i < NLWPIDDIRFILES; i++) {
		/* Skip "." and ".." */
		dirp = &lwpiddir[i+2];
		if (strcmp(comp, dirp->d_name) == 0)
			break;
	}

	if (i >= NLWPIDDIRFILES)
		return (NULL);

	type = (int)dirp->d_ino;
	pnp = prgetnode(dp, type);

	p = pr_p_lock(dpnp);
	mutex_exit(&pr_pidlock);
	if (p == NULL) {
		prfreenode(pnp);
		return (NULL);
	}
	if (dpnp->pr_common->prc_flags & PRC_DESTROY) {
		/*
		 * Only the lwpsinfo file is present for zombie lwps.
		 * Nothing is present if the lwp has been reaped.
		 */
		if (dpnp->pr_common->prc_tslot == -1 ||
		    type != PR_LWPSINFO) {
			prunlock(dpnp);
			prfreenode(pnp);
			return (NULL);
		}
	}

#if defined(__sparc)
	/* the asrs file exists only for sparc v9 _LP64 processes */
	if (type == PR_ASRS && p->p_model != DATAMODEL_LP64) {
		prunlock(dpnp);
		prfreenode(pnp);
		return (NULL);
	}
#endif

	mutex_enter(&dpnp->pr_mutex);

	if ((vp = dpnp->pr_files[i]) != NULL &&
	    !(VTOP(vp)->pr_flags & PR_INVAL)) {
		VN_HOLD(vp);
		mutex_exit(&dpnp->pr_mutex);
		prunlock(dpnp);
		prfreenode(pnp);
		return (vp);
	}

	/*
	 * prgetnode() initialized most of the prnode.
	 * Finish the job.
	 */
	pnp->pr_common = dpnp->pr_common;
	pnp->pr_pcommon = dpnp->pr_pcommon;
	pnp->pr_parent = dp;
	VN_HOLD(dp);
	pnp->pr_index = i;

	dpnp->pr_files[i] = vp = PTOV(pnp);

	/*
	 * Link new vnode into list of all /proc vnodes for the process.
	 */
	if (vp->v_type == VPROC) {
		pnp->pr_next = p->p_plist;
		p->p_plist = vp;
	}
	mutex_exit(&dpnp->pr_mutex);
	prunlock(dpnp);
	return (vp);
}

/*
 * Lookup one of the process's open files.
 */
static vnode_t *
pr_lookup_fddir(vnode_t *dp, char *comp)
{
	prnode_t *dpnp = VTOP(dp);
	prnode_t *pnp;
	vnode_t *vp = NULL;
	proc_t *p;
	file_t *fp;
	uint_t fd;
	int c;
	uf_entry_t *ufp;
	uf_info_t *fip;

	ASSERT(dpnp->pr_type == PR_FDDIR);

	fd = 0;
	while ((c = *comp++) != '\0') {
		int ofd;
		if (c < '0' || c > '9')
			return (NULL);
		ofd = fd;
		fd = 10*fd + c - '0';
		if (fd/10 != ofd)	/* integer overflow */
			return (NULL);
	}

	pnp = prgetnode(dp, PR_FD);

	if (prlock(dpnp, ZNO) != 0) {
		prfreenode(pnp);
		return (NULL);
	}
	p = dpnp->pr_common->prc_proc;
	if ((p->p_flag & SSYS) || p->p_as == &kas) {
		prunlock(dpnp);
		prfreenode(pnp);
		return (NULL);
	}

	fip = P_FINFO(p);
	mutex_exit(&p->p_lock);
	mutex_enter(&fip->fi_lock);
	if (fd < fip->fi_nfiles) {
		UF_ENTER(ufp, fip, fd);
		if ((fp = ufp->uf_file) != NULL) {
			pnp->pr_mode = 07111;
			if (fp->f_flag & FREAD)
				pnp->pr_mode |= 0444;
			if (fp->f_flag & FWRITE)
				pnp->pr_mode |= 0222;
			vp = fp->f_vnode;
			VN_HOLD(vp);
		}
		UF_EXIT(ufp);
	}
	mutex_exit(&fip->fi_lock);
	mutex_enter(&p->p_lock);
	prunlock(dpnp);

	if (vp == NULL)
		prfreenode(pnp);
	else {
		/*
		 * Fill in the prnode so future references will
		 * be able to find the underlying object's vnode.
		 * Don't link this prnode into the list of all
		 * prnodes for the process; this is a one-use node.
		 */
		pnp->pr_realvp = vp;
		pnp->pr_parent = dp;		/* needed for prlookup */
		VN_HOLD(dp);
		vp = PTOV(pnp);
		if (pnp->pr_realvp->v_type == VDIR) {
			vp->v_type = VDIR;
			vp->v_flag |= VTRAVERSE;
		}
	}

	return (vp);
}

static vnode_t *
pr_lookup_pathdir(vnode_t *dp, char *comp)
{
	prnode_t *dpnp = VTOP(dp);
	prnode_t *pnp;
	vnode_t *vp = NULL;
	proc_t *p;
	uint_t fd, flags = 0;
	int c;
	uf_entry_t *ufp;
	uf_info_t *fip;
	enum { NAME_FD, NAME_OBJECT, NAME_ROOT, NAME_CWD, NAME_UNKNOWN } type;
	char *tmp;
	int idx;
	struct seg *seg;
	struct as *as = NULL;
	vattr_t vattr;

	ASSERT(dpnp->pr_type == PR_PATHDIR);

	/*
	 * First, check if this is a numeric entry, in which case we have a
	 * file descriptor.
	 */
	fd = 0;
	type = NAME_FD;
	tmp = comp;
	while ((c = *tmp++) != '\0') {
		int ofd;
		if (c < '0' || c > '9') {
			type = NAME_UNKNOWN;
			break;
		}
		ofd = fd;
		fd = 10*fd + c - '0';
		if (fd/10 != ofd) {	/* integer overflow */
			type = NAME_UNKNOWN;
			break;
		}
	}

	/*
	 * Next, see if it is one of the special values {root, cwd}.
	 */
	if (type == NAME_UNKNOWN) {
		if (strcmp(comp, "root") == 0)
			type = NAME_ROOT;
		else if (strcmp(comp, "cwd") == 0)
			type = NAME_CWD;
	}

	/*
	 * Grab the necessary data from the process
	 */
	if (prlock(dpnp, ZNO) != 0)
		return (NULL);
	p = dpnp->pr_common->prc_proc;

	fip = P_FINFO(p);

	switch (type) {
	case NAME_ROOT:
		if ((vp = PTOU(p)->u_rdir) == NULL)
			vp = p->p_zone->zone_rootvp;
		VN_HOLD(vp);
		break;
	case NAME_CWD:
		vp = PTOU(p)->u_cdir;
		VN_HOLD(vp);
		break;
	default:
		if ((p->p_flag & SSYS) || (as = p->p_as) == &kas) {
			prunlock(dpnp);
			return (NULL);
		}
	}
	mutex_exit(&p->p_lock);

	/*
	 * Determine if this is an object entry
	 */
	if (type == NAME_UNKNOWN) {
		/*
		 * Start with the inode index immediately after the number of
		 * files.
		 */
		mutex_enter(&fip->fi_lock);
		idx = fip->fi_nfiles + 4;
		mutex_exit(&fip->fi_lock);

		if (strcmp(comp, "a.out") == 0) {
			if (p->p_execdir != NULL) {
				vp = p->p_execdir;
				VN_HOLD(vp);
				type = NAME_OBJECT;
				flags |= PR_AOUT;
			} else {
				vp = p->p_exec;
				VN_HOLD(vp);
				type = NAME_OBJECT;
			}
		} else {
			AS_LOCK_ENTER(as, RW_READER);
			if ((seg = AS_SEGFIRST(as)) != NULL) {
				do {
					/*
					 * Manufacture a filename for the
					 * "object" directory.
					 */
					vattr.va_mask = AT_FSID|AT_NODEID;
					if (seg->s_ops == &segvn_ops &&
					    SEGOP_GETVP(seg, seg->s_base, &vp)
					    == 0 &&
					    vp != NULL && vp->v_type == VREG &&
					    VOP_GETATTR(vp, &vattr, 0, CRED(),
					    NULL) == 0) {
						char name[64];

						if (vp == p->p_exec)
							continue;
						idx++;
						pr_object_name(name, vp,
						    &vattr);
						if (strcmp(name, comp) == 0)
							break;
					}
				} while ((seg = AS_SEGNEXT(as, seg)) != NULL);
			}

			if (seg == NULL) {
				vp = NULL;
			} else {
				VN_HOLD(vp);
				type = NAME_OBJECT;
			}

			AS_LOCK_EXIT(as);
		}
	}


	switch (type) {
	case NAME_FD:
		mutex_enter(&fip->fi_lock);
		if (fd < fip->fi_nfiles) {
			UF_ENTER(ufp, fip, fd);
			if (ufp->uf_file != NULL) {
				vp = ufp->uf_file->f_vnode;
				VN_HOLD(vp);
			}
			UF_EXIT(ufp);
		}
		mutex_exit(&fip->fi_lock);
		idx = fd + 4;
		break;
	case NAME_ROOT:
		idx = 2;
		break;
	case NAME_CWD:
		idx = 3;
		break;
	case NAME_OBJECT:
	case NAME_UNKNOWN:
		/* Nothing to do */
		break;
	}

	mutex_enter(&p->p_lock);
	prunlock(dpnp);

	if (vp != NULL) {
		pnp = prgetnode(dp, PR_PATH);

		pnp->pr_flags |= flags;
		pnp->pr_common = dpnp->pr_common;
		pnp->pr_pcommon = dpnp->pr_pcommon;
		pnp->pr_realvp = vp;
		pnp->pr_parent = dp;		/* needed for prlookup */
		pnp->pr_ino = pmkino(idx, dpnp->pr_common->prc_slot, PR_PATH);
		VN_HOLD(dp);
		vp = PTOV(pnp);
		vp->v_type = VLNK;
	}

	return (vp);
}

/*
 * Look up one of the process's active templates.
 */
static vnode_t *
pr_lookup_tmpldir(vnode_t *dp, char *comp)
{
	prnode_t *dpnp = VTOP(dp);
	prnode_t *pnp;
	vnode_t *vp = NULL;
	proc_t *p;
	int i;

	ASSERT(dpnp->pr_type == PR_TMPLDIR);

	for (i = 0; i < ct_ntypes; i++)
		if (strcmp(comp, ct_types[i]->ct_type_name) == 0)
			break;
	if (i == ct_ntypes)
		return (NULL);

	pnp = prgetnode(dp, PR_TMPL);

	if (prlock(dpnp, ZNO) != 0) {
		prfreenode(pnp);
		return (NULL);
	}
	p = dpnp->pr_common->prc_proc;
	if ((p->p_flag & SSYS) || p->p_as == &kas ||
	    (dpnp->pr_common->prc_flags & (PRC_DESTROY | PRC_LWP)) != PRC_LWP) {
		prunlock(dpnp);
		prfreenode(pnp);
		return (NULL);
	}
	if (ttolwp(dpnp->pr_common->prc_thread)->lwp_ct_active[i] != NULL) {
		pnp->pr_common = dpnp->pr_common;
		pnp->pr_pcommon = dpnp->pr_pcommon;
		pnp->pr_parent = dp;
		pnp->pr_cttype = i;
		VN_HOLD(dp);
		vp = PTOV(pnp);
	} else {
		prfreenode(pnp);
	}
	prunlock(dpnp);

	return (vp);
}

/*
 * Look up one of the contracts owned by the process.
 */
static vnode_t *
pr_lookup_ctdir(vnode_t *dp, char *comp)
{
	prnode_t *dpnp = VTOP(dp);
	prnode_t *pnp;
	vnode_t *vp = NULL;
	proc_t *p;
	id_t id = 0;
	contract_t *ct;
	int c;

	ASSERT(dpnp->pr_type == PR_CTDIR);

	while ((c = *comp++) != '\0') {
		id_t oid;
		if (c < '0' || c > '9')
			return (NULL);
		oid = id;
		id = 10 * id + c - '0';
		if (id / 10 != oid)	/* integer overflow */
			return (NULL);
	}

	/*
	 * Search all contracts; we'll filter below.
	 */
	ct = contract_ptr(id, GLOBAL_ZONEUNIQID);
	if (ct == NULL)
		return (NULL);

	pnp = prgetnode(dp, PR_CT);

	if (prlock(dpnp, ZNO) != 0) {
		prfreenode(pnp);
		contract_rele(ct);
		return (NULL);
	}
	p = dpnp->pr_common->prc_proc;
	/*
	 * We only allow lookups of contracts owned by this process, or,
	 * if we are zsched and this is a zone's procfs, contracts on
	 * stuff in the zone which are held by processes or contracts
	 * outside the zone.  (see logic in contract_status_common)
	 */
	if ((ct->ct_owner != p) &&
	    !(p == VTOZONE(dp)->zone_zsched && ct->ct_state < CTS_ORPHAN &&
	    VTOZONE(dp)->zone_uniqid == contract_getzuniqid(ct) &&
	    VTOZONE(dp)->zone_uniqid != GLOBAL_ZONEUNIQID &&
	    ct->ct_czuniqid == GLOBAL_ZONEUNIQID)) {
		prunlock(dpnp);
		prfreenode(pnp);
		contract_rele(ct);
		return (NULL);
	}
	pnp->pr_common = dpnp->pr_common;
	pnp->pr_pcommon = dpnp->pr_pcommon;
	pnp->pr_contract = ct;
	pnp->pr_parent = dp;
	pnp->pr_ino = pmkino(id, pnp->pr_common->prc_slot, PR_CT);
	VN_HOLD(dp);
	prunlock(dpnp);
	vp = PTOV(pnp);

	return (vp);
}

/*
 * Construct an lwp vnode for the old /proc interface.
 * We stand on our head to make the /proc plumbing correct.
 */
vnode_t *
prlwpnode(prnode_t *pnp, uint_t tid)
{
	char comp[12];
	vnode_t *dp;
	vnode_t *vp;
	prcommon_t *pcp;
	proc_t *p;

	/*
	 * Lookup the /proc/<pid>/lwp/<lwpid> directory vnode.
	 */
	if (pnp->pr_type == PR_PIDFILE) {
		dp = pnp->pr_parent;		/* /proc/<pid> */
		VN_HOLD(dp);
		vp = pr_lookup_piddir(dp, "lwp");
		VN_RELE(dp);
		if ((dp = vp) == NULL)		/* /proc/<pid>/lwp */
			return (NULL);
	} else if (pnp->pr_type == PR_LWPIDFILE) {
		dp = pnp->pr_parent;		/* /proc/<pid>/lwp/<lwpid> */
		dp = VTOP(dp)->pr_parent;	/* /proc/<pid>/lwp */
		VN_HOLD(dp);
	} else {
		return (NULL);
	}

	(void) pr_u32tos(tid, comp, sizeof (comp));
	vp = pr_lookup_lwpdir(dp, comp);
	VN_RELE(dp);
	if ((dp = vp) == NULL)
		return (NULL);

	pnp = prgetnode(dp, PR_LWPIDFILE);
	vp = PTOV(pnp);

	/*
	 * prgetnode() initialized most of the prnode.
	 * Finish the job.
	 */
	pcp = VTOP(dp)->pr_common;
	pnp->pr_ino = ptoi(pcp->prc_pid);
	pnp->pr_common = pcp;
	pnp->pr_pcommon = VTOP(dp)->pr_pcommon;
	pnp->pr_parent = dp;
	/*
	 * Link new vnode into list of all /proc vnodes for the process.
	 */
	p = pr_p_lock(pnp);
	mutex_exit(&pr_pidlock);
	if (p == NULL) {
		VN_RELE(dp);
		prfreenode(pnp);
		vp = NULL;
	} else if (pcp->prc_thread == NULL) {
		prunlock(pnp);
		VN_RELE(dp);
		prfreenode(pnp);
		vp = NULL;
	} else {
		pnp->pr_next = p->p_plist;
		p->p_plist = vp;
		prunlock(pnp);
	}

	return (vp);
}

#if defined(DEBUG)

static	uint32_t nprnode;
static	uint32_t nprcommon;

#define	INCREMENT(x)	atomic_inc_32(&x);
#define	DECREMENT(x)	atomic_dec_32(&x);

#else

#define	INCREMENT(x)
#define	DECREMENT(x)

#endif	/* DEBUG */

/*
 * New /proc vnode required; allocate it and fill in most of the fields.
 */
prnode_t *
prgetnode(vnode_t *dp, prnodetype_t type)
{
	prnode_t *pnp;
	prcommon_t *pcp;
	vnode_t *vp;
	ulong_t nfiles;

	INCREMENT(nprnode);
	pnp = kmem_zalloc(sizeof (prnode_t), KM_SLEEP);

	mutex_init(&pnp->pr_mutex, NULL, MUTEX_DEFAULT, NULL);
	pnp->pr_type = type;

	pnp->pr_vnode = vn_alloc(KM_SLEEP);

	vp = PTOV(pnp);
	vp->v_flag = VNOCACHE|VNOMAP|VNOSWAP|VNOMOUNT;
	vn_setops(vp, prvnodeops);
	vp->v_vfsp = dp->v_vfsp;
	vp->v_type = VPROC;
	vp->v_data = (caddr_t)pnp;

	switch (type) {
	case PR_PIDDIR:
	case PR_LWPIDDIR:
		/*
		 * We need a prcommon and a files array for each of these.
		 */
		INCREMENT(nprcommon);

		pcp = kmem_zalloc(sizeof (prcommon_t), KM_SLEEP);
		pcp->prc_refcnt = 1;
		pnp->pr_common = pcp;
		mutex_init(&pcp->prc_mutex, NULL, MUTEX_DEFAULT, NULL);
		cv_init(&pcp->prc_wait, NULL, CV_DEFAULT, NULL);

		nfiles = (type == PR_PIDDIR)? NPIDDIRFILES : NLWPIDDIRFILES;
		pnp->pr_files =
		    kmem_zalloc(nfiles * sizeof (vnode_t *), KM_SLEEP);

		vp->v_type = VDIR;
		/*
		 * Mode should be read-search by all, but we cannot so long
		 * as we must support compatibility mode with old /proc.
		 * Make /proc/<pid> be read by owner only, search by all.
		 * Make /proc/<pid>/lwp/<lwpid> read-search by all.  Also,
		 * set VDIROPEN on /proc/<pid> so it can be opened for writing.
		 */
		if (type == PR_PIDDIR) {
			/* kludge for old /proc interface */
			prnode_t *xpnp = prgetnode(dp, PR_PIDFILE);
			pnp->pr_pidfile = PTOV(xpnp);
			pnp->pr_mode = 0511;
			vp->v_flag |= VDIROPEN;
		} else {
			pnp->pr_mode = 0555;
		}

		break;

	case PR_CURDIR:
	case PR_ROOTDIR:
	case PR_FDDIR:
	case PR_OBJECTDIR:
	case PR_PATHDIR:
	case PR_CTDIR:
	case PR_TMPLDIR:
		vp->v_type = VDIR;
		pnp->pr_mode = 0500;	/* read-search by owner only */
		break;

	case PR_CT:
		vp->v_type = VLNK;
		pnp->pr_mode = 0500;	/* read-search by owner only */
		break;

	case PR_PATH:
	case PR_SELF:
		vp->v_type = VLNK;
		pnp->pr_mode = 0777;
		break;

	case PR_LWPDIR:
		vp->v_type = VDIR;
		pnp->pr_mode = 0555;	/* read-search by all */
		break;

	case PR_AS:
	case PR_TMPL:
		pnp->pr_mode = 0600;	/* read-write by owner only */
		break;

	case PR_CTL:
	case PR_LWPCTL:
		pnp->pr_mode = 0200;	/* write-only by owner only */
		break;

	case PR_PIDFILE:
	case PR_LWPIDFILE:
		pnp->pr_mode = 0600;	/* read-write by owner only */
		break;

	case PR_PSINFO:
		pnp->pr_mode = 0644;	/* readable by all + owner can write */
		break;

	case PR_LPSINFO:
	case PR_LWPSINFO:
	case PR_USAGE:
	case PR_LUSAGE:
	case PR_LWPUSAGE:
	case PR_ARGV:
		pnp->pr_mode = 0444;	/* read-only by all */
		break;

	default:
		pnp->pr_mode = 0400;	/* read-only by owner only */
		break;
	}
	vn_exists(vp);
	return (pnp);
}

/*
 * Free the storage obtained from prgetnode().
 */
void
prfreenode(prnode_t *pnp)
{
	vnode_t *vp;
	ulong_t nfiles;

	vn_invalid(PTOV(pnp));
	vn_free(PTOV(pnp));
	mutex_destroy(&pnp->pr_mutex);

	switch (pnp->pr_type) {
	case PR_PIDDIR:
		/* kludge for old /proc interface */
		if (pnp->pr_pidfile != NULL) {
			prfreenode(VTOP(pnp->pr_pidfile));
			pnp->pr_pidfile = NULL;
		}
		/* FALLTHROUGH */
	case PR_LWPIDDIR:
		/*
		 * We allocated a prcommon and a files array for each of these.
		 */
		prfreecommon(pnp->pr_common);
		nfiles = (pnp->pr_type == PR_PIDDIR)?
		    NPIDDIRFILES : NLWPIDDIRFILES;
		kmem_free(pnp->pr_files, nfiles * sizeof (vnode_t *));
		break;
	default:
		break;
	}
	/*
	 * If there is an underlying vnode, be sure
	 * to release it after freeing the prnode.
	 */
	vp = pnp->pr_realvp;
	kmem_free(pnp, sizeof (*pnp));
	DECREMENT(nprnode);
	if (vp != NULL) {
		VN_RELE(vp);
	}
}

/*
 * Free a prcommon structure, if the reference count reaches zero.
 */
static void
prfreecommon(prcommon_t *pcp)
{
	mutex_enter(&pcp->prc_mutex);
	ASSERT(pcp->prc_refcnt > 0);
	if (--pcp->prc_refcnt != 0)
		mutex_exit(&pcp->prc_mutex);
	else {
		mutex_exit(&pcp->prc_mutex);
		ASSERT(pcp->prc_pollhead.ph_list == NULL);
		ASSERT(pcp->prc_refcnt == 0);
		ASSERT(pcp->prc_selfopens == 0 && pcp->prc_writers == 0);
		mutex_destroy(&pcp->prc_mutex);
		cv_destroy(&pcp->prc_wait);
		kmem_free(pcp, sizeof (prcommon_t));
		DECREMENT(nprcommon);
	}
}

/*
 * Array of readdir functions, indexed by /proc file type.
 */
static int pr_readdir_notdir(), pr_readdir_procdir(), pr_readdir_piddir(),
	pr_readdir_objectdir(), pr_readdir_lwpdir(), pr_readdir_lwpiddir(),
	pr_readdir_fddir(), pr_readdir_pathdir(), pr_readdir_tmpldir(),
	pr_readdir_ctdir();

static int (*pr_readdir_function[PR_NFILES])() = {
	pr_readdir_procdir,	/* /proc				*/
	pr_readdir_notdir,	/* /proc/self				*/
	pr_readdir_piddir,	/* /proc/<pid>				*/
	pr_readdir_notdir,	/* /proc/<pid>/as			*/
	pr_readdir_notdir,	/* /proc/<pid>/ctl			*/
	pr_readdir_notdir,	/* /proc/<pid>/status			*/
	pr_readdir_notdir,	/* /proc/<pid>/lstatus			*/
	pr_readdir_notdir,	/* /proc/<pid>/psinfo			*/
	pr_readdir_notdir,	/* /proc/<pid>/lpsinfo			*/
	pr_readdir_notdir,	/* /proc/<pid>/map			*/
	pr_readdir_notdir,	/* /proc/<pid>/rmap			*/
	pr_readdir_notdir,	/* /proc/<pid>/xmap			*/
	pr_readdir_notdir,	/* /proc/<pid>/cred			*/
	pr_readdir_notdir,	/* /proc/<pid>/sigact			*/
	pr_readdir_notdir,	/* /proc/<pid>/auxv			*/
#if defined(__x86)
	pr_readdir_notdir,	/* /proc/<pid>/ldt			*/
#endif
	pr_readdir_notdir,	/* /proc/<pid>/argv			*/
	pr_readdir_notdir,	/* /proc/<pid>/usage			*/
	pr_readdir_notdir,	/* /proc/<pid>/lusage			*/
	pr_readdir_notdir,	/* /proc/<pid>/pagedata			*/
	pr_readdir_notdir,	/* /proc/<pid>/watch			*/
	pr_readdir_notdir,	/* /proc/<pid>/cwd			*/
	pr_readdir_notdir,	/* /proc/<pid>/root			*/
	pr_readdir_fddir,	/* /proc/<pid>/fd			*/
	pr_readdir_notdir,	/* /proc/<pid>/fd/nn			*/
	pr_readdir_objectdir,	/* /proc/<pid>/object			*/
	pr_readdir_notdir,	/* /proc/<pid>/object/xxx		*/
	pr_readdir_lwpdir,	/* /proc/<pid>/lwp			*/
	pr_readdir_lwpiddir,	/* /proc/<pid>/lwp/<lwpid>		*/
	pr_readdir_notdir,	/* /proc/<pid>/lwp/<lwpid>/lwpctl	*/
	pr_readdir_notdir,	/* /proc/<pid>/lwp/<lwpid>/lwpstatus	*/
	pr_readdir_notdir,	/* /proc/<pid>/lwp/<lwpid>/lwpsinfo	*/
	pr_readdir_notdir,	/* /proc/<pid>/lwp/<lwpid>/lwpusage	*/
	pr_readdir_notdir,	/* /proc/<pid>/lwp/<lwpid>/xregs	*/
	pr_readdir_tmpldir,	/* /proc/<pid>/lwp/<lwpid>/templates	*/
	pr_readdir_notdir,	/* /proc/<pid>/lwp/<lwpid>/templates/<id> */
	pr_readdir_notdir,	/* /proc/<pid>/lwp/<lwpid>/spymaster	*/
#if defined(__sparc)
	pr_readdir_notdir,	/* /proc/<pid>/lwp/<lwpid>/gwindows	*/
	pr_readdir_notdir,	/* /proc/<pid>/lwp/<lwpid>/asrs		*/
#endif
	pr_readdir_notdir,	/* /proc/<pid>/priv			*/
	pr_readdir_pathdir,	/* /proc/<pid>/path			*/
	pr_readdir_notdir,	/* /proc/<pid>/path/xxx			*/
	pr_readdir_ctdir,	/* /proc/<pid>/contracts		*/
	pr_readdir_notdir,	/* /proc/<pid>/contracts/<ctid>		*/
	pr_readdir_notdir,	/* /proc/<pid>/secflags			*/
	pr_readdir_notdir,	/* old process file			*/
	pr_readdir_notdir,	/* old lwp file				*/
	pr_readdir_notdir,	/* old pagedata file			*/
};

/* ARGSUSED */
static int
prreaddir(vnode_t *vp, uio_t *uiop, cred_t *cr, int *eofp,
    caller_context_t *ct, int flags)
{
	prnode_t *pnp = VTOP(vp);

	ASSERT(pnp->pr_type < PR_NFILES);

	/* XXX - Do we need to pass ct and flags? */
	return (pr_readdir_function[pnp->pr_type](pnp, uiop, eofp));
}

/* ARGSUSED */
static int
pr_readdir_notdir(prnode_t *pnp, uio_t *uiop, int *eofp)
{
	return (ENOTDIR);
}

/* ARGSUSED */
static int
pr_readdir_procdir(prnode_t *pnp, uio_t *uiop, int *eofp)
{
	zoneid_t zoneid;
	gfs_readdir_state_t gstate;
	int error, eof = 0;
	offset_t n;

	ASSERT(pnp->pr_type == PR_PROCDIR);

	zoneid = VTOZONE(PTOV(pnp))->zone_id;

	if ((error = gfs_readdir_init(&gstate, PNSIZ, PRSDSIZE, uiop,
	    PRROOTINO, PRROOTINO, 0)) != 0)
		return (error);

	/*
	 * Loop until user's request is satisfied or until all processes
	 * have been examined.
	 */
	while ((error = gfs_readdir_pred(&gstate, uiop, &n)) == 0) {
		uint_t pid;
		int pslot;
		proc_t *p;

		/*
		 * Find next entry.  Skip processes not visible where
		 * this /proc was mounted.
		 */
		mutex_enter(&pidlock);
		while (n < v.v_proc &&
		    ((p = pid_entry(n)) == NULL || p->p_stat == SIDL ||
		    (zoneid != GLOBAL_ZONEID && p->p_zone->zone_id != zoneid) ||
		    secpolicy_basic_procinfo(CRED(), p, curproc) != 0))
			n++;

		/*
		 * Stop when entire proc table has been examined.
		 */
		if (n >= v.v_proc) {
			mutex_exit(&pidlock);
			eof = 1;
			break;
		}

		ASSERT(p->p_stat != 0);
		pid = p->p_pid;
		pslot = p->p_slot;
		mutex_exit(&pidlock);
		error = gfs_readdir_emitn(&gstate, uiop, n,
		    pmkino(0, pslot, PR_PIDDIR), pid);
		if (error)
			break;
	}

	return (gfs_readdir_fini(&gstate, error, eofp, eof));
}

/* ARGSUSED */
static int
pr_readdir_piddir(prnode_t *pnp, uio_t *uiop, int *eofp)
{
	int zombie = ((pnp->pr_pcommon->prc_flags & PRC_DESTROY) != 0);
	prdirent_t dirent;
	prdirent_t *dirp;
	offset_t off;
	int error;

	ASSERT(pnp->pr_type == PR_PIDDIR);

	if (uiop->uio_offset < 0 ||
	    uiop->uio_offset % sizeof (prdirent_t) != 0 ||
	    uiop->uio_resid < sizeof (prdirent_t))
		return (EINVAL);
	if (pnp->pr_pcommon->prc_proc == NULL)
		return (ENOENT);
	if (uiop->uio_offset >= sizeof (piddir))
		goto out;

	/*
	 * Loop until user's request is satisfied, omitting some
	 * files along the way if the process is a zombie.
	 */
	for (dirp = &piddir[uiop->uio_offset / sizeof (prdirent_t)];
	    uiop->uio_resid >= sizeof (prdirent_t) &&
	    dirp < &piddir[NPIDDIRFILES+2];
	    uiop->uio_offset = off + sizeof (prdirent_t), dirp++) {
		off = uiop->uio_offset;
		if (zombie) {
			switch (dirp->d_ino) {
			case PR_PIDDIR:
			case PR_PROCDIR:
			case PR_PSINFO:
			case PR_USAGE:
			case PR_ARGV:
				break;
			default:
				continue;
			}
		}
		bcopy(dirp, &dirent, sizeof (prdirent_t));
		if (dirent.d_ino == PR_PROCDIR)
			dirent.d_ino = PRROOTINO;
		else
			dirent.d_ino = pmkino(0, pnp->pr_pcommon->prc_slot,
			    dirent.d_ino);
		if ((error = uiomove((caddr_t)&dirent, sizeof (prdirent_t),
		    UIO_READ, uiop)) != 0)
			return (error);
	}
out:
	if (eofp)
		*eofp = (uiop->uio_offset >= sizeof (piddir));
	return (0);
}

static void
rebuild_objdir(struct as *as)
{
	struct seg *seg;
	vnode_t *vp;
	vattr_t vattr;
	vnode_t **dir;
	ulong_t nalloc;
	ulong_t nentries;
	int i, j;
	ulong_t nold, nnew;

	ASSERT(AS_WRITE_HELD(as));

	if (as->a_updatedir == 0 && as->a_objectdir != NULL)
		return;
	as->a_updatedir = 0;

	if ((nalloc = avl_numnodes(&as->a_segtree)) == 0 ||
	    (seg = AS_SEGFIRST(as)) == NULL)	/* can't happen? */
		return;

	/*
	 * Allocate space for the new object directory.
	 * (This is usually about two times too many entries.)
	 */
	nalloc = (nalloc + 0xf) & ~0xf;		/* multiple of 16 */
	dir = kmem_zalloc(nalloc * sizeof (vnode_t *), KM_SLEEP);

	/* fill in the new directory with desired entries */
	nentries = 0;
	do {
		vattr.va_mask = AT_FSID|AT_NODEID;
		if (seg->s_ops == &segvn_ops &&
		    SEGOP_GETVP(seg, seg->s_base, &vp) == 0 &&
		    vp != NULL && vp->v_type == VREG &&
		    VOP_GETATTR(vp, &vattr, 0, CRED(), NULL) == 0) {
			for (i = 0; i < nentries; i++)
				if (vp == dir[i])
					break;
			if (i == nentries) {
				ASSERT(nentries < nalloc);
				dir[nentries++] = vp;
			}
		}
	} while ((seg = AS_SEGNEXT(as, seg)) != NULL);

	if (as->a_objectdir == NULL) {	/* first time */
		as->a_objectdir = dir;
		as->a_sizedir = nalloc;
		return;
	}

	/*
	 * Null out all of the defunct entries in the old directory.
	 */
	nold = 0;
	nnew = nentries;
	for (i = 0; i < as->a_sizedir; i++) {
		if ((vp = as->a_objectdir[i]) != NULL) {
			for (j = 0; j < nentries; j++) {
				if (vp == dir[j]) {
					dir[j] = NULL;
					nnew--;
					break;
				}
			}
			if (j == nentries)
				as->a_objectdir[i] = NULL;
			else
				nold++;
		}
	}

	if (nold + nnew > as->a_sizedir) {
		/*
		 * Reallocate the old directory to have enough
		 * space for the old and new entries combined.
		 * Round up to the next multiple of 16.
		 */
		ulong_t newsize = (nold + nnew + 0xf) & ~0xf;
		vnode_t **newdir = kmem_zalloc(newsize * sizeof (vnode_t *),
		    KM_SLEEP);
		bcopy(as->a_objectdir, newdir,
		    as->a_sizedir * sizeof (vnode_t *));
		kmem_free(as->a_objectdir, as->a_sizedir * sizeof (vnode_t *));
		as->a_objectdir = newdir;
		as->a_sizedir = newsize;
	}

	/*
	 * Move all new entries to the old directory and
	 * deallocate the space used by the new directory.
	 */
	if (nnew) {
		for (i = 0, j = 0; i < nentries; i++) {
			if ((vp = dir[i]) == NULL)
				continue;
			for (; j < as->a_sizedir; j++) {
				if (as->a_objectdir[j] != NULL)
					continue;
				as->a_objectdir[j++] = vp;
				break;
			}
		}
	}
	kmem_free(dir, nalloc * sizeof (vnode_t *));
}

/*
 * Return the vnode from a slot in the process's object directory.
 * The caller must have locked the process's address space.
 * The only caller is below, in pr_readdir_objectdir().
 */
static vnode_t *
obj_entry(struct as *as, int slot)
{
	ASSERT(AS_LOCK_HELD(as));
	if (as->a_objectdir == NULL)
		return (NULL);
	ASSERT(slot < as->a_sizedir);
	return (as->a_objectdir[slot]);
}

/* ARGSUSED */
static int
pr_readdir_objectdir(prnode_t *pnp, uio_t *uiop, int *eofp)
{
	gfs_readdir_state_t gstate;
	int error, eof = 0;
	offset_t n;
	int pslot;
	size_t objdirsize;
	proc_t *p;
	struct as *as;
	vnode_t *vp;

	ASSERT(pnp->pr_type == PR_OBJECTDIR);

	if ((error = prlock(pnp, ZNO)) != 0)
		return (error);
	p = pnp->pr_common->prc_proc;
	pslot = p->p_slot;

	/*
	 * We drop p_lock before grabbing the address space lock
	 * in order to avoid a deadlock with the clock thread.
	 * The process will not disappear and its address space
	 * will not change because it is marked P_PR_LOCK.
	 */
	mutex_exit(&p->p_lock);

	if ((error = gfs_readdir_init(&gstate, 64, PRSDSIZE, uiop,
	    pmkino(0, pslot, PR_PIDDIR),
	    pmkino(0, pslot, PR_OBJECTDIR), 0)) != 0) {
		mutex_enter(&p->p_lock);
		prunlock(pnp);
		return (error);
	}

	if ((p->p_flag & SSYS) || (as = p->p_as) == &kas) {
		as = NULL;
		objdirsize = 0;
	}

	/*
	 * Loop until user's request is satisfied or until
	 * all mapped objects have been examined. Cannot hold
	 * the address space lock for the following call as
	 * gfs_readdir_pred() utimately causes a call to uiomove().
	 */
	while ((error = gfs_readdir_pred(&gstate, uiop, &n)) == 0) {
		vattr_t vattr;
		char str[64];

		/*
		 * Set the correct size of the directory just
		 * in case the process has changed it's address
		 * space via mmap/munmap calls.
		 */
		if (as != NULL) {
			AS_LOCK_ENTER(as, RW_WRITER);
			if (as->a_updatedir)
				rebuild_objdir(as);
			objdirsize = as->a_sizedir;
		}

		/*
		 * Find next object.
		 */
		vattr.va_mask = AT_FSID | AT_NODEID;
		while (n < objdirsize && (((vp = obj_entry(as, n)) == NULL) ||
		    (VOP_GETATTR(vp, &vattr, 0, CRED(), NULL)
		    != 0))) {
			vattr.va_mask = AT_FSID | AT_NODEID;
			n++;
		}

		if (as != NULL)
			AS_LOCK_EXIT(as);

		/*
		 * Stop when all objects have been reported.
		 */
		if (n >= objdirsize) {
			eof = 1;
			break;
		}

		if (vp == p->p_exec)
			(void) strcpy(str, "a.out");
		else
			pr_object_name(str, vp, &vattr);

		error = gfs_readdir_emit(&gstate, uiop, n, vattr.va_nodeid,
		    str, 0);

		if (error)
			break;
	}

	mutex_enter(&p->p_lock);
	prunlock(pnp);

	return (gfs_readdir_fini(&gstate, error, eofp, eof));
}

/* ARGSUSED */
static int
pr_readdir_lwpdir(prnode_t *pnp, uio_t *uiop, int *eofp)
{
	gfs_readdir_state_t gstate;
	int error, eof = 0;
	offset_t tslot;
	proc_t *p;
	int pslot;
	lwpdir_t *lwpdir;
	int lwpdirsize;

	ASSERT(pnp->pr_type == PR_LWPDIR);

	p = pr_p_lock(pnp);
	mutex_exit(&pr_pidlock);
	if (p == NULL)
		return (ENOENT);
	ASSERT(p == pnp->pr_common->prc_proc);
	pslot = p->p_slot;
	lwpdir = p->p_lwpdir;
	lwpdirsize = p->p_lwpdir_sz;

	/*
	 * Drop p->p_lock so we can safely do uiomove().
	 * The lwp directory will not change because
	 * we have the process locked with P_PR_LOCK.
	 */
	mutex_exit(&p->p_lock);


	if ((error = gfs_readdir_init(&gstate, PLNSIZ, PRSDSIZE, uiop,
	    pmkino(0, pslot, PR_PIDDIR),
	    pmkino(0, pslot, PR_LWPDIR), 0)) != 0) {
		mutex_enter(&p->p_lock);
		prunlock(pnp);
		return (error);
	}

	/*
	 * Loop until user's request is satisfied or until all lwps
	 * have been examined.
	 */
	while ((error = gfs_readdir_pred(&gstate, uiop, &tslot)) == 0) {
		lwpent_t *lep;
		uint_t tid;

		/*
		 * Find next LWP.
		 */
		while (tslot < lwpdirsize &&
		    ((lep = lwpdir[tslot].ld_entry) == NULL))
			tslot++;
		/*
		 * Stop when all lwps have been reported.
		 */
		if (tslot >= lwpdirsize) {
			eof = 1;
			break;
		}

		tid = lep->le_lwpid;
		error = gfs_readdir_emitn(&gstate, uiop, tslot,
		    pmkino(tslot, pslot, PR_LWPIDDIR), tid);
		if (error)
			break;
	}

	mutex_enter(&p->p_lock);
	prunlock(pnp);

	return (gfs_readdir_fini(&gstate, error, eofp, eof));
}

/* ARGSUSED */
static int
pr_readdir_lwpiddir(prnode_t *pnp, uio_t *uiop, int *eofp)
{
	prcommon_t *pcp = pnp->pr_common;
	int zombie = ((pcp->prc_flags & PRC_DESTROY) != 0);
	prdirent_t dirent;
	prdirent_t *dirp;
	offset_t off;
	int error;
	int pslot;
	int tslot;

	ASSERT(pnp->pr_type == PR_LWPIDDIR);

	if (uiop->uio_offset < 0 ||
	    uiop->uio_offset % sizeof (prdirent_t) != 0 ||
	    uiop->uio_resid < sizeof (prdirent_t))
		return (EINVAL);
	if (pcp->prc_proc == NULL || pcp->prc_tslot == -1)
		return (ENOENT);
	if (uiop->uio_offset >= sizeof (lwpiddir))
		goto out;

	/*
	 * Loop until user's request is satisfied, omitting some files
	 * along the way if the lwp is a zombie and also depending
	 * on the data model of the process.
	 */
	pslot = pcp->prc_slot;
	tslot = pcp->prc_tslot;
	for (dirp = &lwpiddir[uiop->uio_offset / sizeof (prdirent_t)];
	    uiop->uio_resid >= sizeof (prdirent_t) &&
	    dirp < &lwpiddir[NLWPIDDIRFILES+2];
	    uiop->uio_offset = off + sizeof (prdirent_t), dirp++) {
		off = uiop->uio_offset;
		if (zombie) {
			switch (dirp->d_ino) {
			case PR_LWPIDDIR:
			case PR_LWPDIR:
			case PR_LWPSINFO:
				break;
			default:
				continue;
			}
		}
#if defined(__sparc)
		/* the asrs file exists only for sparc v9 _LP64 processes */
		if (dirp->d_ino == PR_ASRS &&
		    pcp->prc_datamodel != DATAMODEL_LP64)
			continue;
#endif
		bcopy(dirp, &dirent, sizeof (prdirent_t));
		if (dirent.d_ino == PR_LWPDIR)
			dirent.d_ino = pmkino(0, pslot, dirp->d_ino);
		else
			dirent.d_ino = pmkino(tslot, pslot, dirp->d_ino);
		if ((error = uiomove((caddr_t)&dirent, sizeof (prdirent_t),
		    UIO_READ, uiop)) != 0)
			return (error);
	}
out:
	if (eofp)
		*eofp = (uiop->uio_offset >= sizeof (lwpiddir));
	return (0);
}

/* ARGSUSED */
static int
pr_readdir_fddir(prnode_t *pnp, uio_t *uiop, int *eofp)
{
	gfs_readdir_state_t gstate;
	int error, eof = 0;
	offset_t n;
	proc_t *p;
	int pslot;
	int fddirsize;
	uf_info_t *fip;

	ASSERT(pnp->pr_type == PR_FDDIR);

	if ((error = prlock(pnp, ZNO)) != 0)
		return (error);
	p = pnp->pr_common->prc_proc;
	pslot = p->p_slot;
	fip = P_FINFO(p);
	mutex_exit(&p->p_lock);

	if ((error = gfs_readdir_init(&gstate, PLNSIZ, PRSDSIZE, uiop,
	    pmkino(0, pslot, PR_PIDDIR), pmkino(0, pslot, PR_FDDIR), 0)) != 0) {
		mutex_enter(&p->p_lock);
		prunlock(pnp);
		return (error);
	}

	mutex_enter(&fip->fi_lock);
	if ((p->p_flag & SSYS) || p->p_as == &kas)
		fddirsize = 0;
	else
		fddirsize = fip->fi_nfiles;

	/*
	 * Loop until user's request is satisfied or until
	 * all file descriptors have been examined.
	 */
	while ((error = gfs_readdir_pred(&gstate, uiop, &n)) == 0) {
		/*
		 * Find next fd.
		 */
		while (n < fddirsize && fip->fi_list[n].uf_file == NULL)
			n++;
		/*
		 * Stop when all fds have been reported.
		 */
		if (n >= fddirsize) {
			eof = 1;
			break;
		}

		error = gfs_readdir_emitn(&gstate, uiop, n,
		    pmkino(n, pslot, PR_FD), n);
		if (error)
			break;
	}

	mutex_exit(&fip->fi_lock);
	mutex_enter(&p->p_lock);
	prunlock(pnp);

	return (gfs_readdir_fini(&gstate, error, eofp, eof));
}

/* ARGSUSED */
static int
pr_readdir_pathdir(prnode_t *pnp, uio_t *uiop, int *eofp)
{
	longlong_t bp[DIRENT64_RECLEN(64) / sizeof (longlong_t)];
	dirent64_t *dirent = (dirent64_t *)bp;
	int reclen;
	ssize_t oresid;
	offset_t off, idx;
	int error = 0;
	proc_t *p;
	int fd, obj;
	int pslot;
	int fddirsize;
	uf_info_t *fip;
	struct as *as = NULL;
	size_t objdirsize;
	vattr_t vattr;
	vnode_t *vp;

	ASSERT(pnp->pr_type == PR_PATHDIR);

	if (uiop->uio_offset < 0 ||
	    uiop->uio_resid <= 0 ||
	    (uiop->uio_offset % PRSDSIZE) != 0)
		return (EINVAL);
	oresid = uiop->uio_resid;
	bzero(bp, sizeof (bp));

	if ((error = prlock(pnp, ZNO)) != 0)
		return (error);
	p = pnp->pr_common->prc_proc;
	fip = P_FINFO(p);
	pslot = p->p_slot;
	mutex_exit(&p->p_lock);

	if ((p->p_flag & SSYS) || (as = p->p_as) == &kas) {
		as = NULL;
		objdirsize = 0;
	} else {
		AS_LOCK_ENTER(as, RW_WRITER);
		if (as->a_updatedir)
			rebuild_objdir(as);
		objdirsize = as->a_sizedir;
		AS_LOCK_EXIT(as);
		as = NULL;
	}

	mutex_enter(&fip->fi_lock);
	if ((p->p_flag & SSYS) || p->p_as == &kas)
		fddirsize = 0;
	else
		fddirsize = fip->fi_nfiles;

	for (; uiop->uio_resid > 0; uiop->uio_offset = off + PRSDSIZE) {
		/*
		 * There are 4 special files in the path directory: ".", "..",
		 * "root", and "cwd".  We handle those specially here.
		 */
		off = uiop->uio_offset;
		idx = off / PRSDSIZE;
		if (off == 0) {				/* "." */
			dirent->d_ino = pmkino(0, pslot, PR_PATHDIR);
			dirent->d_name[0] = '.';
			dirent->d_name[1] = '\0';
			reclen = DIRENT64_RECLEN(1);
		} else if (idx == 1) {			/* ".." */
			dirent->d_ino = pmkino(0, pslot, PR_PIDDIR);
			dirent->d_name[0] = '.';
			dirent->d_name[1] = '.';
			dirent->d_name[2] = '\0';
			reclen = DIRENT64_RECLEN(2);
		} else if (idx == 2) {			/* "root" */
			dirent->d_ino = pmkino(idx, pslot, PR_PATH);
			(void) strcpy(dirent->d_name, "root");
			reclen = DIRENT64_RECLEN(4);
		} else if (idx == 3) {			/* "cwd" */
			dirent->d_ino = pmkino(idx, pslot, PR_PATH);
			(void) strcpy(dirent->d_name, "cwd");
			reclen = DIRENT64_RECLEN(3);
		} else if (idx < 4 + fddirsize) {
			/*
			 * In this case, we have one of the file descriptors.
			 */
			fd = idx - 4;
			if (fip->fi_list[fd].uf_file == NULL)
				continue;
			dirent->d_ino = pmkino(idx, pslot, PR_PATH);
			(void) pr_u32tos(fd, dirent->d_name, PLNSIZ+1);
			reclen = DIRENT64_RECLEN(PLNSIZ);
		} else if (idx < 4 + fddirsize + objdirsize) {
			if (fip != NULL) {
				mutex_exit(&fip->fi_lock);
				fip = NULL;
			}

			/*
			 * We drop p_lock before grabbing the address space lock
			 * in order to avoid a deadlock with the clock thread.
			 * The process will not disappear and its address space
			 * will not change because it is marked P_PR_LOCK.
			 */
			if (as == NULL) {
				as = p->p_as;
				AS_LOCK_ENTER(as, RW_WRITER);
			}

			if (as->a_updatedir) {
				rebuild_objdir(as);
				objdirsize = as->a_sizedir;
			}

			obj = idx - 4 - fddirsize;
			if ((vp = obj_entry(as, obj)) == NULL)
				continue;
			vattr.va_mask = AT_FSID|AT_NODEID;
			if (VOP_GETATTR(vp, &vattr, 0, CRED(), NULL) != 0)
				continue;
			if (vp == p->p_exec)
				(void) strcpy(dirent->d_name, "a.out");
			else
				pr_object_name(dirent->d_name, vp, &vattr);
			dirent->d_ino = pmkino(idx, pslot, PR_PATH);
			reclen = DIRENT64_RECLEN(strlen(dirent->d_name));
		} else {
			break;
		}

		dirent->d_off = uiop->uio_offset + PRSDSIZE;
		dirent->d_reclen = (ushort_t)reclen;
		if (reclen > uiop->uio_resid) {
			/*
			 * Error if no entries have been returned yet.
			 */
			if (uiop->uio_resid == oresid)
				error = EINVAL;
			break;
		}
		/*
		 * Drop the address space lock to do the uiomove().
		 */
		if (as != NULL)
			AS_LOCK_EXIT(as);

		error = uiomove((caddr_t)dirent, reclen, UIO_READ, uiop);
		if (as != NULL)
			AS_LOCK_ENTER(as, RW_WRITER);

		if (error)
			break;
	}

	if (error == 0 && eofp)
		*eofp = (uiop->uio_offset >= (fddirsize + 2) * PRSDSIZE);

	if (fip != NULL)
		mutex_exit(&fip->fi_lock);
	if (as != NULL)
		AS_LOCK_EXIT(as);
	mutex_enter(&p->p_lock);
	prunlock(pnp);
	return (error);
}

static int
pr_readdir_tmpldir(prnode_t *pnp, uio_t *uiop, int *eofp)
{
	proc_t *p;
	int pslot, tslot;
	gfs_readdir_state_t gstate;
	int error, eof = 0;
	offset_t n;

	ASSERT(pnp->pr_type == PR_TMPLDIR);

	if ((error = prlock(pnp, ZNO)) != 0)
		return (error);
	p = pnp->pr_common->prc_proc;
	pslot = pnp->pr_common->prc_slot;
	tslot = pnp->pr_common->prc_tslot;
	mutex_exit(&p->p_lock);

	if ((error = gfs_readdir_init(&gstate, PRDIRSIZE, PRSDSIZE, uiop,
	    pmkino(tslot, pslot, PR_LWPDIR),
	    pmkino(tslot, pslot, PR_TMPLDIR), 0)) != 0) {
		mutex_enter(&p->p_lock);
		prunlock(pnp);
		return (error);
	}

	while ((error = gfs_readdir_pred(&gstate, uiop, &n)) == 0) {
		/*
		 * Check for an active template.  Reading a directory's
		 * contents is already racy, so we don't bother taking
		 * any locks.
		 */
		while (n < ct_ntypes &&
		    pnp->pr_common->prc_thread->t_lwp->lwp_ct_active[n] == NULL)
			n++;
		/*
		 * Stop when all types have been reported.
		 */
		if (n >= ct_ntypes) {
			eof = 1;
			break;
		}
		/*
		 * The pmkino invocation below will need to be updated
		 * when we create our fifth contract type.
		 */
		ASSERT(ct_ntypes <= 4);
		error = gfs_readdir_emit(&gstate, uiop, n,
		    pmkino((tslot << 2) | n, pslot, PR_TMPL),
		    ct_types[n]->ct_type_name, 0);
		if (error)
			break;
	}

	mutex_enter(&p->p_lock);
	prunlock(pnp);

	return (gfs_readdir_fini(&gstate, error, eofp, eof));
}

static int
pr_readdir_ctdir(prnode_t *pnp, uio_t *uiop, int *eofp)
{
	proc_t *p;
	int pslot;
	gfs_readdir_state_t gstate;
	int error, eof = 0;
	offset_t n;
	uint64_t zid;

	ASSERT(pnp->pr_type == PR_CTDIR);

	if ((error = prlock(pnp, ZNO)) != 0)
		return (error);
	p = pnp->pr_common->prc_proc;
	pslot = p->p_slot;
	mutex_exit(&p->p_lock);

	if ((error = gfs_readdir_init(&gstate, PRDIRSIZE, PRSDSIZE, uiop,
	    pmkino(0, pslot, PR_PIDDIR), pmkino(0, pslot, PR_CTDIR), 0)) != 0) {
		mutex_enter(&p->p_lock);
		prunlock(pnp);
		return (error);
	}

	zid = VTOZONE(pnp->pr_vnode)->zone_uniqid;
	while ((error = gfs_readdir_pred(&gstate, uiop, &n)) == 0) {
		id_t next = contract_plookup(p, n, zid);
		if (next == -1) {
			eof = 1;
			break;
		}
		error = gfs_readdir_emitn(&gstate, uiop, next,
		    pmkino(next, pslot, PR_CT), next);
		if (error)
			break;
	}

	mutex_enter(&p->p_lock);
	prunlock(pnp);

	return (gfs_readdir_fini(&gstate, error, eofp, eof));
}

/* ARGSUSED */
static int
prfsync(vnode_t *vp, int syncflag, cred_t *cr, caller_context_t *ct)
{
	return (0);
}

/*
 * Utility: remove a /proc vnode from a linked list, threaded through pr_next.
 */
static void
pr_list_unlink(vnode_t *pvp, vnode_t **listp)
{
	vnode_t *vp;
	prnode_t *pnp;

	while ((vp = *listp) != NULL) {
		pnp = VTOP(vp);
		if (vp == pvp) {
			*listp = pnp->pr_next;
			pnp->pr_next = NULL;
			break;
		}
		listp = &pnp->pr_next;
	}
}

/* ARGSUSED */
static void
prinactive(vnode_t *vp, cred_t *cr, caller_context_t *ct)
{
	prnode_t *pnp = VTOP(vp);
	prnodetype_t type = pnp->pr_type;
	proc_t *p;
	vnode_t *dp;
	vnode_t *ovp = NULL;
	prnode_t *opnp = NULL;

	switch (type) {
	case PR_OBJECT:
	case PR_FD:
	case PR_SELF:
	case PR_PATH:
		/* These are not linked into the usual lists */
		ASSERT(vp->v_count == 1);
		if ((dp = pnp->pr_parent) != NULL)
			VN_RELE(dp);
		prfreenode(pnp);
		return;
	default:
		break;
	}

	mutex_enter(&pr_pidlock);
	if (pnp->pr_pcommon == NULL)
		p = NULL;
	else if ((p = pnp->pr_pcommon->prc_proc) != NULL)
		mutex_enter(&p->p_lock);
	mutex_enter(&vp->v_lock);

	if (type == PR_PROCDIR || vp->v_count > 1) {
		VN_RELE_LOCKED(vp);
		mutex_exit(&vp->v_lock);
		if (p != NULL)
			mutex_exit(&p->p_lock);
		mutex_exit(&pr_pidlock);
		return;
	}

	if ((dp = pnp->pr_parent) != NULL) {
		prnode_t *dpnp;

		switch (type) {
		case PR_PIDFILE:
		case PR_LWPIDFILE:
		case PR_OPAGEDATA:
			break;
		default:
			dpnp = VTOP(dp);
			mutex_enter(&dpnp->pr_mutex);
			if (dpnp->pr_files != NULL &&
			    dpnp->pr_files[pnp->pr_index] == vp)
				dpnp->pr_files[pnp->pr_index] = NULL;
			mutex_exit(&dpnp->pr_mutex);
			break;
		}
		pnp->pr_parent = NULL;
	}

	ASSERT(vp->v_count == 1);

	/*
	 * If we allocated an old /proc/pid node, free it too.
	 */
	if (pnp->pr_pidfile != NULL) {
		ASSERT(type == PR_PIDDIR);
		ovp = pnp->pr_pidfile;
		opnp = VTOP(ovp);
		ASSERT(opnp->pr_type == PR_PIDFILE);
		pnp->pr_pidfile = NULL;
	}

	mutex_exit(&pr_pidlock);

	if (p != NULL) {
		/*
		 * Remove the vnodes from the lists of
		 * /proc vnodes for the process.
		 */
		int slot;

		switch (type) {
		case PR_PIDDIR:
			pr_list_unlink(vp, &p->p_trace);
			break;
		case PR_LWPIDDIR:
			if ((slot = pnp->pr_common->prc_tslot) != -1) {
				lwpent_t *lep = p->p_lwpdir[slot].ld_entry;
				pr_list_unlink(vp, &lep->le_trace);
			}
			break;
		default:
			pr_list_unlink(vp, &p->p_plist);
			break;
		}
		if (ovp != NULL)
			pr_list_unlink(ovp, &p->p_plist);
		mutex_exit(&p->p_lock);
	}

	mutex_exit(&vp->v_lock);

	if (type == PR_CT && pnp->pr_contract != NULL) {
		contract_rele(pnp->pr_contract);
		pnp->pr_contract = NULL;
	}

	if (opnp != NULL)
		prfreenode(opnp);
	prfreenode(pnp);
	if (dp != NULL) {
		VN_RELE(dp);
	}
}

/* ARGSUSED */
static int
prseek(vnode_t *vp, offset_t ooff, offset_t *noffp, caller_context_t *ct)
{
	return (0);
}

/*
 * We use the p_execdir member of proc_t to expand the %d token in core file
 * paths (the directory path for the executable that dumped core; see
 * coreadm(1M) for details). We'd like gcore(1) to be able to expand %d in
 * the same way as core dumping from the kernel, but there's no convenient
 * and comprehensible way to export the path name for p_execdir. To solve
 * this, we try to find the actual path to the executable that was used. In
 * pr_lookup_pathdir(), we mark the a.out path name vnode with the PR_AOUT
 * flag, and use that here to indicate that more work is needed beyond the
 * call to vnodetopath().
 */
static int
prreadlink_lookup(prnode_t *pnp, char *buf, size_t size, cred_t *cr)
{
	proc_t *p;
	vnode_t *vp, *execvp, *vrootp;
	int ret;
	size_t len;
	dirent64_t *dp;
	size_t dlen = DIRENT64_RECLEN(MAXPATHLEN);
	char *dbuf;

	p = curproc;
	mutex_enter(&p->p_lock);
	if ((vrootp = PTOU(p)->u_rdir) == NULL)
		vrootp = rootdir;
	VN_HOLD(vrootp);
	mutex_exit(&p->p_lock);

	ret = vnodetopath(vrootp, pnp->pr_realvp, buf, size, cr);

	/*
	 * If PR_AOUT isn't set, then we looked up the path for the vnode;
	 * otherwise, we looked up the path for (what we believe to be) the
	 * containing directory.
	 */
	if ((pnp->pr_flags & PR_AOUT) == 0) {
		VN_RELE(vrootp);
		return (ret);
	}

	/*
	 * Fail if there's a problem locking the process. This will only
	 * occur if the process is changing so the information we would
	 * report would already be invalid.
	 */
	if (prlock(pnp, ZNO) != 0) {
		VN_RELE(vrootp);
		return (EIO);
	}

	p = pnp->pr_common->prc_proc;
	mutex_exit(&p->p_lock);

	execvp = p->p_exec;
	VN_HOLD(execvp);

	/*
	 * If our initial lookup of the directory failed, fall back to
	 * the path name information for p_exec.
	 */
	if (ret != 0) {
		mutex_enter(&p->p_lock);
		prunlock(pnp);
		ret = vnodetopath(vrootp, execvp, buf, size, cr);
		VN_RELE(execvp);
		VN_RELE(vrootp);
		return (ret);
	}

	len = strlen(buf);

	/*
	 * We use u_comm as a guess for the last component of the full
	 * executable path name. If there isn't going to be enough space
	 * we fall back to using the p_exec so that we can have _an_
	 * answer even if it's not perfect.
	 */
	if (strlen(PTOU(p)->u_comm) + len + 1 < size) {
		buf[len] = '/';
		(void) strcpy(buf + len + 1, PTOU(p)->u_comm);
		mutex_enter(&p->p_lock);
		prunlock(pnp);

		/*
		 * Do a forward lookup of our u_comm guess.
		 */
		if (lookupnameat(buf + len + 1, UIO_SYSSPACE, FOLLOW, NULLVPP,
		    &vp, pnp->pr_realvp) == 0) {
			if (vn_compare(vp, execvp)) {
				VN_RELE(vp);
				VN_RELE(execvp);
				VN_RELE(vrootp);
				return (0);
			}

			VN_RELE(vp);
		}
	} else {
		mutex_enter(&p->p_lock);
		prunlock(pnp);
	}

	dbuf = kmem_alloc(dlen, KM_SLEEP);

	/*
	 * Try to find a matching vnode by iterating through the directory's
	 * entries. If that fails, fall back to the path information for
	 * p_exec.
	 */
	if ((ret = dirfindvp(vrootp, pnp->pr_realvp, execvp, cr, dbuf,
	    dlen, &dp)) == 0 && strlen(dp->d_name) + len + 1 < size) {
		buf[len] = '/';
		(void) strcpy(buf + len + 1, dp->d_name);
	} else {
		ret = vnodetopath(vrootp, execvp, buf, size, cr);
	}

	kmem_free(dbuf, dlen);
	VN_RELE(execvp);
	VN_RELE(vrootp);

	return (ret);
}

/* ARGSUSED */
static int
prreadlink(vnode_t *vp, uio_t *uiop, cred_t *cr, caller_context_t *ctp)
{
	prnode_t *pnp = VTOP(vp);
	char *buf;
	int ret = EINVAL;
	char idbuf[16];
	int length, rlength;
	contract_t *ct;

	switch (pnp->pr_type) {
	case PR_SELF:
		(void) snprintf(idbuf, sizeof (idbuf), "%d", curproc->p_pid);
		ret = uiomove(idbuf, strlen(idbuf), UIO_READ, uiop);
		break;
	case PR_OBJECT:
	case PR_FD:
	case PR_CURDIR:
	case PR_ROOTDIR:
		if (pnp->pr_realvp->v_type == VDIR)
			ret = 0;
		break;
	case PR_PATH:
		buf = kmem_alloc(MAXPATHLEN, KM_SLEEP);

		if ((ret = prreadlink_lookup(pnp, buf, MAXPATHLEN, cr)) == 0)
			ret = uiomove(buf, strlen(buf), UIO_READ, uiop);

		kmem_free(buf, MAXPATHLEN);
		break;
	case PR_CT:
		ASSERT(pnp->pr_contract != NULL);
		ct = pnp->pr_contract;
		length = sizeof (CTFS_ROOT "//") + sizeof (idbuf) +
		    strlen(ct->ct_type->ct_type_name);
		buf = kmem_alloc(length, KM_SLEEP);
		rlength = snprintf(buf, length, CTFS_ROOT "/%s/%d",
		    ct->ct_type->ct_type_name, ct->ct_id);
		ASSERT(rlength < length);
		ret = uiomove(buf, rlength, UIO_READ, uiop);
		kmem_free(buf, length);
		break;
	default:
		break;
	}

	return (ret);
}

/*ARGSUSED2*/
static int
prcmp(vnode_t *vp1, vnode_t *vp2, caller_context_t *ct)
{
	prnode_t *pp1, *pp2;

	if (vp1 == vp2)
		return (1);

	if (!vn_matchops(vp1, prvnodeops) || !vn_matchops(vp2, prvnodeops))
		return (0);

	pp1 = VTOP(vp1);
	pp2 = VTOP(vp2);

	if (pp1->pr_type != pp2->pr_type)
		return (0);
	if (pp1->pr_type == PR_PROCDIR)
		return (1);
	if (pp1->pr_ino || pp2->pr_ino)
		return (pp2->pr_ino == pp1->pr_ino);

	if (pp1->pr_common == NULL || pp2->pr_common == NULL)
		return (0);

	return (pp1->pr_common->prc_slot == pp2->pr_common->prc_slot &&
	    pp1->pr_common->prc_tslot == pp2->pr_common->prc_tslot);
}

static int
prrealvp(vnode_t *vp, vnode_t **vpp, caller_context_t *ct)
{
	vnode_t *rvp;

	if ((rvp = VTOP(vp)->pr_realvp) != NULL) {
		vp = rvp;
		if (VOP_REALVP(vp, &rvp, ct) == 0)
			vp = rvp;
	}

	*vpp = vp;
	return (0);
}

/*
 * Return the answer requested to poll().
 * POLLIN, POLLRDNORM, and POLLOUT are recognized as in fs_poll().
 * In addition, these have special meaning for /proc files:
 *	POLLPRI		process or lwp stopped on an event of interest
 *	POLLERR		/proc file descriptor is invalid
 *	POLLHUP		process or lwp has terminated
 */
/*ARGSUSED5*/
static int
prpoll(vnode_t *vp, short events, int anyyet, short *reventsp,
    pollhead_t **phpp, caller_context_t *ct)
{
	prnode_t *pnp = VTOP(vp);
	prcommon_t *pcp = pnp->pr_common;
	pollhead_t *php = &pcp->prc_pollhead;
	proc_t *p;
	short revents;
	int error;
	int lockstate;

	ASSERT(pnp->pr_type < PR_NFILES);

	/*
	 * Support for old /proc interface.
	 */
	if (pnp->pr_pidfile != NULL) {
		vp = pnp->pr_pidfile;
		pnp = VTOP(vp);
		ASSERT(pnp->pr_type == PR_PIDFILE);
		ASSERT(pnp->pr_common == pcp);
	}

	*reventsp = revents = 0;
	*phpp = (pollhead_t *)NULL;

	if (vp->v_type == VDIR) {
		*reventsp |= POLLNVAL;
		return (0);
	}

	/* avoid deadlock with prnotify() */
	if (pollunlock(&lockstate) != 0) {
		*reventsp = POLLNVAL;
		return (0);
	}

	if ((error = prlock(pnp, ZNO)) != 0) {
		pollrelock(lockstate);
		switch (error) {
		case ENOENT:		/* process or lwp died */
			*reventsp = POLLHUP;
			error = 0;
			break;
		case EAGAIN:		/* invalidated */
			*reventsp = POLLERR;
			error = 0;
			break;
		}
		return (error);
	}

	/*
	 * We have the process marked locked (P_PR_LOCK) and we are holding
	 * its p->p_lock.  We want to unmark the process but retain
	 * exclusive control w.r.t. other /proc controlling processes
	 * before reacquiring the polling locks.
	 *
	 * prunmark() does this for us.  It unmarks the process
	 * but retains p->p_lock so we still have exclusive control.
	 * We will drop p->p_lock at the end to relinquish control.
	 *
	 * We cannot call prunlock() at the end to relinquish control
	 * because prunlock(), like prunmark(), may drop and reacquire
	 * p->p_lock and that would lead to a lock order violation
	 * w.r.t. the polling locks we are about to reacquire.
	 */
	p = pcp->prc_proc;
	ASSERT(p != NULL);
	prunmark(p);

	pollrelock(lockstate);		/* reacquire dropped poll locks */

	if ((p->p_flag & SSYS) || p->p_as == &kas)
		revents = POLLNVAL;
	else {
		short ev;

		if ((ev = (events & (POLLIN|POLLRDNORM))) != 0)
			revents |= ev;
		/*
		 * POLLWRNORM (same as POLLOUT) really should not be
		 * used to indicate that the process or lwp stopped.
		 * However, USL chose to use POLLWRNORM rather than
		 * POLLPRI to indicate this, so we just accept either
		 * requested event to indicate stopped.  (grr...)
		 */
		if ((ev = (events & (POLLPRI|POLLOUT|POLLWRNORM))) != 0) {
			kthread_t *t;

			if (pcp->prc_flags & PRC_LWP) {
				t = pcp->prc_thread;
				ASSERT(t != NULL);
				thread_lock(t);
			} else {
				t = prchoose(p);	/* returns locked t */
				ASSERT(t != NULL);
			}

			if (ISTOPPED(t) || VSTOPPED(t))
				revents |= ev;
			thread_unlock(t);
		}
	}

	*reventsp = revents;
	if ((!anyyet && revents == 0) || (events & POLLET)) {
		/*
		 * Arrange to wake up the polling lwp when
		 * the target process/lwp stops or terminates
		 * or when the file descriptor becomes invalid.
		 */
		pcp->prc_flags |= PRC_POLL;
		*phpp = php;
	}
	mutex_exit(&p->p_lock);
	return (0);
}

/* in prioctl.c */
extern int prioctl(vnode_t *, int, intptr_t, int, cred_t *, int *,
	caller_context_t *);

/*
 * /proc vnode operations vector
 */
const fs_operation_def_t pr_vnodeops_template[] = {
	VOPNAME_OPEN,		{ .vop_open = propen },
	VOPNAME_CLOSE,		{ .vop_close = prclose },
	VOPNAME_READ,		{ .vop_read = prread },
	VOPNAME_WRITE,		{ .vop_write = prwrite },
	VOPNAME_IOCTL,		{ .vop_ioctl = prioctl },
	VOPNAME_GETATTR,	{ .vop_getattr = prgetattr },
	VOPNAME_ACCESS,		{ .vop_access = praccess },
	VOPNAME_LOOKUP,		{ .vop_lookup = prlookup },
	VOPNAME_CREATE,		{ .vop_create = prcreate },
	VOPNAME_READDIR,	{ .vop_readdir = prreaddir },
	VOPNAME_READLINK,	{ .vop_readlink = prreadlink },
	VOPNAME_FSYNC,		{ .vop_fsync = prfsync },
	VOPNAME_INACTIVE,	{ .vop_inactive = prinactive },
	VOPNAME_SEEK,		{ .vop_seek = prseek },
	VOPNAME_CMP,		{ .vop_cmp = prcmp },
	VOPNAME_FRLOCK,		{ .error = fs_error },
	VOPNAME_REALVP,		{ .vop_realvp = prrealvp },
	VOPNAME_POLL,		{ .vop_poll = prpoll },
	VOPNAME_DISPOSE,	{ .error = fs_error },
	VOPNAME_SHRLOCK,	{ .error = fs_error },
	NULL,			NULL
};<|MERGE_RESOLUTION|>--- conflicted
+++ resolved
@@ -21,12 +21,8 @@
 
 /*
  * Copyright (c) 1989, 2010, Oracle and/or its affiliates. All rights reserved.
-<<<<<<< HEAD
  * Copyright (c) 2017, Joyent, Inc.
-=======
- * Copyright 2016 Joyent, Inc.
  * Copyright (c) 2017 by Delphix. All rights reserved.
->>>>>>> ade42b55
  */
 
 /*	Copyright (c) 1984,	 1986, 1987, 1988, 1989 AT&T	*/
