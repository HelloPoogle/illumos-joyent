--- conflicted
+++ resolved
@@ -62,11 +62,11 @@
 int zfs_condense_pct = 200;
 
 /*
-<<<<<<< HEAD
  * Never condense any space map.  This is for debugging/recovery only.
  */
 int zfs_condense_never = 0;
-=======
+
+/*
  * Condensing a metaslab is not guaranteed to actually reduce the amount of
  * space used on disk. In particular, a space map uses data in increments of
  * MAX(1 << ashift, SPACE_MAP_INITIAL_BLOCKSIZE), so a metaslab might use the
@@ -80,7 +80,6 @@
  * blocks.
  */
 int zfs_metaslab_condense_block_threshold = 4;
->>>>>>> 73527f44
 
 /*
  * The zfs_mg_noalloc_threshold defines which metaslab groups should
