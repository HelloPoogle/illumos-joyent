/*
 * CDDL HEADER START
 *
 * The contents of this file are subject to the terms of the
 * Common Development and Distribution License (the "License").
 * You may not use this file except in compliance with the License.
 *
 * You can obtain a copy of the license at usr/src/OPENSOLARIS.LICENSE
 * or http://www.opensolaris.org/os/licensing.
 * See the License for the specific language governing permissions
 * and limitations under the License.
 *
 * When distributing Covered Code, include this CDDL HEADER in each
 * file and include the License file at usr/src/OPENSOLARIS.LICENSE.
 * If applicable, add the following below this CDDL HEADER, with the
 * fields enclosed by brackets "[]" replaced with your own identifying
 * information: Portions Copyright [yyyy] [name of copyright owner]
 *
 * CDDL HEADER END
 */
/*
 * Copyright (c) 2005, 2010, Oracle and/or its affiliates. All rights reserved.
 * Copyright (c) 2013 by Delphix. All rights reserved.
<<<<<<< HEAD
 * Copyright (c) 2013, Joyent, Inc. All rights reserved.
 * Copyright 2012 Nexenta Systems, Inc.  All rights reserved.
=======
 * Copyright 2013 Nexenta Systems, Inc.  All rights reserved.
>>>>>>> a29160b0
 */

#include <sys/zfs_context.h>
#include <sys/zfs_zone.h>
#include <sys/spa_impl.h>
#include <sys/refcount.h>
#include <sys/vdev_disk.h>
#include <sys/vdev_impl.h>
#include <sys/fs/zfs.h>
#include <sys/zio.h>
#include <sys/sunldi.h>
#include <sys/efi_partition.h>
#include <sys/fm/fs/zfs.h>

/*
 * Virtual device vector for disks.
 */

extern ldi_ident_t zfs_li;

static void vdev_disk_close(vdev_t *);

typedef struct vdev_disk_buf {
	buf_t	vdb_buf;
	zio_t	*vdb_io;
} vdev_disk_buf_t;

typedef struct vdev_disk_ldi_cb {
	list_node_t		lcb_next;
	ldi_callback_id_t	lcb_id;
} vdev_disk_ldi_cb_t;

static void
vdev_disk_alloc(vdev_t *vd)
{
	vdev_disk_t *dvd;

	dvd = vd->vdev_tsd = kmem_zalloc(sizeof (vdev_disk_t), KM_SLEEP);
	/*
	 * Create the LDI event callback list.
	 */
	list_create(&dvd->vd_ldi_cbs, sizeof (vdev_disk_ldi_cb_t),
	    offsetof(vdev_disk_ldi_cb_t, lcb_next));
}

static void
vdev_disk_free(vdev_t *vd)
{
	vdev_disk_t *dvd = vd->vdev_tsd;
	vdev_disk_ldi_cb_t *lcb;

	if (dvd == NULL)
		return;

	/*
	 * We have already closed the LDI handle. Clean up the LDI event
	 * callbacks and free vd->vdev_tsd.
	 */
	while ((lcb = list_head(&dvd->vd_ldi_cbs)) != NULL) {
		list_remove(&dvd->vd_ldi_cbs, lcb);
		(void) ldi_ev_remove_callbacks(lcb->lcb_id);
		kmem_free(lcb, sizeof (vdev_disk_ldi_cb_t));
	}
	list_destroy(&dvd->vd_ldi_cbs);
	kmem_free(dvd, sizeof (vdev_disk_t));
	vd->vdev_tsd = NULL;
}

/* ARGSUSED */
static int
vdev_disk_off_notify(ldi_handle_t lh, ldi_ev_cookie_t ecookie, void *arg,
    void *ev_data)
{
	vdev_t *vd = (vdev_t *)arg;
	vdev_disk_t *dvd = vd->vdev_tsd;

	/*
	 * Ignore events other than offline.
	 */
	if (strcmp(ldi_ev_get_type(ecookie), LDI_EV_OFFLINE) != 0)
		return (LDI_EV_SUCCESS);

	/*
	 * All LDI handles must be closed for the state change to succeed, so
	 * call on vdev_disk_close() to do this.
	 *
	 * We inform vdev_disk_close that it is being called from offline
	 * notify context so it will defer cleanup of LDI event callbacks and
	 * freeing of vd->vdev_tsd to the offline finalize or a reopen.
	 */
	dvd->vd_ldi_offline = B_TRUE;
	vdev_disk_close(vd);

	/*
	 * Now that the device is closed, request that the spa_async_thread
	 * mark the device as REMOVED and notify FMA of the removal.
	 */
	zfs_post_remove(vd->vdev_spa, vd);
	vd->vdev_remove_wanted = B_TRUE;
	spa_async_request(vd->vdev_spa, SPA_ASYNC_REMOVE);

	return (LDI_EV_SUCCESS);
}

/* ARGSUSED */
static void
vdev_disk_off_finalize(ldi_handle_t lh, ldi_ev_cookie_t ecookie,
    int ldi_result, void *arg, void *ev_data)
{
	vdev_t *vd = (vdev_t *)arg;
	vdev_disk_t *dvd = vd->vdev_tsd;
	vdev_disk_ldi_cb_t *lcb;

	/*
	 * Ignore events other than offline.
	 */
	if (strcmp(ldi_ev_get_type(ecookie), LDI_EV_OFFLINE) != 0)
		return;

	/*
	 * We have already closed the LDI handle in notify.
	 * Clean up the LDI event callbacks and free vd->vdev_tsd.
	 */
	vdev_disk_free(vd);

	/*
	 * Request that the vdev be reopened if the offline state change was
	 * unsuccessful.
	 */
	if (ldi_result != LDI_EV_SUCCESS) {
		vd->vdev_probe_wanted = B_TRUE;
		spa_async_request(vd->vdev_spa, SPA_ASYNC_PROBE);
	}
}

static ldi_ev_callback_t vdev_disk_off_callb = {
	.cb_vers = LDI_EV_CB_VERS,
	.cb_notify = vdev_disk_off_notify,
	.cb_finalize = vdev_disk_off_finalize
};

/* ARGSUSED */
static void
vdev_disk_dgrd_finalize(ldi_handle_t lh, ldi_ev_cookie_t ecookie,
    int ldi_result, void *arg, void *ev_data)
{
	vdev_t *vd = (vdev_t *)arg;

	/*
	 * Ignore events other than degrade.
	 */
	if (strcmp(ldi_ev_get_type(ecookie), LDI_EV_DEGRADE) != 0)
		return;

	/*
	 * Degrade events always succeed. Mark the vdev as degraded.
	 * This status is purely informative for the user.
	 */
	(void) vdev_degrade(vd->vdev_spa, vd->vdev_guid, 0);
}

static ldi_ev_callback_t vdev_disk_dgrd_callb = {
	.cb_vers = LDI_EV_CB_VERS,
	.cb_notify = NULL,
	.cb_finalize = vdev_disk_dgrd_finalize
};

static void
vdev_disk_hold(vdev_t *vd)
{
	ddi_devid_t devid;
	char *minor;

	ASSERT(spa_config_held(vd->vdev_spa, SCL_STATE, RW_WRITER));

	/*
	 * We must have a pathname, and it must be absolute.
	 */
	if (vd->vdev_path == NULL || vd->vdev_path[0] != '/')
		return;

	/*
	 * Only prefetch path and devid info if the device has
	 * never been opened.
	 */
	if (vd->vdev_tsd != NULL)
		return;

	if (vd->vdev_wholedisk == -1ULL) {
		size_t len = strlen(vd->vdev_path) + 3;
		char *buf = kmem_alloc(len, KM_SLEEP);

		(void) snprintf(buf, len, "%ss0", vd->vdev_path);

		(void) ldi_vp_from_name(buf, &vd->vdev_name_vp);
		kmem_free(buf, len);
	}

	if (vd->vdev_name_vp == NULL)
		(void) ldi_vp_from_name(vd->vdev_path, &vd->vdev_name_vp);

	if (vd->vdev_devid != NULL &&
	    ddi_devid_str_decode(vd->vdev_devid, &devid, &minor) == 0) {
		(void) ldi_vp_from_devid(devid, minor, &vd->vdev_devid_vp);
		ddi_devid_str_free(minor);
		ddi_devid_free(devid);
	}
}

static void
vdev_disk_rele(vdev_t *vd)
{
	ASSERT(spa_config_held(vd->vdev_spa, SCL_STATE, RW_WRITER));

	if (vd->vdev_name_vp) {
		VN_RELE_ASYNC(vd->vdev_name_vp,
		    dsl_pool_vnrele_taskq(vd->vdev_spa->spa_dsl_pool));
		vd->vdev_name_vp = NULL;
	}
	if (vd->vdev_devid_vp) {
		VN_RELE_ASYNC(vd->vdev_devid_vp,
		    dsl_pool_vnrele_taskq(vd->vdev_spa->spa_dsl_pool));
		vd->vdev_devid_vp = NULL;
	}
}

static uint64_t
vdev_disk_get_space(vdev_t *vd, uint64_t capacity, uint_t blksz)
{
	ASSERT(vd->vdev_wholedisk);

	vdev_disk_t *dvd = vd->vdev_tsd;
	dk_efi_t dk_ioc;
	efi_gpt_t *efi;
	uint64_t avail_space = 0;
	int efisize = EFI_LABEL_SIZE * 2;

	dk_ioc.dki_data = kmem_alloc(efisize, KM_SLEEP);
	dk_ioc.dki_lba = 1;
	dk_ioc.dki_length = efisize;
	dk_ioc.dki_data_64 = (uint64_t)(uintptr_t)dk_ioc.dki_data;
	efi = dk_ioc.dki_data;

	if (ldi_ioctl(dvd->vd_lh, DKIOCGETEFI, (intptr_t)&dk_ioc,
	    FKIOCTL, kcred, NULL) == 0) {
		uint64_t efi_altern_lba = LE_64(efi->efi_gpt_AlternateLBA);

		zfs_dbgmsg("vdev %s, capacity %llu, altern lba %llu",
		    vd->vdev_path, capacity, efi_altern_lba);
		if (capacity > efi_altern_lba)
			avail_space = (capacity - efi_altern_lba) * blksz;
	}
	kmem_free(dk_ioc.dki_data, efisize);
	return (avail_space);
}

/*
 * We want to be loud in DEBUG kernels when DKIOCGMEDIAINFOEXT fails, or when
 * even a fallback to DKIOCGMEDIAINFO fails.
 */
#ifdef DEBUG
#define	VDEV_DEBUG(...)	cmn_err(CE_NOTE, __VA_ARGS__)
#else
#define	VDEV_DEBUG(...)	/* Nothing... */
#endif

static int
vdev_disk_open(vdev_t *vd, uint64_t *psize, uint64_t *max_psize,
    uint64_t *ashift)
{
	spa_t *spa = vd->vdev_spa;
<<<<<<< HEAD
	vdev_disk_t *dvd = vd->vdev_tsd;
	struct dk_minfo_ext dkmext;
	ldi_ev_cookie_t ecookie;
	vdev_disk_ldi_cb_t *lcb;
=======
	vdev_disk_t *dvd;
	union {
		struct dk_minfo_ext ude;
		struct dk_minfo ud;
	} dks;
	struct dk_minfo_ext *dkmext = &dks.ude;
	struct dk_minfo *dkm = &dks.ud;
>>>>>>> a29160b0
	int error;
	dev_t dev;
	int otyp;
	boolean_t validate_devid = B_FALSE;
	ddi_devid_t devid;
	uint64_t capacity = 0, blksz = 0, pbsize;

	/*
	 * We must have a pathname, and it must be absolute.
	 */
	if (vd->vdev_path == NULL || vd->vdev_path[0] != '/') {
		vd->vdev_stat.vs_aux = VDEV_AUX_BAD_LABEL;
		return (SET_ERROR(EINVAL));
	}

	/*
	 * Reopen the device if it's not currently open. Otherwise,
	 * just update the physical size of the device.
	 */
	if (dvd != NULL) {
		if (dvd->vd_ldi_offline && dvd->vd_lh == NULL) {
			/*
			 * If we are opening a device in its offline notify
			 * context, the LDI handle was just closed. Clean
			 * up the LDI event callbacks and free vd->vdev_tsd.
			 */
			vdev_disk_free(vd);
		} else {
			ASSERT(vd->vdev_reopening);
			goto skip_open;
		}
	}

	/*
	 * Create vd->vdev_tsd.
	 */
	vdev_disk_alloc(vd);
	dvd = vd->vdev_tsd;

	/*
	 * When opening a disk device, we want to preserve the user's original
	 * intent.  We always want to open the device by the path the user gave
	 * us, even if it is one of multiple paths to the same device.  But we
	 * also want to be able to survive disks being removed/recabled.
	 * Therefore the sequence of opening devices is:
	 *
	 * 1. Try opening the device by path.  For legacy pools without the
	 *    'whole_disk' property, attempt to fix the path by appending 's0'.
	 *
	 * 2. If the devid of the device matches the stored value, return
	 *    success.
	 *
	 * 3. Otherwise, the device may have moved.  Try opening the device
	 *    by the devid instead.
	 */
	if (vd->vdev_devid != NULL) {
		if (ddi_devid_str_decode(vd->vdev_devid, &dvd->vd_devid,
		    &dvd->vd_minor) != 0) {
			vd->vdev_stat.vs_aux = VDEV_AUX_BAD_LABEL;
			return (SET_ERROR(EINVAL));
		}
	}

	error = EINVAL;		/* presume failure */

	if (vd->vdev_path != NULL) {

		if (vd->vdev_wholedisk == -1ULL) {
			size_t len = strlen(vd->vdev_path) + 3;
			char *buf = kmem_alloc(len, KM_SLEEP);

			(void) snprintf(buf, len, "%ss0", vd->vdev_path);

			error = ldi_open_by_name(buf, spa_mode(spa), kcred,
			    &dvd->vd_lh, zfs_li);
			if (error == 0) {
				spa_strfree(vd->vdev_path);
				vd->vdev_path = buf;
				vd->vdev_wholedisk = 1ULL;
			} else {
				kmem_free(buf, len);
			}
		}

		/*
		 * If we have not yet opened the device, try to open it by the
		 * specified path.
		 */
		if (error != 0) {
			error = ldi_open_by_name(vd->vdev_path, spa_mode(spa),
			    kcred, &dvd->vd_lh, zfs_li);
		}

		/*
		 * Compare the devid to the stored value.
		 */
		if (error == 0 && vd->vdev_devid != NULL &&
		    ldi_get_devid(dvd->vd_lh, &devid) == 0) {
			if (ddi_devid_compare(devid, dvd->vd_devid) != 0) {
				error = SET_ERROR(EINVAL);
				(void) ldi_close(dvd->vd_lh, spa_mode(spa),
				    kcred);
				dvd->vd_lh = NULL;
			}
			ddi_devid_free(devid);
		}

		/*
		 * If we succeeded in opening the device, but 'vdev_wholedisk'
		 * is not yet set, then this must be a slice.
		 */
		if (error == 0 && vd->vdev_wholedisk == -1ULL)
			vd->vdev_wholedisk = 0;
	}

	/*
	 * If we were unable to open by path, or the devid check fails, open by
	 * devid instead.
	 */
	if (error != 0 && vd->vdev_devid != NULL) {
		error = ldi_open_by_devid(dvd->vd_devid, dvd->vd_minor,
		    spa_mode(spa), kcred, &dvd->vd_lh, zfs_li);
	}

	/*
	 * If all else fails, then try opening by physical path (if available)
	 * or the logical path (if we failed due to the devid check).  While not
	 * as reliable as the devid, this will give us something, and the higher
	 * level vdev validation will prevent us from opening the wrong device.
	 */
	if (error) {
		if (vd->vdev_devid != NULL)
			validate_devid = B_TRUE;

		if (vd->vdev_physpath != NULL &&
		    (dev = ddi_pathname_to_dev_t(vd->vdev_physpath)) != NODEV)
			error = ldi_open_by_dev(&dev, OTYP_BLK, spa_mode(spa),
			    kcred, &dvd->vd_lh, zfs_li);

		/*
		 * Note that we don't support the legacy auto-wholedisk support
		 * as above.  This hasn't been used in a very long time and we
		 * don't need to propagate its oddities to this edge condition.
		 */
		if (error && vd->vdev_path != NULL)
			error = ldi_open_by_name(vd->vdev_path, spa_mode(spa),
			    kcred, &dvd->vd_lh, zfs_li);
	}

	if (error) {
		vd->vdev_stat.vs_aux = VDEV_AUX_OPEN_FAILED;
		return (error);
	}

	/*
	 * Now that the device has been successfully opened, update the devid
	 * if necessary.
	 */
	if (validate_devid && spa_writeable(spa) &&
	    ldi_get_devid(dvd->vd_lh, &devid) == 0) {
		if (ddi_devid_compare(devid, dvd->vd_devid) != 0) {
			char *vd_devid;

			vd_devid = ddi_devid_str_encode(devid, dvd->vd_minor);
			zfs_dbgmsg("vdev %s: update devid from %s, "
			    "to %s", vd->vdev_path, vd->vdev_devid, vd_devid);
			spa_strfree(vd->vdev_devid);
			vd->vdev_devid = spa_strdup(vd_devid);
			ddi_devid_str_free(vd_devid);
		}
		ddi_devid_free(devid);
	}

	/*
	 * Once a device is opened, verify that the physical device path (if
	 * available) is up to date.
	 */
	if (ldi_get_dev(dvd->vd_lh, &dev) == 0 &&
	    ldi_get_otyp(dvd->vd_lh, &otyp) == 0) {
		char *physpath, *minorname;

		physpath = kmem_alloc(MAXPATHLEN, KM_SLEEP);
		minorname = NULL;
		if (ddi_dev_pathname(dev, otyp, physpath) == 0 &&
		    ldi_get_minor_name(dvd->vd_lh, &minorname) == 0 &&
		    (vd->vdev_physpath == NULL ||
		    strcmp(vd->vdev_physpath, physpath) != 0)) {
			if (vd->vdev_physpath)
				spa_strfree(vd->vdev_physpath);
			(void) strlcat(physpath, ":", MAXPATHLEN);
			(void) strlcat(physpath, minorname, MAXPATHLEN);
			vd->vdev_physpath = spa_strdup(physpath);
		}
		if (minorname)
			kmem_free(minorname, strlen(minorname) + 1);
		kmem_free(physpath, MAXPATHLEN);
	}

	/*
	 * Register callbacks for the LDI offline event.
	 */
	if (ldi_ev_get_cookie(dvd->vd_lh, LDI_EV_OFFLINE, &ecookie) ==
	    LDI_EV_SUCCESS) {
		lcb = kmem_zalloc(sizeof (vdev_disk_ldi_cb_t), KM_SLEEP);
		list_insert_tail(&dvd->vd_ldi_cbs, lcb);
		(void) ldi_ev_register_callbacks(dvd->vd_lh, ecookie,
		    &vdev_disk_off_callb, (void *) vd, &lcb->lcb_id);
	}

	/*
	 * Register callbacks for the LDI degrade event.
	 */
	if (ldi_ev_get_cookie(dvd->vd_lh, LDI_EV_DEGRADE, &ecookie) ==
	    LDI_EV_SUCCESS) {
		lcb = kmem_zalloc(sizeof (vdev_disk_ldi_cb_t), KM_SLEEP);
		list_insert_tail(&dvd->vd_ldi_cbs, lcb);
		(void) ldi_ev_register_callbacks(dvd->vd_lh, ecookie,
		    &vdev_disk_dgrd_callb, (void *) vd, &lcb->lcb_id);
	}
skip_open:
	/*
	 * Determine the actual size of the device.
	 */
	if (ldi_get_size(dvd->vd_lh, psize) != 0) {
		vd->vdev_stat.vs_aux = VDEV_AUX_OPEN_FAILED;
		return (SET_ERROR(EINVAL));
	}

	*max_psize = *psize;

	/*
	 * Determine the device's minimum transfer size.
	 * If the ioctl isn't supported, assume DEV_BSIZE.
	 */
	if ((error = ldi_ioctl(dvd->vd_lh, DKIOCGMEDIAINFOEXT,
	    (intptr_t)dkmext, FKIOCTL, kcred, NULL)) == 0) {
		capacity = dkmext->dki_capacity - 1;
		blksz = dkmext->dki_lbsize;
		pbsize = dkmext->dki_pbsize;
	} else if ((error = ldi_ioctl(dvd->vd_lh, DKIOCGMEDIAINFO,
	    (intptr_t)dkm, FKIOCTL, kcred, NULL)) == 0) {
		VDEV_DEBUG(
		    "vdev_disk_open(\"%s\"): fallback to DKIOCGMEDIAINFO\n",
		    vd->vdev_path);
		capacity = dkm->dki_capacity - 1;
		blksz = dkm->dki_lbsize;
		pbsize = blksz;
	} else {
		VDEV_DEBUG("vdev_disk_open(\"%s\"): "
		    "both DKIOCGMEDIAINFO{,EXT} calls failed, %d\n",
		    vd->vdev_path, error);
		pbsize = DEV_BSIZE;
	}

	*ashift = highbit(MAX(pbsize, SPA_MINBLOCKSIZE)) - 1;

	if (vd->vdev_wholedisk == 1) {
		int wce = 1;

		if (error == 0) {
			/*
			 * If we have the capability to expand, we'd have
			 * found out via success from DKIOCGMEDIAINFO{,EXT}.
			 * Adjust max_psize upward accordingly since we know
			 * we own the whole disk now.
			 */
			*max_psize += vdev_disk_get_space(vd, capacity, blksz);
			zfs_dbgmsg("capacity change: vdev %s, psize %llu, "
			    "max_psize %llu", vd->vdev_path, *psize,
			    *max_psize);
		}

		/*
		 * Since we own the whole disk, try to enable disk write
		 * caching.  We ignore errors because it's OK if we can't do it.
		 */
		(void) ldi_ioctl(dvd->vd_lh, DKIOCSETWCE, (intptr_t)&wce,
		    FKIOCTL, kcred, NULL);
	}

	/*
	 * Clear the nowritecache bit, so that on a vdev_reopen() we will
	 * try again.
	 */
	vd->vdev_nowritecache = B_FALSE;

	return (0);
}

static void
vdev_disk_close(vdev_t *vd)
{
	vdev_disk_t *dvd = vd->vdev_tsd;
	vdev_disk_ldi_cb_t *lcb;

	if (vd->vdev_reopening || dvd == NULL)
		return;

	if (dvd->vd_minor != NULL) {
		ddi_devid_str_free(dvd->vd_minor);
		dvd->vd_minor = NULL;
	}

	if (dvd->vd_devid != NULL) {
		ddi_devid_free(dvd->vd_devid);
		dvd->vd_devid = NULL;
	}

	if (dvd->vd_lh != NULL) {
		(void) ldi_close(dvd->vd_lh, spa_mode(vd->vdev_spa), kcred);
		dvd->vd_lh = NULL;
	}

	vd->vdev_delayed_close = B_FALSE;
	/*
	 * If we closed the LDI handle due to an offline notify from LDI,
	 * don't free vd->vdev_tsd or unregister the callbacks here;
	 * the offline finalize callback or a reopen will take care of it.
	 */
	if (dvd->vd_ldi_offline)
		return;

	vdev_disk_free(vd);
}

int
vdev_disk_physio(vdev_t *vd, caddr_t data,
    size_t size, uint64_t offset, int flags, boolean_t isdump)
{
	vdev_disk_t *dvd = vd->vdev_tsd;

	/*
	 * If the vdev is closed, it's likely in the REMOVED or FAULTED state.
	 * Nothing to be done here but return failure.
	 */
	if (dvd == NULL || (dvd->vd_ldi_offline && dvd->vd_lh == NULL))
		return (EIO);

	ASSERT(vd->vdev_ops == &vdev_disk_ops);

	/*
	 * If in the context of an active crash dump, use the ldi_dump(9F)
	 * call instead of ldi_strategy(9F) as usual.
	 */
	if (isdump) {
		ASSERT3P(dvd, !=, NULL);
		return (ldi_dump(dvd->vd_lh, data, lbtodb(offset),
		    lbtodb(size)));
	}

	return (vdev_disk_ldi_physio(dvd->vd_lh, data, size, offset, flags));
}

int
vdev_disk_ldi_physio(ldi_handle_t vd_lh, caddr_t data,
    size_t size, uint64_t offset, int flags)
{
	buf_t *bp;
	int error = 0;

	if (vd_lh == NULL)
		return (SET_ERROR(EINVAL));

	ASSERT(flags & B_READ || flags & B_WRITE);

	bp = getrbuf(KM_SLEEP);
	bp->b_flags = flags | B_BUSY | B_NOCACHE | B_FAILFAST;
	bp->b_bcount = size;
	bp->b_un.b_addr = (void *)data;
	bp->b_lblkno = lbtodb(offset);
	bp->b_bufsize = size;

	error = ldi_strategy(vd_lh, bp);
	ASSERT(error == 0);
	if ((error = biowait(bp)) == 0 && bp->b_resid != 0)
		error = SET_ERROR(EIO);
	freerbuf(bp);

	return (error);
}

static void
vdev_disk_io_intr(buf_t *bp)
{
	vdev_buf_t *vb = (vdev_buf_t *)bp;
	zio_t *zio = vb->vb_io;

	/*
	 * The rest of the zio stack only deals with EIO, ECKSUM, and ENXIO.
	 * Rather than teach the rest of the stack about other error
	 * possibilities (EFAULT, etc), we normalize the error value here.
	 */
	zio->io_error = (geterror(bp) != 0 ? EIO : 0);

	if (zio->io_error == 0 && bp->b_resid != 0)
		zio->io_error = SET_ERROR(EIO);

	kmem_free(vb, sizeof (vdev_buf_t));

	zio_interrupt(zio);
}

static void
vdev_disk_ioctl_free(zio_t *zio)
{
	kmem_free(zio->io_vsd, sizeof (struct dk_callback));
}

static const zio_vsd_ops_t vdev_disk_vsd_ops = {
	vdev_disk_ioctl_free,
	zio_vsd_default_cksum_report
};

static void
vdev_disk_ioctl_done(void *zio_arg, int error)
{
	zio_t *zio = zio_arg;

	zio->io_error = error;

	zio_interrupt(zio);
}

static int
vdev_disk_io_start(zio_t *zio)
{
	vdev_t *vd = zio->io_vd;
	vdev_disk_t *dvd = vd->vdev_tsd;
	vdev_buf_t *vb;
	struct dk_callback *dkc;
	buf_t *bp;
	int error;

	/*
	 * If the vdev is closed, it's likely in the REMOVED or FAULTED state.
	 * Nothing to be done here but return failure.
	 */
	if (dvd == NULL || (dvd->vd_ldi_offline && dvd->vd_lh == NULL)) {
		zio->io_error = ENXIO;
		return (ZIO_PIPELINE_CONTINUE);
	}

	if (zio->io_type == ZIO_TYPE_IOCTL) {
		/* XXPOLICY */
		if (!vdev_readable(vd)) {
			zio->io_error = SET_ERROR(ENXIO);
			return (ZIO_PIPELINE_CONTINUE);
		}

		switch (zio->io_cmd) {

		case DKIOCFLUSHWRITECACHE:

			if (zfs_nocacheflush)
				break;

			if (vd->vdev_nowritecache) {
				zio->io_error = SET_ERROR(ENOTSUP);
				break;
			}

			zio->io_vsd = dkc = kmem_alloc(sizeof (*dkc), KM_SLEEP);
			zio->io_vsd_ops = &vdev_disk_vsd_ops;

			dkc->dkc_callback = vdev_disk_ioctl_done;
			dkc->dkc_flag = FLUSH_VOLATILE;
			dkc->dkc_cookie = zio;

			error = ldi_ioctl(dvd->vd_lh, zio->io_cmd,
			    (uintptr_t)dkc, FKIOCTL, kcred, NULL);

			if (error == 0) {
				/*
				 * The ioctl will be done asychronously,
				 * and will call vdev_disk_ioctl_done()
				 * upon completion.
				 */
				return (ZIO_PIPELINE_STOP);
			}

			if (error == ENOTSUP || error == ENOTTY) {
				/*
				 * If we get ENOTSUP or ENOTTY, we know that
				 * no future attempts will ever succeed.
				 * In this case we set a persistent bit so
				 * that we don't bother with the ioctl in the
				 * future.
				 */
				vd->vdev_nowritecache = B_TRUE;
			}
			zio->io_error = error;

			break;

		default:
			zio->io_error = SET_ERROR(ENOTSUP);
		}

		return (ZIO_PIPELINE_CONTINUE);
	}

	vb = kmem_alloc(sizeof (vdev_buf_t), KM_SLEEP);

	vb->vb_io = zio;
	bp = &vb->vb_buf;

	bioinit(bp);
	bp->b_flags = B_BUSY | B_NOCACHE |
	    (zio->io_type == ZIO_TYPE_READ ? B_READ : B_WRITE);
	if (!(zio->io_flags & (ZIO_FLAG_IO_RETRY | ZIO_FLAG_TRYHARD)))
		bp->b_flags |= B_FAILFAST;
	bp->b_bcount = zio->io_size;
	bp->b_un.b_addr = zio->io_data;
	bp->b_lblkno = lbtodb(zio->io_offset);
	bp->b_bufsize = zio->io_size;
	bp->b_iodone = (int (*)())vdev_disk_io_intr;

	zfs_zone_zio_start(zio);

	/* ldi_strategy() will return non-zero only on programming errors */
	VERIFY(ldi_strategy(dvd->vd_lh, bp) == 0);

	return (ZIO_PIPELINE_STOP);
}

static void
vdev_disk_io_done(zio_t *zio)
{
	vdev_t *vd = zio->io_vd;

	zfs_zone_zio_done(zio);

	/*
	 * If the device returned EIO, then attempt a DKIOCSTATE ioctl to see if
	 * the device has been removed.  If this is the case, then we trigger an
	 * asynchronous removal of the device. Otherwise, probe the device and
	 * make sure it's still accessible.
	 */
	if (zio->io_error == EIO && !vd->vdev_remove_wanted) {
		vdev_disk_t *dvd = vd->vdev_tsd;
		int state = DKIO_NONE;

		if (ldi_ioctl(dvd->vd_lh, DKIOCSTATE, (intptr_t)&state,
		    FKIOCTL, kcred, NULL) == 0 && state != DKIO_INSERTED) {
			/*
			 * We post the resource as soon as possible, instead of
			 * when the async removal actually happens, because the
			 * DE is using this information to discard previous I/O
			 * errors.
			 */
			zfs_post_remove(zio->io_spa, vd);
			vd->vdev_remove_wanted = B_TRUE;
			spa_async_request(zio->io_spa, SPA_ASYNC_REMOVE);
		} else if (!vd->vdev_delayed_close) {
			vd->vdev_delayed_close = B_TRUE;
		}
	}
}

vdev_ops_t vdev_disk_ops = {
	vdev_disk_open,
	vdev_disk_close,
	vdev_default_asize,
	vdev_disk_io_start,
	vdev_disk_io_done,
	NULL,
	vdev_disk_hold,
	vdev_disk_rele,
	VDEV_TYPE_DISK,		/* name of this vdev type */
	B_TRUE			/* leaf vdev */
};

/*
 * Given the root disk device devid or pathname, read the label from
 * the device, and construct a configuration nvlist.
 */
int
vdev_disk_read_rootlabel(char *devpath, char *devid, nvlist_t **config)
{
	ldi_handle_t vd_lh;
	vdev_label_t *label;
	uint64_t s, size;
	int l;
	ddi_devid_t tmpdevid;
	int error = -1;
	char *minor_name;

	/*
	 * Read the device label and build the nvlist.
	 */
	if (devid != NULL && ddi_devid_str_decode(devid, &tmpdevid,
	    &minor_name) == 0) {
		error = ldi_open_by_devid(tmpdevid, minor_name,
		    FREAD, kcred, &vd_lh, zfs_li);
		ddi_devid_free(tmpdevid);
		ddi_devid_str_free(minor_name);
	}

	if (error && (error = ldi_open_by_name(devpath, FREAD, kcred, &vd_lh,
	    zfs_li)))
		return (error);

	if (ldi_get_size(vd_lh, &s)) {
		(void) ldi_close(vd_lh, FREAD, kcred);
		return (SET_ERROR(EIO));
	}

	size = P2ALIGN_TYPED(s, sizeof (vdev_label_t), uint64_t);
	label = kmem_alloc(sizeof (vdev_label_t), KM_SLEEP);

	*config = NULL;
	for (l = 0; l < VDEV_LABELS; l++) {
		uint64_t offset, state, txg = 0;

		/* read vdev label */
		offset = vdev_label_offset(size, l, 0);
		if (vdev_disk_ldi_physio(vd_lh, (caddr_t)label,
		    VDEV_SKIP_SIZE + VDEV_PHYS_SIZE, offset, B_READ) != 0)
			continue;

		if (nvlist_unpack(label->vl_vdev_phys.vp_nvlist,
		    sizeof (label->vl_vdev_phys.vp_nvlist), config, 0) != 0) {
			*config = NULL;
			continue;
		}

		if (nvlist_lookup_uint64(*config, ZPOOL_CONFIG_POOL_STATE,
		    &state) != 0 || state >= POOL_STATE_DESTROYED) {
			nvlist_free(*config);
			*config = NULL;
			continue;
		}

		if (nvlist_lookup_uint64(*config, ZPOOL_CONFIG_POOL_TXG,
		    &txg) != 0 || txg == 0) {
			nvlist_free(*config);
			*config = NULL;
			continue;
		}

		break;
	}

	kmem_free(label, sizeof (vdev_label_t));
	(void) ldi_close(vd_lh, FREAD, kcred);
	if (*config == NULL)
		error = SET_ERROR(EIDRM);

	return (error);
}<|MERGE_RESOLUTION|>--- conflicted
+++ resolved
@@ -21,12 +21,8 @@
 /*
  * Copyright (c) 2005, 2010, Oracle and/or its affiliates. All rights reserved.
  * Copyright (c) 2013 by Delphix. All rights reserved.
-<<<<<<< HEAD
  * Copyright (c) 2013, Joyent, Inc. All rights reserved.
- * Copyright 2012 Nexenta Systems, Inc.  All rights reserved.
-=======
  * Copyright 2013 Nexenta Systems, Inc.  All rights reserved.
->>>>>>> a29160b0
  */
 
 #include <sys/zfs_context.h>
@@ -298,20 +294,15 @@
     uint64_t *ashift)
 {
 	spa_t *spa = vd->vdev_spa;
-<<<<<<< HEAD
 	vdev_disk_t *dvd = vd->vdev_tsd;
-	struct dk_minfo_ext dkmext;
 	ldi_ev_cookie_t ecookie;
 	vdev_disk_ldi_cb_t *lcb;
-=======
-	vdev_disk_t *dvd;
 	union {
 		struct dk_minfo_ext ude;
 		struct dk_minfo ud;
 	} dks;
 	struct dk_minfo_ext *dkmext = &dks.ude;
 	struct dk_minfo *dkm = &dks.ud;
->>>>>>> a29160b0
 	int error;
 	dev_t dev;
 	int otyp;
