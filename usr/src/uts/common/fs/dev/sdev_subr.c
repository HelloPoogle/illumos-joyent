/*
 * CDDL HEADER START
 *
 * The contents of this file are subject to the terms of the
 * Common Development and Distribution License (the "License").
 * You may not use this file except in compliance with the License.
 *
 * You can obtain a copy of the license at usr/src/OPENSOLARIS.LICENSE
 * or http://www.opensolaris.org/os/licensing.
 * See the License for the specific language governing permissions
 * and limitations under the License.
 *
 * When distributing Covered Code, include this CDDL HEADER in each
 * file and include the License file at usr/src/OPENSOLARIS.LICENSE.
 * If applicable, add the following below this CDDL HEADER, with the
 * fields enclosed by brackets "[]" replaced with your own identifying
 * information: Portions Copyright [yyyy] [name of copyright owner]
 *
 * CDDL HEADER END
 */
/*
 * Copyright (c) 2006, 2010, Oracle and/or its affiliates. All rights reserved.
<<<<<<< HEAD
 * Copyright (c) 2014, Joyent, Inc. All rights reserved.
=======
 * Copyright (c) 2013, 2016 Joyent, Inc. All rights reserved.
>>>>>>> 45b17475
 */

/*
 * utility routines for the /dev fs
 */

#include <sys/types.h>
#include <sys/param.h>
#include <sys/t_lock.h>
#include <sys/systm.h>
#include <sys/sysmacros.h>
#include <sys/user.h>
#include <sys/time.h>
#include <sys/vfs.h>
#include <sys/vnode.h>
#include <sys/file.h>
#include <sys/fcntl.h>
#include <sys/flock.h>
#include <sys/kmem.h>
#include <sys/uio.h>
#include <sys/errno.h>
#include <sys/stat.h>
#include <sys/cred.h>
#include <sys/dirent.h>
#include <sys/pathname.h>
#include <sys/cmn_err.h>
#include <sys/debug.h>
#include <sys/mode.h>
#include <sys/policy.h>
#include <fs/fs_subr.h>
#include <sys/mount.h>
#include <sys/fs/snode.h>
#include <sys/fs/dv_node.h>
#include <sys/fs/sdev_impl.h>
#include <sys/sunndi.h>
#include <sys/sunmdi.h>
#include <sys/conf.h>
#include <sys/proc.h>
#include <sys/user.h>
#include <sys/modctl.h>

#ifdef DEBUG
int sdev_debug = 0x00000001;
int sdev_debug_cache_flags = 0;
#endif

/*
 * globals
 */
/* prototype memory vattrs */
vattr_t sdev_vattr_dir = {
	AT_TYPE|AT_MODE|AT_UID|AT_GID,		/* va_mask */
	VDIR,					/* va_type */
	SDEV_DIRMODE_DEFAULT,			/* va_mode */
	SDEV_UID_DEFAULT,			/* va_uid */
	SDEV_GID_DEFAULT,			/* va_gid */
	0,					/* va_fsid */
	0,					/* va_nodeid */
	0,					/* va_nlink */
	0,					/* va_size */
	0,					/* va_atime */
	0,					/* va_mtime */
	0,					/* va_ctime */
	0,					/* va_rdev */
	0,					/* va_blksize */
	0,					/* va_nblocks */
	0					/* va_vcode */
};

vattr_t sdev_vattr_lnk = {
	AT_TYPE|AT_MODE,			/* va_mask */
	VLNK,					/* va_type */
	SDEV_LNKMODE_DEFAULT,			/* va_mode */
	SDEV_UID_DEFAULT,			/* va_uid */
	SDEV_GID_DEFAULT,			/* va_gid */
	0,					/* va_fsid */
	0,					/* va_nodeid */
	0,					/* va_nlink */
	0,					/* va_size */
	0,					/* va_atime */
	0,					/* va_mtime */
	0,					/* va_ctime */
	0,					/* va_rdev */
	0,					/* va_blksize */
	0,					/* va_nblocks */
	0					/* va_vcode */
};

vattr_t sdev_vattr_blk = {
	AT_TYPE|AT_MODE|AT_UID|AT_GID,		/* va_mask */
	VBLK,					/* va_type */
	S_IFBLK | SDEV_DEVMODE_DEFAULT,		/* va_mode */
	SDEV_UID_DEFAULT,			/* va_uid */
	SDEV_GID_DEFAULT,			/* va_gid */
	0,					/* va_fsid */
	0,					/* va_nodeid */
	0,					/* va_nlink */
	0,					/* va_size */
	0,					/* va_atime */
	0,					/* va_mtime */
	0,					/* va_ctime */
	0,					/* va_rdev */
	0,					/* va_blksize */
	0,					/* va_nblocks */
	0					/* va_vcode */
};

vattr_t sdev_vattr_chr = {
	AT_TYPE|AT_MODE|AT_UID|AT_GID,		/* va_mask */
	VCHR,					/* va_type */
	S_IFCHR | SDEV_DEVMODE_DEFAULT,		/* va_mode */
	SDEV_UID_DEFAULT,			/* va_uid */
	SDEV_GID_DEFAULT,			/* va_gid */
	0,					/* va_fsid */
	0,					/* va_nodeid */
	0,					/* va_nlink */
	0,					/* va_size */
	0,					/* va_atime */
	0,					/* va_mtime */
	0,					/* va_ctime */
	0,					/* va_rdev */
	0,					/* va_blksize */
	0,					/* va_nblocks */
	0					/* va_vcode */
};

kmem_cache_t	*sdev_node_cache;	/* sdev_node cache */
int		devtype;		/* fstype */

static void
sdev_prof_free(struct sdev_node *dv)
{
	ASSERT(!SDEV_IS_GLOBAL(dv));
	nvlist_free(dv->sdev_prof.dev_name);
	nvlist_free(dv->sdev_prof.dev_map);
	nvlist_free(dv->sdev_prof.dev_symlink);
	nvlist_free(dv->sdev_prof.dev_glob_incdir);
	nvlist_free(dv->sdev_prof.dev_glob_excdir);
	bzero(&dv->sdev_prof, sizeof (dv->sdev_prof));
}

/* sdev_node cache constructor */
/*ARGSUSED1*/
static int
i_sdev_node_ctor(void *buf, void *cfarg, int flag)
{
	struct sdev_node *dv = (struct sdev_node *)buf;
	struct vnode *vp;

	bzero(buf, sizeof (struct sdev_node));
	vp = dv->sdev_vnode = vn_alloc(flag);
	if (vp == NULL) {
		return (-1);
	}
	vp->v_data = dv;
	rw_init(&dv->sdev_contents, NULL, RW_DEFAULT, NULL);
	return (0);
}

/* sdev_node cache destructor */
/*ARGSUSED1*/
static void
i_sdev_node_dtor(void *buf, void *arg)
{
	struct sdev_node *dv = (struct sdev_node *)buf;
	struct vnode *vp = SDEVTOV(dv);

	rw_destroy(&dv->sdev_contents);
	vn_free(vp);
}

/* initialize sdev_node cache */
void
sdev_node_cache_init()
{
	int flags = 0;

#ifdef	DEBUG
	flags = sdev_debug_cache_flags;
	if (flags)
		sdcmn_err(("cache debug flags 0x%x\n", flags));
#endif	/* DEBUG */

	ASSERT(sdev_node_cache == NULL);
	sdev_node_cache = kmem_cache_create("sdev_node_cache",
	    sizeof (struct sdev_node), 0, i_sdev_node_ctor, i_sdev_node_dtor,
	    NULL, NULL, NULL, flags);
}

/* destroy sdev_node cache */
void
sdev_node_cache_fini()
{
	ASSERT(sdev_node_cache != NULL);
	kmem_cache_destroy(sdev_node_cache);
	sdev_node_cache = NULL;
}

/*
 * Compare two nodes lexographically to balance avl tree
 */
static int
sdev_compare_nodes(const struct sdev_node *dv1, const struct sdev_node *dv2)
{
	int rv;
	if ((rv = strcmp(dv1->sdev_name, dv2->sdev_name)) == 0)
		return (0);
	return ((rv < 0) ? -1 : 1);
}

void
sdev_set_nodestate(struct sdev_node *dv, sdev_node_state_t state)
{
	ASSERT(dv);
	ASSERT(RW_WRITE_HELD(&dv->sdev_contents));
	dv->sdev_state = state;
}

static void
sdev_attr_update(struct sdev_node *dv, vattr_t *vap)
{
	timestruc_t	now;
	struct vattr	*attrp;
	uint_t		mask;

	ASSERT(dv->sdev_attr);
	ASSERT(vap);

	attrp = dv->sdev_attr;
	mask = vap->va_mask;
	if (mask & AT_TYPE)
		attrp->va_type = vap->va_type;
	if (mask & AT_MODE)
		attrp->va_mode = vap->va_mode;
	if (mask & AT_UID)
		attrp->va_uid = vap->va_uid;
	if (mask & AT_GID)
		attrp->va_gid = vap->va_gid;
	if (mask & AT_RDEV)
		attrp->va_rdev = vap->va_rdev;

	gethrestime(&now);
	attrp->va_atime = (mask & AT_ATIME) ? vap->va_atime : now;
	attrp->va_mtime = (mask & AT_MTIME) ? vap->va_mtime : now;
	attrp->va_ctime = (mask & AT_CTIME) ? vap->va_ctime : now;
}

static void
sdev_attr_alloc(struct sdev_node *dv, vattr_t *vap)
{
	ASSERT(dv->sdev_attr == NULL);
	ASSERT(vap->va_mask & AT_TYPE);
	ASSERT(vap->va_mask & AT_MODE);

	dv->sdev_attr = kmem_zalloc(sizeof (struct vattr), KM_SLEEP);
	sdev_attr_update(dv, vap);
}

/* alloc and initialize a sdev_node */
int
sdev_nodeinit(struct sdev_node *ddv, char *nm, struct sdev_node **newdv,
    vattr_t *vap)
{
	struct sdev_node *dv = NULL;
	struct vnode *vp;
	size_t nmlen, len;
	devname_handle_t  *dhl;

	nmlen = strlen(nm) + 1;
	if (nmlen > MAXNAMELEN) {
		sdcmn_err9(("sdev_nodeinit: node name %s"
		    " too long\n", nm));
		*newdv = NULL;
		return (ENAMETOOLONG);
	}

	dv = kmem_cache_alloc(sdev_node_cache, KM_SLEEP);

	dv->sdev_name = kmem_alloc(nmlen, KM_SLEEP);
	bcopy(nm, dv->sdev_name, nmlen);
	dv->sdev_namelen = nmlen - 1;	/* '\0' not included */
	len = strlen(ddv->sdev_path) + strlen(nm) + 2;
	dv->sdev_path = kmem_alloc(len, KM_SLEEP);
	(void) snprintf(dv->sdev_path, len, "%s/%s", ddv->sdev_path, nm);
	/* overwritten for VLNK nodes */
	dv->sdev_symlink = NULL;
	list_link_init(&dv->sdev_plist);

	vp = SDEVTOV(dv);
	vn_reinit(vp);
	vp->v_vfsp = SDEVTOV(ddv)->v_vfsp;
	if (vap)
		vp->v_type = vap->va_type;

	/*
	 * initialized to the parent's vnodeops.
	 * maybe overwriten for a VDIR
	 */
	vn_setops(vp, vn_getops(SDEVTOV(ddv)));
	vn_exists(vp);

	dv->sdev_dotdot = NULL;
	dv->sdev_attrvp = NULL;
	if (vap) {
		sdev_attr_alloc(dv, vap);
	} else {
		dv->sdev_attr = NULL;
	}

	dv->sdev_ino = sdev_mkino(dv);
	dv->sdev_nlink = 0;		/* updated on insert */
	dv->sdev_flags = ddv->sdev_flags; /* inherit from the parent first */
	dv->sdev_flags |= SDEV_BUILD;
	mutex_init(&dv->sdev_lookup_lock, NULL, MUTEX_DEFAULT, NULL);
	cv_init(&dv->sdev_lookup_cv, NULL, CV_DEFAULT, NULL);
	if (SDEV_IS_GLOBAL(ddv)) {
		dv->sdev_flags |= SDEV_GLOBAL;
		dhl = &(dv->sdev_handle);
		dhl->dh_data = dv;
		dhl->dh_args = NULL;
		sdev_set_no_negcache(dv);
		dv->sdev_gdir_gen = 0;
	} else {
		dv->sdev_flags &= ~SDEV_GLOBAL;
		dv->sdev_origin = NULL; /* set later */
		bzero(&dv->sdev_prof, sizeof (dv->sdev_prof));
		dv->sdev_ldir_gen = 0;
		dv->sdev_devtree_gen = 0;
	}

	rw_enter(&dv->sdev_contents, RW_WRITER);
	sdev_set_nodestate(dv, SDEV_INIT);
	rw_exit(&dv->sdev_contents);
	*newdv = dv;

	return (0);
}

/*
 * Transition a sdev_node into SDEV_READY state. If this fails, it is up to the
 * caller to transition the node to the SDEV_ZOMBIE state.
 */
int
sdev_nodeready(struct sdev_node *dv, struct vattr *vap, struct vnode *avp,
    void *args, struct cred *cred)
{
	int error = 0;
	struct vnode *vp = SDEVTOV(dv);
	vtype_t type;

	ASSERT(dv && (dv->sdev_state != SDEV_READY) && vap);

	type = vap->va_type;
	vp->v_type = type;
	vp->v_rdev = vap->va_rdev;
	rw_enter(&dv->sdev_contents, RW_WRITER);
	if (type == VDIR) {
		dv->sdev_nlink = 2;
		dv->sdev_flags &= ~SDEV_PERSIST;
		dv->sdev_flags &= ~SDEV_DYNAMIC;
		vn_setops(vp, sdev_get_vop(dv)); /* from internal vtab */
		ASSERT(dv->sdev_dotdot);
		ASSERT(SDEVTOV(dv->sdev_dotdot)->v_type == VDIR);
		vp->v_rdev = SDEVTOV(dv->sdev_dotdot)->v_rdev;
		avl_create(&dv->sdev_entries,
		    (int (*)(const void *, const void *))sdev_compare_nodes,
		    sizeof (struct sdev_node),
		    offsetof(struct sdev_node, sdev_avllink));
	} else if (type == VLNK) {
		ASSERT(args);
		dv->sdev_nlink = 1;
		dv->sdev_symlink = i_ddi_strdup((char *)args, KM_SLEEP);
	} else {
		dv->sdev_nlink = 1;
	}
	sdev_plugin_nodeready(dv);

	if (!(SDEV_IS_GLOBAL(dv))) {
		dv->sdev_origin = (struct sdev_node *)args;
		dv->sdev_flags &= ~SDEV_PERSIST;
	}

	/*
	 * shadow node is created here OR
	 * if failed (indicated by dv->sdev_attrvp == NULL),
	 * created later in sdev_setattr
	 */
	if (avp) {
		dv->sdev_attrvp = avp;
	} else {
		if (dv->sdev_attr == NULL) {
			sdev_attr_alloc(dv, vap);
		} else {
			sdev_attr_update(dv, vap);
		}

		if ((dv->sdev_attrvp == NULL) && SDEV_IS_PERSIST(dv))
			error = sdev_shadow_node(dv, cred);
	}

	if (error == 0) {
		/* transition to READY state */
		sdev_set_nodestate(dv, SDEV_READY);
		sdev_nc_node_exists(dv);
	}
	rw_exit(&dv->sdev_contents);
	return (error);
}

/*
 * Build the VROOT sdev_node.
 */
/*ARGSUSED*/
struct sdev_node *
sdev_mkroot(struct vfs *vfsp, dev_t devdev, struct vnode *mvp,
    struct vnode *avp, struct cred *cred)
{
	struct sdev_node *dv;
	struct vnode *vp;
	char devdir[] = "/dev";

	ASSERT(sdev_node_cache != NULL);
	ASSERT(avp);
	dv = kmem_cache_alloc(sdev_node_cache, KM_SLEEP);
	vp = SDEVTOV(dv);
	vn_reinit(vp);
	vp->v_flag |= VROOT;
	vp->v_vfsp = vfsp;
	vp->v_type = VDIR;
	vp->v_rdev = devdev;
	vn_setops(vp, sdev_vnodeops); /* apply the default vnodeops at /dev */
	vn_exists(vp);

	if (vfsp->vfs_mntpt)
		dv->sdev_name = i_ddi_strdup(
		    (char *)refstr_value(vfsp->vfs_mntpt), KM_SLEEP);
	else
		/* vfs_mountdev1 set mount point later */
		dv->sdev_name = i_ddi_strdup("/dev", KM_SLEEP);
	dv->sdev_namelen = strlen(dv->sdev_name); /* '\0' not included */
	dv->sdev_path = i_ddi_strdup(devdir, KM_SLEEP);
	dv->sdev_ino = SDEV_ROOTINO;
	dv->sdev_nlink = 2;		/* name + . (no sdev_insert) */
	dv->sdev_dotdot = dv;		/* .. == self */
	dv->sdev_attrvp = avp;
	dv->sdev_attr = NULL;
	mutex_init(&dv->sdev_lookup_lock, NULL, MUTEX_DEFAULT, NULL);
	cv_init(&dv->sdev_lookup_cv, NULL, CV_DEFAULT, NULL);
	if (strcmp(dv->sdev_name, "/dev") == 0) {
		dv->sdev_flags = SDEV_BUILD|SDEV_GLOBAL|SDEV_PERSIST;
		bzero(&dv->sdev_handle, sizeof (dv->sdev_handle));
		dv->sdev_gdir_gen = 0;
	} else {
		dv->sdev_flags = SDEV_BUILD;
		dv->sdev_flags &= ~SDEV_PERSIST;
		bzero(&dv->sdev_prof, sizeof (dv->sdev_prof));
		dv->sdev_ldir_gen = 0;
		dv->sdev_devtree_gen = 0;
	}

	avl_create(&dv->sdev_entries,
	    (int (*)(const void *, const void *))sdev_compare_nodes,
	    sizeof (struct sdev_node),
	    offsetof(struct sdev_node, sdev_avllink));

	rw_enter(&dv->sdev_contents, RW_WRITER);
	sdev_set_nodestate(dv, SDEV_READY);
	rw_exit(&dv->sdev_contents);
	sdev_nc_node_exists(dv);
	return (dv);
}

struct sdev_vop_table vtab[] = {
	{ "pts", devpts_vnodeops_tbl, &devpts_vnodeops, devpts_validate,
	SDEV_DYNAMIC | SDEV_VTOR },

	{ "vt", devvt_vnodeops_tbl, &devvt_vnodeops, devvt_validate,
	SDEV_DYNAMIC | SDEV_VTOR },

	{ "zvol", devzvol_vnodeops_tbl, &devzvol_vnodeops,
	devzvol_validate, SDEV_ZONED | SDEV_DYNAMIC | SDEV_VTOR | SDEV_SUBDIR },

	{ "zcons", NULL, NULL, NULL, SDEV_NO_NCACHE },

	{ "net", devnet_vnodeops_tbl, &devnet_vnodeops, devnet_validate,
	SDEV_DYNAMIC | SDEV_VTOR | SDEV_SUBDIR },

	{ "ipnet", devipnet_vnodeops_tbl, &devipnet_vnodeops,
	devipnet_validate, SDEV_DYNAMIC | SDEV_VTOR | SDEV_NO_NCACHE },

	/*
	 * SDEV_DYNAMIC: prevent calling out to devfsadm, since only the
	 * lofi driver controls child nodes.
	 *
	 * SDEV_PERSIST: ensure devfsadm knows to clean up any persisted
	 * stale nodes (e.g. from devfsadm -R).
	 *
	 * In addition, devfsadm knows not to attempt a rmdir: a zone
	 * may hold a reference, which would zombify the node,
	 * preventing a mkdir.
	 */

	{ "lofi", NULL, NULL, NULL,
	    SDEV_ZONED | SDEV_DYNAMIC | SDEV_PERSIST },
	{ "rlofi", NULL, NULL, NULL,
	    SDEV_ZONED | SDEV_DYNAMIC | SDEV_PERSIST },

	{ NULL, NULL, NULL, NULL, 0}
};


/*
 * Build the base root inode
 */
ino_t
sdev_mkino(struct sdev_node *dv)
{
	ino_t	ino;

	/*
	 * for now, follow the lead of tmpfs here
	 * need to someday understand the requirements here
	 */
	ino = (ino_t)(uint32_t)((uintptr_t)dv >> 3);
	ino += SDEV_ROOTINO + 1;

	return (ino);
}

int
sdev_getlink(struct vnode *linkvp, char **link)
{
	int err;
	char *buf;
	struct uio uio = {0};
	struct iovec iov = {0};

	if (linkvp == NULL)
		return (ENOENT);
	ASSERT(linkvp->v_type == VLNK);

	buf = kmem_zalloc(MAXPATHLEN, KM_SLEEP);
	iov.iov_base = buf;
	iov.iov_len = MAXPATHLEN;
	uio.uio_iov = &iov;
	uio.uio_iovcnt = 1;
	uio.uio_resid = MAXPATHLEN;
	uio.uio_segflg = UIO_SYSSPACE;
	uio.uio_llimit = MAXOFFSET_T;

	err = VOP_READLINK(linkvp, &uio, kcred, NULL);
	if (err) {
		cmn_err(CE_WARN, "readlink %s failed in dev\n", buf);
		kmem_free(buf, MAXPATHLEN);
		return (ENOENT);
	}

	/* mission complete */
	*link = i_ddi_strdup(buf, KM_SLEEP);
	kmem_free(buf, MAXPATHLEN);
	return (0);
}

/*
 * A convenient wrapper to get the devfs node vnode for a device
 * minor functionality: readlink() of a /dev symlink
 * Place the link into dv->sdev_symlink
 */
static int
sdev_follow_link(struct sdev_node *dv)
{
	int err;
	struct vnode *linkvp;
	char *link = NULL;

	linkvp = SDEVTOV(dv);
	if (linkvp == NULL)
		return (ENOENT);
	ASSERT(linkvp->v_type == VLNK);
	err = sdev_getlink(linkvp, &link);
	if (err) {
		dv->sdev_symlink = NULL;
		return (ENOENT);
	}

	ASSERT(link != NULL);
	dv->sdev_symlink = link;
	return (0);
}

static int
sdev_node_check(struct sdev_node *dv, struct vattr *nvap, void *nargs)
{
	vtype_t otype = SDEVTOV(dv)->v_type;

	/*
	 * existing sdev_node has a different type.
	 */
	if (otype != nvap->va_type) {
		sdcmn_err9(("sdev_node_check: existing node "
		    "  %s type %d does not match new node type %d\n",
		    dv->sdev_name, otype, nvap->va_type));
		return (EEXIST);
	}

	/*
	 * For a symlink, the target should be the same.
	 */
	if (otype == VLNK) {
		ASSERT(nargs != NULL);
		ASSERT(dv->sdev_symlink != NULL);
		if (strcmp(dv->sdev_symlink, (char *)nargs) != 0) {
			sdcmn_err9(("sdev_node_check: existing node "
			    " %s has different symlink %s as new node "
			    " %s\n", dv->sdev_name, dv->sdev_symlink,
			    (char *)nargs));
			return (EEXIST);
		}
	}

	return (0);
}

/*
 * sdev_mknode - a wrapper for sdev_nodeinit(), sdev_nodeready()
 *
 * arguments:
 *	- ddv (parent)
 *	- nm (child name)
 *	- newdv (sdev_node for nm is returned here)
 *	- vap (vattr for the node to be created, va_type should be set.
 *	- avp (attribute vnode)
 *	  the defaults should be used if unknown)
 *	- cred
 *	- args
 *	    . tnm (for VLNK)
 *	    . global sdev_node (for !SDEV_GLOBAL)
 * 	- state: SDEV_INIT, SDEV_READY
 *
 * only ddv, nm, newddv, vap, cred are required for sdev_mknode(SDEV_INIT)
 *
 * NOTE:  directory contents writers lock needs to be held before
 *	  calling this routine.
 */
int
sdev_mknode(struct sdev_node *ddv, char *nm, struct sdev_node **newdv,
    struct vattr *vap, struct vnode *avp, void *args, struct cred *cred,
    sdev_node_state_t state)
{
	int error = 0;
	sdev_node_state_t node_state;
	struct sdev_node *dv = NULL;

	ASSERT(state != SDEV_ZOMBIE);
	ASSERT(RW_WRITE_HELD(&ddv->sdev_contents));

	if (*newdv) {
		dv = *newdv;
	} else {
		/* allocate and initialize a sdev_node */
		if (ddv->sdev_state == SDEV_ZOMBIE) {
			sdcmn_err9(("sdev_mknode: parent %s ZOMBIEd\n",
			    ddv->sdev_path));
			return (ENOENT);
		}

		error = sdev_nodeinit(ddv, nm, &dv, vap);
		if (error != 0) {
			sdcmn_err9(("sdev_mknode: error %d,"
			    " name %s can not be initialized\n",
			    error, nm));
			return (error);
		}
		ASSERT(dv);

		/* insert into the directory cache */
		sdev_cache_update(ddv, &dv, nm, SDEV_CACHE_ADD);
	}

	ASSERT(dv);
	node_state = dv->sdev_state;
	ASSERT(node_state != SDEV_ZOMBIE);

	if (state == SDEV_READY) {
		switch (node_state) {
		case SDEV_INIT:
			error = sdev_nodeready(dv, vap, avp, args, cred);
			if (error) {
				sdcmn_err9(("sdev_mknode: node %s can NOT"
				    " be transitioned into READY state, "
				    "error %d\n", nm, error));
			}
			break;
		case SDEV_READY:
			/*
			 * Do some sanity checking to make sure
			 * the existing sdev_node is what has been
			 * asked for.
			 */
			error = sdev_node_check(dv, vap, args);
			break;
		default:
			break;
		}
	}

	if (!error) {
		*newdv = dv;
		ASSERT((*newdv)->sdev_state != SDEV_ZOMBIE);
	} else {
		sdev_cache_update(ddv, &dv, nm, SDEV_CACHE_DELETE);
		/*
		 * We created this node, it wasn't passed into us. Therefore it
		 * is up to us to delete it.
		 */
		if (*newdv == NULL)
			SDEV_SIMPLE_RELE(dv);
		*newdv = NULL;
	}

	return (error);
}

/*
 * convenient wrapper to change vp's ATIME, CTIME and MTIME
 */
void
sdev_update_timestamps(struct vnode *vp, cred_t *cred, uint_t mask)
{
	struct vattr attr;
	timestruc_t now;
	int err;

	ASSERT(vp);
	gethrestime(&now);
	if (mask & AT_CTIME)
		attr.va_ctime = now;
	if (mask & AT_MTIME)
		attr.va_mtime = now;
	if (mask & AT_ATIME)
		attr.va_atime = now;

	attr.va_mask = (mask & AT_TIMES);
	err = VOP_SETATTR(vp, &attr, 0, cred, NULL);
	if (err && (err != EROFS)) {
		sdcmn_err(("update timestamps error %d\n", err));
	}
}

/*
 * the backing store vnode is released here
 */
/*ARGSUSED1*/
void
sdev_nodedestroy(struct sdev_node *dv, uint_t flags)
{
	/* no references */
	ASSERT(dv->sdev_nlink == 0);

	if (dv->sdev_attrvp != NULLVP) {
		VN_RELE(dv->sdev_attrvp);
		/*
		 * reset the attrvp so that no more
		 * references can be made on this already
		 * vn_rele() vnode
		 */
		dv->sdev_attrvp = NULLVP;
	}

	if (dv->sdev_attr != NULL) {
		kmem_free(dv->sdev_attr, sizeof (struct vattr));
		dv->sdev_attr = NULL;
	}

	if (dv->sdev_name != NULL) {
		kmem_free(dv->sdev_name, dv->sdev_namelen + 1);
		dv->sdev_name = NULL;
	}

	if (dv->sdev_symlink != NULL) {
		kmem_free(dv->sdev_symlink, strlen(dv->sdev_symlink) + 1);
		dv->sdev_symlink = NULL;
	}

	if (dv->sdev_path) {
		kmem_free(dv->sdev_path, strlen(dv->sdev_path) + 1);
		dv->sdev_path = NULL;
	}

	if (!SDEV_IS_GLOBAL(dv)) {
		sdev_prof_free(dv);
		if (dv->sdev_vnode->v_type != VLNK && dv->sdev_origin != NULL)
			SDEV_RELE(dv->sdev_origin);
	}

	if (SDEVTOV(dv)->v_type == VDIR) {
		ASSERT(SDEV_FIRST_ENTRY(dv) == NULL);
		avl_destroy(&dv->sdev_entries);
	}

	mutex_destroy(&dv->sdev_lookup_lock);
	cv_destroy(&dv->sdev_lookup_cv);

	/* return node to initial state as per constructor */
	(void) memset((void *)&dv->sdev_instance_data, 0,
	    sizeof (dv->sdev_instance_data));
	vn_invalid(SDEVTOV(dv));
	dv->sdev_private = NULL;
	kmem_cache_free(sdev_node_cache, dv);
}

/*
 * DIRECTORY CACHE lookup
 */
struct sdev_node *
sdev_findbyname(struct sdev_node *ddv, char *nm)
{
	struct sdev_node *dv;
	struct sdev_node dvtmp;
	avl_index_t	where;

	ASSERT(RW_LOCK_HELD(&ddv->sdev_contents));

	dvtmp.sdev_name = nm;
	dv = avl_find(&ddv->sdev_entries, &dvtmp, &where);
	if (dv) {
		ASSERT(dv->sdev_dotdot == ddv);
		ASSERT(strcmp(dv->sdev_name, nm) == 0);
		ASSERT(dv->sdev_state != SDEV_ZOMBIE);
		SDEV_HOLD(dv);
		return (dv);
	}
	return (NULL);
}

/*
 * Inserts a new sdev_node in a parent directory
 */
void
sdev_direnter(struct sdev_node *ddv, struct sdev_node *dv)
{
	avl_index_t where;

	ASSERT(RW_WRITE_HELD(&ddv->sdev_contents));
	ASSERT(SDEVTOV(ddv)->v_type == VDIR);
	ASSERT(ddv->sdev_nlink >= 2);
	ASSERT(dv->sdev_nlink == 0);
	ASSERT(dv->sdev_state != SDEV_ZOMBIE);

	dv->sdev_dotdot = ddv;
	VERIFY(avl_find(&ddv->sdev_entries, dv, &where) == NULL);
	avl_insert(&ddv->sdev_entries, dv, where);
	ddv->sdev_nlink++;
}

/*
 * The following check is needed because while sdev_nodes are linked
 * in SDEV_INIT state, they have their link counts incremented only
 * in SDEV_READY state.
 */
static void
decr_link(struct sdev_node *dv)
{
	VERIFY(RW_WRITE_HELD(&dv->sdev_contents));
	if (dv->sdev_state != SDEV_INIT) {
		VERIFY(dv->sdev_nlink >= 1);
		dv->sdev_nlink--;
	} else {
		VERIFY(dv->sdev_nlink == 0);
	}
}

/*
 * Delete an existing dv from directory cache
 *
 * In the case of a node is still held by non-zero reference count, the node is
 * put into ZOMBIE state. The node is always unlinked from its parent, but it is
 * not destroyed via sdev_inactive until its reference count reaches "0".
 */
static void
sdev_dirdelete(struct sdev_node *ddv, struct sdev_node *dv)
{
	struct vnode *vp;
	sdev_node_state_t os;

	ASSERT(RW_WRITE_HELD(&ddv->sdev_contents));

	vp = SDEVTOV(dv);
	mutex_enter(&vp->v_lock);
	rw_enter(&dv->sdev_contents, RW_WRITER);
	os = dv->sdev_state;
	ASSERT(os != SDEV_ZOMBIE);
	dv->sdev_state = SDEV_ZOMBIE;

	/*
	 * unlink ourselves from the parent directory now to take care of the ..
	 * link. However, if we're a directory, we don't remove our reference to
	 * ourself eg. '.' until we are torn down in the inactive callback.
	 */
	decr_link(ddv);
	avl_remove(&ddv->sdev_entries, dv);
	/*
	 * sdev_inactive expects nodes to have a link to themselves when we're
	 * tearing them down. If we're transitioning from the initial state to
	 * zombie and not via ready, then we're not going to have this link that
	 * comes from the node being ready. As a result, we need to increment
	 * our link count by one to account for this.
	 */
	if (os == SDEV_INIT && dv->sdev_nlink == 0)
		dv->sdev_nlink++;
	rw_exit(&dv->sdev_contents);
	mutex_exit(&vp->v_lock);
}

/*
 * check if the source is in the path of the target
 *
 * source and target are different
 */
/*ARGSUSED2*/
static int
sdev_checkpath(struct sdev_node *sdv, struct sdev_node *tdv, struct cred *cred)
{
	int error = 0;
	struct sdev_node *dotdot, *dir;

	dotdot = tdv->sdev_dotdot;
	ASSERT(dotdot);

	/* fs root */
	if (dotdot == tdv) {
		return (0);
	}

	for (;;) {
		/*
		 * avoid error cases like
		 *	mv a a/b
		 *	mv a a/b/c
		 *	etc.
		 */
		if (dotdot == sdv) {
			error = EINVAL;
			break;
		}

		dir = dotdot;
		dotdot = dir->sdev_dotdot;

		/* done checking because root is reached */
		if (dir == dotdot) {
			break;
		}
	}
	return (error);
}

int
sdev_rnmnode(struct sdev_node *oddv, struct sdev_node *odv,
    struct sdev_node *nddv, struct sdev_node **ndvp, char *nnm,
    struct cred *cred)
{
	int error = 0;
	struct vnode *ovp = SDEVTOV(odv);
	struct vnode *nvp;
	struct vattr vattr;
	int doingdir = (ovp->v_type == VDIR);
	char *link = NULL;
	int samedir = (oddv == nddv) ? 1 : 0;
	int bkstore = 0;
	struct sdev_node *idv = NULL;
	struct sdev_node *ndv = NULL;
	timestruc_t now;

	vattr.va_mask = AT_TYPE|AT_MODE|AT_UID|AT_GID;
	error = VOP_GETATTR(ovp, &vattr, 0, cred, NULL);
	if (error)
		return (error);

	if (!samedir)
		rw_enter(&oddv->sdev_contents, RW_WRITER);
	rw_enter(&nddv->sdev_contents, RW_WRITER);

	/*
	 * the source may have been deleted by another thread before
	 * we gets here.
	 */
	if (odv->sdev_state != SDEV_READY) {
		error = ENOENT;
		goto err_out;
	}

	if (doingdir && (odv == nddv)) {
		error = EINVAL;
		goto err_out;
	}

	/*
	 * If renaming a directory, and the parents are different (".." must be
	 * changed) then the source dir must not be in the dir hierarchy above
	 * the target since it would orphan everything below the source dir.
	 */
	if (doingdir && (oddv != nddv)) {
		error = sdev_checkpath(odv, nddv, cred);
		if (error)
			goto err_out;
	}

	/* fix the source for a symlink */
	if (vattr.va_type == VLNK) {
		if (odv->sdev_symlink == NULL) {
			error = sdev_follow_link(odv);
			if (error) {
				/*
				 * The underlying symlink doesn't exist. This
				 * node probably shouldn't even exist. While
				 * it's a bit jarring to consumers, we're going
				 * to remove the node from /dev.
				 */
				if (SDEV_IS_PERSIST((*ndvp)))
					bkstore = 1;
				sdev_dirdelete(oddv, odv);
				if (bkstore) {
					ASSERT(nddv->sdev_attrvp);
					error = VOP_REMOVE(nddv->sdev_attrvp,
					    nnm, cred, NULL, 0);
					if (error)
						goto err_out;
				}
				error = ENOENT;
				goto err_out;
			}
		}
		ASSERT(odv->sdev_symlink);
		link = i_ddi_strdup(odv->sdev_symlink, KM_SLEEP);
	}

	/* destination existing */
	if (*ndvp) {
		nvp = SDEVTOV(*ndvp);
		ASSERT(nvp);

		/* handling renaming to itself */
		if (odv == *ndvp) {
			error = 0;
			goto err_out;
		}

		if (nvp->v_type == VDIR) {
			if (!doingdir) {
				error = EISDIR;
				goto err_out;
			}

			if (vn_vfswlock(nvp)) {
				error = EBUSY;
				goto err_out;
			}

			if (vn_mountedvfs(nvp) != NULL) {
				vn_vfsunlock(nvp);
				error = EBUSY;
				goto err_out;
			}

			/* in case dir1 exists in dir2 and "mv dir1 dir2" */
			if ((*ndvp)->sdev_nlink > 2) {
				vn_vfsunlock(nvp);
				error = EEXIST;
				goto err_out;
			}
			vn_vfsunlock(nvp);

			/*
			 * We did not place the hold on *ndvp, so even though
			 * we're deleting the node, we should not get rid of our
			 * reference.
			 */
			sdev_dirdelete(nddv, *ndvp);
			*ndvp = NULL;
			ASSERT(nddv->sdev_attrvp);
			error = VOP_RMDIR(nddv->sdev_attrvp, nnm,
			    nddv->sdev_attrvp, cred, NULL, 0);
			if (error)
				goto err_out;
		} else {
			if (doingdir) {
				error = ENOTDIR;
				goto err_out;
			}

			if (SDEV_IS_PERSIST((*ndvp))) {
				bkstore = 1;
			}

			/*
			 * Get rid of the node from the directory cache note.
			 * Don't forget that it's not up to us to remove the vn
			 * ref on the sdev node, as we did not place it.
			 */
			sdev_dirdelete(nddv, *ndvp);
			*ndvp = NULL;
			if (bkstore) {
				ASSERT(nddv->sdev_attrvp);
				error = VOP_REMOVE(nddv->sdev_attrvp,
				    nnm, cred, NULL, 0);
				if (error)
					goto err_out;
			}
		}
	}

	/*
	 * make a fresh node from the source attrs
	 */
	ASSERT(RW_WRITE_HELD(&nddv->sdev_contents));
	error = sdev_mknode(nddv, nnm, ndvp, &vattr,
	    NULL, (void *)link, cred, SDEV_READY);

	if (link != NULL) {
		kmem_free(link, strlen(link) + 1);
		link = NULL;
	}

	if (error)
		goto err_out;
	ASSERT(*ndvp);
	ASSERT((*ndvp)->sdev_state == SDEV_READY);

	/* move dir contents */
	if (doingdir) {
		for (idv = SDEV_FIRST_ENTRY(odv); idv;
		    idv = SDEV_NEXT_ENTRY(odv, idv)) {
			SDEV_HOLD(idv);
			error = sdev_rnmnode(odv, idv,
			    (struct sdev_node *)(*ndvp), &ndv,
			    idv->sdev_name, cred);
			SDEV_RELE(idv);
			if (error)
				goto err_out;
			ndv = NULL;
		}
	}

	if ((*ndvp)->sdev_attrvp) {
		sdev_update_timestamps((*ndvp)->sdev_attrvp, kcred,
		    AT_CTIME|AT_ATIME);
	} else {
		ASSERT((*ndvp)->sdev_attr);
		gethrestime(&now);
		(*ndvp)->sdev_attr->va_ctime = now;
		(*ndvp)->sdev_attr->va_atime = now;
	}

	if (nddv->sdev_attrvp) {
		sdev_update_timestamps(nddv->sdev_attrvp, kcred,
		    AT_MTIME|AT_ATIME);
	} else {
		ASSERT(nddv->sdev_attr);
		gethrestime(&now);
		nddv->sdev_attr->va_mtime = now;
		nddv->sdev_attr->va_atime = now;
	}
	rw_exit(&nddv->sdev_contents);
	if (!samedir)
		rw_exit(&oddv->sdev_contents);

	SDEV_RELE(*ndvp);
	return (error);

err_out:
	if (link != NULL) {
		kmem_free(link, strlen(link) + 1);
		link = NULL;
	}

	rw_exit(&nddv->sdev_contents);
	if (!samedir)
		rw_exit(&oddv->sdev_contents);
	return (error);
}

/*
 * Merge sdev_node specific information into an attribute structure.
 *
 * note: sdev_node is not locked here
 */
void
sdev_vattr_merge(struct sdev_node *dv, struct vattr *vap)
{
	struct vnode *vp = SDEVTOV(dv);

	vap->va_nlink = dv->sdev_nlink;
	vap->va_nodeid = dv->sdev_ino;
	vap->va_fsid = SDEVTOV(dv->sdev_dotdot)->v_rdev;
	vap->va_type = vp->v_type;

	if (vp->v_type == VDIR) {
		vap->va_rdev = 0;
		vap->va_fsid = vp->v_rdev;
	} else if (vp->v_type == VLNK) {
		vap->va_rdev = 0;
		vap->va_mode  &= ~S_IFMT;
		vap->va_mode |= S_IFLNK;
	} else if ((vp->v_type == VCHR) || (vp->v_type == VBLK)) {
		vap->va_rdev = vp->v_rdev;
		vap->va_mode &= ~S_IFMT;
		if (vap->va_type == VCHR)
			vap->va_mode |= S_IFCHR;
		else
			vap->va_mode |= S_IFBLK;
	} else {
		vap->va_rdev = 0;
	}
}

struct vattr *
sdev_getdefault_attr(enum vtype type)
{
	if (type == VDIR)
		return (&sdev_vattr_dir);
	else if (type == VCHR)
		return (&sdev_vattr_chr);
	else if (type == VBLK)
		return (&sdev_vattr_blk);
	else if (type == VLNK)
		return (&sdev_vattr_lnk);
	else
		return (NULL);
}
int
sdev_to_vp(struct sdev_node *dv, struct vnode **vpp)
{
	int rv = 0;
	struct vnode *vp = SDEVTOV(dv);

	switch (vp->v_type) {
	case VCHR:
	case VBLK:
		/*
		 * If vnode is a device, return special vnode instead
		 * (though it knows all about -us- via sp->s_realvp)
		 */
		*vpp = specvp(vp, vp->v_rdev, vp->v_type, kcred);
		VN_RELE(vp);
		if (*vpp == NULLVP)
			rv = ENOSYS;
		break;
	default:	/* most types are returned as is */
		*vpp = vp;
		break;
	}
	return (rv);
}

/*
 * junction between devname and root file system, e.g. ufs
 */
int
devname_backstore_lookup(struct sdev_node *ddv, char *nm, struct vnode **rvp)
{
	struct vnode *rdvp = ddv->sdev_attrvp;
	int rval = 0;

	ASSERT(rdvp);

	rval = VOP_LOOKUP(rdvp, nm, rvp, NULL, 0, NULL, kcred, NULL, NULL,
	    NULL);
	return (rval);
}

static int
sdev_filldir_from_store(struct sdev_node *ddv, int dlen, struct cred *cred)
{
	struct sdev_node *dv = NULL;
	char	*nm;
	struct vnode *dirvp;
	int	error;
	vnode_t	*vp;
	int eof;
	struct iovec iov;
	struct uio uio;
	struct dirent64 *dp;
	dirent64_t *dbuf;
	size_t dbuflen;
	struct vattr vattr;
	char *link = NULL;

	if (ddv->sdev_attrvp == NULL)
		return (0);
	if (!(ddv->sdev_flags & SDEV_BUILD))
		return (0);

	dirvp = ddv->sdev_attrvp;
	VN_HOLD(dirvp);
	dbuf = kmem_zalloc(dlen, KM_SLEEP);

	uio.uio_iov = &iov;
	uio.uio_iovcnt = 1;
	uio.uio_segflg = UIO_SYSSPACE;
	uio.uio_fmode = 0;
	uio.uio_extflg = UIO_COPY_CACHED;
	uio.uio_loffset = 0;
	uio.uio_llimit = MAXOFFSET_T;

	eof = 0;
	error = 0;
	while (!error && !eof) {
		uio.uio_resid = dlen;
		iov.iov_base = (char *)dbuf;
		iov.iov_len = dlen;
		(void) VOP_RWLOCK(dirvp, V_WRITELOCK_FALSE, NULL);
		error = VOP_READDIR(dirvp, &uio, kcred, &eof, NULL, 0);
		VOP_RWUNLOCK(dirvp, V_WRITELOCK_FALSE, NULL);

		dbuflen = dlen - uio.uio_resid;
		if (error || dbuflen == 0)
			break;

		if (!(ddv->sdev_flags & SDEV_BUILD))
			break;

		for (dp = dbuf; ((intptr_t)dp <
		    (intptr_t)dbuf + dbuflen);
		    dp = (dirent64_t *)((intptr_t)dp + dp->d_reclen)) {
			nm = dp->d_name;

			if (strcmp(nm, ".") == 0 ||
			    strcmp(nm, "..") == 0)
				continue;

			vp = NULLVP;
			dv = sdev_cache_lookup(ddv, nm);
			if (dv) {
				VERIFY(dv->sdev_state != SDEV_ZOMBIE);
				SDEV_SIMPLE_RELE(dv);
				continue;
			}

			/* refill the cache if not already */
			error = devname_backstore_lookup(ddv, nm, &vp);
			if (error)
				continue;

			vattr.va_mask = AT_TYPE|AT_MODE|AT_UID|AT_GID;
			error = VOP_GETATTR(vp, &vattr, 0, cred, NULL);
			if (error)
				continue;

			if (vattr.va_type == VLNK) {
				error = sdev_getlink(vp, &link);
				if (error) {
					continue;
				}
				ASSERT(link != NULL);
			}

			if (!rw_tryupgrade(&ddv->sdev_contents)) {
				rw_exit(&ddv->sdev_contents);
				rw_enter(&ddv->sdev_contents, RW_WRITER);
			}
			error = sdev_mknode(ddv, nm, &dv, &vattr, vp, link,
			    cred, SDEV_READY);
			rw_downgrade(&ddv->sdev_contents);

			if (link != NULL) {
				kmem_free(link, strlen(link) + 1);
				link = NULL;
			}

			if (!error) {
				ASSERT(dv);
				ASSERT(dv->sdev_state != SDEV_ZOMBIE);
				SDEV_SIMPLE_RELE(dv);
			}
			vp = NULL;
			dv = NULL;
		}
	}

done:
	VN_RELE(dirvp);
	kmem_free(dbuf, dlen);

	return (error);
}

void
sdev_filldir_dynamic(struct sdev_node *ddv)
{
	int error;
	int i;
	struct vattr vattr;
	struct vattr *vap = &vattr;
	char *nm = NULL;
	struct sdev_node *dv = NULL;

	ASSERT(RW_WRITE_HELD(&ddv->sdev_contents));
	ASSERT((ddv->sdev_flags & SDEV_BUILD));

	*vap = *sdev_getdefault_attr(VDIR);	/* note structure copy here */
	gethrestime(&vap->va_atime);
	vap->va_mtime = vap->va_atime;
	vap->va_ctime = vap->va_atime;
	for (i = 0; vtab[i].vt_name != NULL; i++) {
		/*
		 * This early, we may be in a read-only /dev environment: leave
		 * the creation of any nodes we'd attempt to persist to
		 * devfsadm. Because /dev itself is normally persistent, any
		 * node which is not marked dynamic will end up being marked
		 * persistent. However, some nodes are both dynamic and
		 * persistent, mostly lofi and rlofi, so we need to be careful
		 * in our check.
		 */
		if ((vtab[i].vt_flags & SDEV_PERSIST) ||
		    !(vtab[i].vt_flags & SDEV_DYNAMIC))
			continue;
		nm = vtab[i].vt_name;
		ASSERT(RW_WRITE_HELD(&ddv->sdev_contents));
		dv = NULL;
		error = sdev_mknode(ddv, nm, &dv, vap, NULL,
		    NULL, kcred, SDEV_READY);
		if (error) {
			cmn_err(CE_WARN, "%s/%s: error %d\n",
			    ddv->sdev_name, nm, error);
		} else {
			ASSERT(dv);
			ASSERT(dv->sdev_state != SDEV_ZOMBIE);
			SDEV_SIMPLE_RELE(dv);
		}
	}
}

/*
 * Creating a backing store entry based on sdev_attr.
 * This is called either as part of node creation in a persistent directory
 * or from setattr/setsecattr to persist access attributes across reboot.
 */
int
sdev_shadow_node(struct sdev_node *dv, struct cred *cred)
{
	int error = 0;
	struct vnode *dvp = SDEVTOV(dv->sdev_dotdot);
	struct vnode *rdvp = VTOSDEV(dvp)->sdev_attrvp;
	struct vattr *vap = dv->sdev_attr;
	char *nm = dv->sdev_name;
	struct vnode *tmpvp, **rvp = &tmpvp, *rrvp = NULL;

	ASSERT(dv && dv->sdev_name && rdvp);
	ASSERT(RW_WRITE_HELD(&dv->sdev_contents) && dv->sdev_attrvp == NULL);

lookup:
	/* try to find it in the backing store */
	error = VOP_LOOKUP(rdvp, nm, rvp, NULL, 0, NULL, cred, NULL, NULL,
	    NULL);
	if (error == 0) {
		if (VOP_REALVP(*rvp, &rrvp, NULL) == 0) {
			VN_HOLD(rrvp);
			VN_RELE(*rvp);
			*rvp = rrvp;
		}

		kmem_free(dv->sdev_attr, sizeof (vattr_t));
		dv->sdev_attr = NULL;
		dv->sdev_attrvp = *rvp;
		return (0);
	}

	/* let's try to persist the node */
	gethrestime(&vap->va_atime);
	vap->va_mtime = vap->va_atime;
	vap->va_ctime = vap->va_atime;
	vap->va_mask |= AT_TYPE|AT_MODE;
	switch (vap->va_type) {
	case VDIR:
		error = VOP_MKDIR(rdvp, nm, vap, rvp, cred, NULL, 0, NULL);
		sdcmn_err9(("sdev_shadow_node: mkdir vp %p error %d\n",
		    (void *)(*rvp), error));
		if (!error)
			VN_RELE(*rvp);
		break;
	case VCHR:
	case VBLK:
	case VREG:
	case VDOOR:
		error = VOP_CREATE(rdvp, nm, vap, NONEXCL, VREAD|VWRITE,
		    rvp, cred, 0, NULL, NULL);
		sdcmn_err9(("sdev_shadow_node: create vp %p, error %d\n",
		    (void *)(*rvp), error));
		if (!error)
			VN_RELE(*rvp);
		break;
	case VLNK:
		ASSERT(dv->sdev_symlink);
		error = VOP_SYMLINK(rdvp, nm, vap, dv->sdev_symlink, cred,
		    NULL, 0);
		sdcmn_err9(("sdev_shadow_node: create symlink error %d\n",
		    error));
		break;
	default:
		cmn_err(CE_PANIC, "dev: %s: sdev_shadow_node "
		    "create\n", nm);
		/*NOTREACHED*/
	}

	/* go back to lookup to factor out spec node and set attrvp */
	if (error == 0)
		goto lookup;

	sdcmn_err(("cannot persist %s - error %d\n", dv->sdev_path, error));
	return (error);
}

static void
sdev_cache_add(struct sdev_node *ddv, struct sdev_node **dv, char *nm)
{
	struct sdev_node *dup = NULL;

	ASSERT(RW_WRITE_HELD(&ddv->sdev_contents));
	if ((dup = sdev_findbyname(ddv, nm)) == NULL) {
		sdev_direnter(ddv, *dv);
	} else {
		VERIFY(dup->sdev_state != SDEV_ZOMBIE);
		SDEV_SIMPLE_RELE(*dv);
		sdev_nodedestroy(*dv, 0);
		*dv = dup;
	}
}

static void
sdev_cache_delete(struct sdev_node *ddv, struct sdev_node **dv)
{
	ASSERT(RW_WRITE_HELD(&ddv->sdev_contents));
	sdev_dirdelete(ddv, *dv);
}

/*
 * update the in-core directory cache
 */
void
sdev_cache_update(struct sdev_node *ddv, struct sdev_node **dv, char *nm,
    sdev_cache_ops_t ops)
{
	ASSERT((SDEV_HELD(*dv)));

	ASSERT(RW_WRITE_HELD(&ddv->sdev_contents));
	switch (ops) {
	case SDEV_CACHE_ADD:
		sdev_cache_add(ddv, dv, nm);
		break;
	case SDEV_CACHE_DELETE:
		sdev_cache_delete(ddv, dv);
		break;
	default:
		break;
	}
}

/*
 * retrieve the named entry from the directory cache
 */
struct sdev_node *
sdev_cache_lookup(struct sdev_node *ddv, char *nm)
{
	struct sdev_node *dv = NULL;

	ASSERT(RW_LOCK_HELD(&ddv->sdev_contents));
	dv = sdev_findbyname(ddv, nm);

	return (dv);
}

/*
 * Implicit reconfig for nodes constructed by a link generator
 * Start devfsadm if needed, or if devfsadm is in progress,
 * prepare to block on devfsadm either completing or
 * constructing the desired node.  As devfsadmd is global
 * in scope, constructing all necessary nodes, we only
 * need to initiate it once.
 */
static int
sdev_call_devfsadmd(struct sdev_node *ddv, struct sdev_node *dv, char *nm)
{
	int error = 0;

	if (DEVNAME_DEVFSADM_IS_RUNNING(devfsadm_state)) {
		sdcmn_err6(("lookup: waiting for %s/%s, 0x%x\n",
		    ddv->sdev_name, nm, devfsadm_state));
		mutex_enter(&dv->sdev_lookup_lock);
		SDEV_BLOCK_OTHERS(dv, (SDEV_LOOKUP | SDEV_LGWAITING));
		mutex_exit(&dv->sdev_lookup_lock);
		error = 0;
	} else if (!DEVNAME_DEVFSADM_HAS_RUN(devfsadm_state)) {
		sdcmn_err6(("lookup %s/%s starting devfsadm, 0x%x\n",
		    ddv->sdev_name, nm, devfsadm_state));

		sdev_devfsadmd_thread(ddv, dv, kcred);
		mutex_enter(&dv->sdev_lookup_lock);
		SDEV_BLOCK_OTHERS(dv,
		    (SDEV_LOOKUP | SDEV_LGWAITING));
		mutex_exit(&dv->sdev_lookup_lock);
		error = 0;
	} else {
		error = -1;
	}

	return (error);
}

/*
 *  Support for specialized device naming construction mechanisms
 */
static int
sdev_call_dircallback(struct sdev_node *ddv, struct sdev_node **dvp, char *nm,
    int (*callback)(struct sdev_node *, char *, void **, struct cred *,
    void *, char *), int flags, struct cred *cred)
{
	int rv = 0;
	char *physpath = NULL;
	struct vattr vattr;
	struct vattr *vap = &vattr;
	struct sdev_node *dv = NULL;

	ASSERT(RW_WRITE_HELD(&ddv->sdev_contents));
	if (flags & SDEV_VLINK) {
		physpath = kmem_zalloc(MAXPATHLEN, KM_SLEEP);
		rv = callback(ddv, nm, (void *)&physpath, kcred, NULL,
		    NULL);
		if (rv) {
			kmem_free(physpath, MAXPATHLEN);
			return (-1);
		}

		*vap = *sdev_getdefault_attr(VLNK);	/* structure copy */
		vap->va_size = strlen(physpath);
		gethrestime(&vap->va_atime);
		vap->va_mtime = vap->va_atime;
		vap->va_ctime = vap->va_atime;

		rv = sdev_mknode(ddv, nm, &dv, vap, NULL,
		    (void *)physpath, cred, SDEV_READY);
		kmem_free(physpath, MAXPATHLEN);
		if (rv)
			return (rv);
	} else if (flags & SDEV_VATTR) {
		/*
		 * /dev/pts
		 *
		 * callback is responsible to set the basic attributes,
		 * e.g. va_type/va_uid/va_gid/
		 *    dev_t if VCHR or VBLK/
		 */
		ASSERT(callback);
		rv = callback(ddv, nm, (void *)&vattr, kcred, NULL, NULL);
		if (rv) {
			sdcmn_err3(("devname_lookup_func: SDEV_NONE "
			    "callback failed \n"));
			return (-1);
		}

		rv = sdev_mknode(ddv, nm, &dv, &vattr, NULL, NULL,
		    cred, SDEV_READY);

		if (rv)
			return (rv);

	} else {
		impossible(("lookup: %s/%s by %s not supported (%d)\n",
		    SDEVTOV(ddv)->v_path, nm, curproc->p_user.u_comm,
		    __LINE__));
		rv = -1;
	}

	*dvp = dv;
	return (rv);
}

static int
is_devfsadm_thread(char *exec_name)
{
	/*
	 * note: because devfsadmd -> /usr/sbin/devfsadm
	 * it is safe to use "devfsadm" to capture the lookups
	 * from devfsadm and its daemon version.
	 */
	if (strcmp(exec_name, "devfsadm") == 0)
		return (1);
	return (0);
}

/*
 * Lookup Order:
 *	sdev_node cache;
 *	backing store (SDEV_PERSIST);
 *	DBNR: a. dir_ops implemented in the loadable modules;
 *	      b. vnode ops in vtab.
 */
int
devname_lookup_func(struct sdev_node *ddv, char *nm, struct vnode **vpp,
    struct cred *cred, int (*callback)(struct sdev_node *, char *, void **,
    struct cred *, void *, char *), int flags)
{
	int rv = 0, nmlen;
	struct vnode *rvp = NULL;
	struct sdev_node *dv = NULL;
	int	retried = 0;
	int	error = 0;
	struct vattr vattr;
	char *lookup_thread = curproc->p_user.u_comm;
	int failed_flags = 0;
	int (*vtor)(struct sdev_node *) = NULL;
	int state;
	int parent_state;
	char *link = NULL;

	if (SDEVTOV(ddv)->v_type != VDIR)
		return (ENOTDIR);

	/*
	 * Empty name or ., return node itself.
	 */
	nmlen = strlen(nm);
	if ((nmlen == 0) || ((nmlen == 1) && (nm[0] == '.'))) {
		*vpp = SDEVTOV(ddv);
		VN_HOLD(*vpp);
		return (0);
	}

	/*
	 * .., return the parent directory
	 */
	if ((nmlen == 2) && (strcmp(nm, "..") == 0)) {
		*vpp = SDEVTOV(ddv->sdev_dotdot);
		VN_HOLD(*vpp);
		return (0);
	}

	rw_enter(&ddv->sdev_contents, RW_READER);
	if (ddv->sdev_flags & SDEV_VTOR) {
		vtor = (int (*)(struct sdev_node *))sdev_get_vtor(ddv);
		ASSERT(vtor);
	}

tryagain:
	/*
	 * (a) directory cache lookup:
	 */
	ASSERT(RW_READ_HELD(&ddv->sdev_contents));
	parent_state = ddv->sdev_state;
	dv = sdev_cache_lookup(ddv, nm);
	if (dv) {
		state = dv->sdev_state;
		switch (state) {
		case SDEV_INIT:
			if (is_devfsadm_thread(lookup_thread))
				break;

			/* ZOMBIED parent won't allow node creation */
			if (parent_state == SDEV_ZOMBIE) {
				SD_TRACE_FAILED_LOOKUP(ddv, nm,
				    retried);
				goto nolock_notfound;
			}

			mutex_enter(&dv->sdev_lookup_lock);
			/* compensate the threads started after devfsadm */
			if (DEVNAME_DEVFSADM_IS_RUNNING(devfsadm_state) &&
			    !(SDEV_IS_LOOKUP(dv)))
				SDEV_BLOCK_OTHERS(dv,
				    (SDEV_LOOKUP | SDEV_LGWAITING));

			if (SDEV_IS_LOOKUP(dv)) {
				failed_flags |= SLF_REBUILT;
				rw_exit(&ddv->sdev_contents);
				error = sdev_wait4lookup(dv, SDEV_LOOKUP);
				mutex_exit(&dv->sdev_lookup_lock);
				rw_enter(&ddv->sdev_contents, RW_READER);

				if (error != 0) {
					SD_TRACE_FAILED_LOOKUP(ddv, nm,
					    retried);
					goto nolock_notfound;
				}

				state = dv->sdev_state;
				if (state == SDEV_INIT) {
					SD_TRACE_FAILED_LOOKUP(ddv, nm,
					    retried);
					goto nolock_notfound;
				} else if (state == SDEV_READY) {
					goto found;
				} else if (state == SDEV_ZOMBIE) {
					rw_exit(&ddv->sdev_contents);
					SD_TRACE_FAILED_LOOKUP(ddv, nm,
					    retried);
					SDEV_RELE(dv);
					goto lookup_failed;
				}
			} else {
				mutex_exit(&dv->sdev_lookup_lock);
			}
			break;
		case SDEV_READY:
			goto found;
		case SDEV_ZOMBIE:
			rw_exit(&ddv->sdev_contents);
			SD_TRACE_FAILED_LOOKUP(ddv, nm, retried);
			SDEV_RELE(dv);
			goto lookup_failed;
		default:
			rw_exit(&ddv->sdev_contents);
			SD_TRACE_FAILED_LOOKUP(ddv, nm, retried);
			sdev_lookup_failed(ddv, nm, failed_flags);
			*vpp = NULLVP;
			return (ENOENT);
		}
	}
	ASSERT(RW_READ_HELD(&ddv->sdev_contents));

	/*
	 * ZOMBIED parent does not allow new node creation.
	 * bail out early
	 */
	if (parent_state == SDEV_ZOMBIE) {
		rw_exit(&ddv->sdev_contents);
		*vpp = NULLVP;
		SD_TRACE_FAILED_LOOKUP(ddv, nm, retried);
		return (ENOENT);
	}

	/*
	 * (b0): backing store lookup
	 *	SDEV_PERSIST is default except:
	 *		1) pts nodes
	 *		2) non-chmod'ed local nodes
	 *		3) zvol nodes
	 */
	if (SDEV_IS_PERSIST(ddv)) {
		error = devname_backstore_lookup(ddv, nm, &rvp);

		if (!error) {

			vattr.va_mask = AT_TYPE|AT_MODE|AT_UID|AT_GID;
			error = VOP_GETATTR(rvp, &vattr, 0, cred, NULL);
			if (error) {
				rw_exit(&ddv->sdev_contents);
				if (dv)
					SDEV_RELE(dv);
				SD_TRACE_FAILED_LOOKUP(ddv, nm, retried);
				sdev_lookup_failed(ddv, nm, failed_flags);
				*vpp = NULLVP;
				return (ENOENT);
			}

			if (vattr.va_type == VLNK) {
				error = sdev_getlink(rvp, &link);
				if (error) {
					rw_exit(&ddv->sdev_contents);
					if (dv)
						SDEV_RELE(dv);
					SD_TRACE_FAILED_LOOKUP(ddv, nm,
					    retried);
					sdev_lookup_failed(ddv, nm,
					    failed_flags);
					*vpp = NULLVP;
					return (ENOENT);
				}
				ASSERT(link != NULL);
			}

			if (!rw_tryupgrade(&ddv->sdev_contents)) {
				rw_exit(&ddv->sdev_contents);
				rw_enter(&ddv->sdev_contents, RW_WRITER);
			}
			error = sdev_mknode(ddv, nm, &dv, &vattr,
			    rvp, link, cred, SDEV_READY);
			rw_downgrade(&ddv->sdev_contents);

			if (link != NULL) {
				kmem_free(link, strlen(link) + 1);
				link = NULL;
			}

			if (error) {
				SD_TRACE_FAILED_LOOKUP(ddv, nm, retried);
				rw_exit(&ddv->sdev_contents);
				if (dv)
					SDEV_RELE(dv);
				goto lookup_failed;
			} else {
				goto found;
			}
		} else if (retried) {
			rw_exit(&ddv->sdev_contents);
			sdcmn_err3(("retry of lookup of %s/%s: failed\n",
			    ddv->sdev_name, nm));
			if (dv)
				SDEV_RELE(dv);
			SD_TRACE_FAILED_LOOKUP(ddv, nm, retried);
			sdev_lookup_failed(ddv, nm, failed_flags);
			*vpp = NULLVP;
			return (ENOENT);
		}
	}

lookup_create_node:
	/* first thread that is doing the lookup on this node */
	if (callback) {
		ASSERT(dv == NULL);
		if (!rw_tryupgrade(&ddv->sdev_contents)) {
			rw_exit(&ddv->sdev_contents);
			rw_enter(&ddv->sdev_contents, RW_WRITER);
		}
		error = sdev_call_dircallback(ddv, &dv, nm, callback,
		    flags, cred);
		rw_downgrade(&ddv->sdev_contents);
		if (error == 0) {
			goto found;
		} else {
			SD_TRACE_FAILED_LOOKUP(ddv, nm, retried);
			rw_exit(&ddv->sdev_contents);
			goto lookup_failed;
		}
	}
	if (!dv) {
		if (!rw_tryupgrade(&ddv->sdev_contents)) {
			rw_exit(&ddv->sdev_contents);
			rw_enter(&ddv->sdev_contents, RW_WRITER);
		}
		error = sdev_mknode(ddv, nm, &dv, NULL, NULL, NULL,
		    cred, SDEV_INIT);
		if (!dv) {
			rw_exit(&ddv->sdev_contents);
			SD_TRACE_FAILED_LOOKUP(ddv, nm, retried);
			sdev_lookup_failed(ddv, nm, failed_flags);
			*vpp = NULLVP;
			return (ENOENT);
		}
		rw_downgrade(&ddv->sdev_contents);
	}

	/*
	 * (b1) invoking devfsadm once per life time for devfsadm nodes
	 */
	ASSERT(SDEV_HELD(dv));

	if (SDEV_IS_NO_NCACHE(dv))
		failed_flags |= SLF_NO_NCACHE;
	if (sdev_reconfig_boot || !i_ddi_io_initialized() ||
	    SDEV_IS_DYNAMIC(ddv) || SDEV_IS_NO_NCACHE(dv) ||
	    ((moddebug & MODDEBUG_FINI_EBUSY) != 0)) {
		ASSERT(SDEV_HELD(dv));
		SD_TRACE_FAILED_LOOKUP(ddv, nm, retried);
		goto nolock_notfound;
	}

	/*
	 * filter out known non-existent devices recorded
	 * during initial reconfiguration boot for which
	 * reconfig should not be done and lookup may
	 * be short-circuited now.
	 */
	if (sdev_lookup_filter(ddv, nm)) {
		SD_TRACE_FAILED_LOOKUP(ddv, nm, retried);
		goto nolock_notfound;
	}

	/* bypassing devfsadm internal nodes */
	if (is_devfsadm_thread(lookup_thread)) {
		SD_TRACE_FAILED_LOOKUP(ddv, nm, retried);
		goto nolock_notfound;
	}

	if (sdev_reconfig_disable) {
		SD_TRACE_FAILED_LOOKUP(ddv, nm, retried);
		goto nolock_notfound;
	}

	error = sdev_call_devfsadmd(ddv, dv, nm);
	if (error == 0) {
		sdcmn_err8(("lookup of %s/%s by %s: reconfig\n",
		    ddv->sdev_name, nm, curproc->p_user.u_comm));
		if (sdev_reconfig_verbose) {
			cmn_err(CE_CONT,
			    "?lookup of %s/%s by %s: reconfig\n",
			    ddv->sdev_name, nm, curproc->p_user.u_comm);
		}
		retried = 1;
		failed_flags |= SLF_REBUILT;
		ASSERT(dv->sdev_state != SDEV_ZOMBIE);
		SDEV_SIMPLE_RELE(dv);
		goto tryagain;
	} else {
		SD_TRACE_FAILED_LOOKUP(ddv, nm, retried);
		goto nolock_notfound;
	}

found:
	ASSERT(dv->sdev_state == SDEV_READY);
	if (vtor) {
		/*
		 * Check validity of returned node
		 */
		switch (vtor(dv)) {
		case SDEV_VTOR_VALID:
			break;
		case SDEV_VTOR_STALE:
			/*
			 * The name exists, but the cache entry is
			 * stale and needs to be re-created.
			 */
			ASSERT(RW_READ_HELD(&ddv->sdev_contents));
			if (rw_tryupgrade(&ddv->sdev_contents) == 0) {
				rw_exit(&ddv->sdev_contents);
				rw_enter(&ddv->sdev_contents, RW_WRITER);
			}
			sdev_cache_update(ddv, &dv, nm, SDEV_CACHE_DELETE);
			rw_downgrade(&ddv->sdev_contents);
			SDEV_RELE(dv);
			dv = NULL;
			goto lookup_create_node;
			/* FALLTHRU */
		case SDEV_VTOR_INVALID:
			SD_TRACE_FAILED_LOOKUP(ddv, nm, retried);
			sdcmn_err7(("lookup: destroy invalid "
			    "node: %s(%p)\n", dv->sdev_name, (void *)dv));
			goto nolock_notfound;
		case SDEV_VTOR_SKIP:
			sdcmn_err7(("lookup: node not applicable - "
			    "skipping: %s(%p)\n", dv->sdev_name, (void *)dv));
			rw_exit(&ddv->sdev_contents);
			SD_TRACE_FAILED_LOOKUP(ddv, nm, retried);
			SDEV_RELE(dv);
			goto lookup_failed;
		default:
			cmn_err(CE_PANIC,
			    "dev fs: validator failed: %s(%p)\n",
			    dv->sdev_name, (void *)dv);
			break;
		}
	}

	rw_exit(&ddv->sdev_contents);
	rv = sdev_to_vp(dv, vpp);
	sdcmn_err3(("devname_lookup_func: returning vp %p v_count %d state %d "
	    "for nm %s, error %d\n", (void *)*vpp, (*vpp)->v_count,
	    dv->sdev_state, nm, rv));
	return (rv);

nolock_notfound:
	/*
	 * Destroy the node that is created for synchronization purposes.
	 */
	sdcmn_err3(("devname_lookup_func: %s with state %d\n",
	    nm, dv->sdev_state));
	ASSERT(RW_READ_HELD(&ddv->sdev_contents));
	if (dv->sdev_state == SDEV_INIT) {
		if (!rw_tryupgrade(&ddv->sdev_contents)) {
			rw_exit(&ddv->sdev_contents);
			rw_enter(&ddv->sdev_contents, RW_WRITER);
		}

		/*
		 * Node state may have changed during the lock
		 * changes. Re-check.
		 */
		if (dv->sdev_state == SDEV_INIT) {
			sdev_dirdelete(ddv, dv);
			rw_exit(&ddv->sdev_contents);
			sdev_lookup_failed(ddv, nm, failed_flags);
			SDEV_RELE(dv);
			*vpp = NULL;
			return (ENOENT);
		}
	}

	rw_exit(&ddv->sdev_contents);
	SDEV_RELE(dv);

lookup_failed:
	sdev_lookup_failed(ddv, nm, failed_flags);
	*vpp = NULL;
	return (ENOENT);
}

/*
 * Given a directory node, mark all nodes beneath as
 * STALE, i.e. nodes that don't exist as far as new
 * consumers are concerned.  Remove them from the
 * list of directory entries so that no lookup or
 * directory traversal will find them.  The node
 * not deallocated so existing holds are not affected.
 */
void
sdev_stale(struct sdev_node *ddv)
{
	struct sdev_node *dv;
	struct vnode *vp;

	ASSERT(SDEVTOV(ddv)->v_type == VDIR);

	rw_enter(&ddv->sdev_contents, RW_WRITER);
	while ((dv = SDEV_FIRST_ENTRY(ddv)) != NULL) {
		vp = SDEVTOV(dv);
		SDEV_HOLD(dv);
		if (vp->v_type == VDIR)
			sdev_stale(dv);

		sdev_dirdelete(ddv, dv);
		SDEV_RELE(dv);
	}
	ddv->sdev_flags |= SDEV_BUILD;
	rw_exit(&ddv->sdev_contents);
}

/*
 * Given a directory node, clean out all the nodes beneath.
 * If expr is specified, clean node with names matching expr.
 * If SDEV_ENFORCE is specified in flags, busy nodes are made stale,
 *	so they are excluded from future lookups.
 */
int
sdev_cleandir(struct sdev_node *ddv, char *expr, uint_t flags)
{
	int error = 0;
	int busy = 0;
	struct vnode *vp;
	struct sdev_node *dv, *next;
	int bkstore = 0;
	int len = 0;
	char *bks_name = NULL;

	ASSERT(SDEVTOV(ddv)->v_type == VDIR);

	/*
	 * We try our best to destroy all unused sdev_node's
	 */
	rw_enter(&ddv->sdev_contents, RW_WRITER);
	for (dv = SDEV_FIRST_ENTRY(ddv); dv != NULL; dv = next) {
		next = SDEV_NEXT_ENTRY(ddv, dv);
		vp = SDEVTOV(dv);

		if (expr && gmatch(dv->sdev_name, expr) == 0)
			continue;

		if (vp->v_type == VDIR &&
		    sdev_cleandir(dv, NULL, flags) != 0) {
			sdcmn_err9(("sdev_cleandir: dir %s busy\n",
			    dv->sdev_name));
			busy++;
			continue;
		}

		if (vp->v_count > 0 && (flags & SDEV_ENFORCE) == 0) {
			sdcmn_err9(("sdev_cleandir: dir %s busy\n",
			    dv->sdev_name));
			busy++;
			continue;
		}

		/*
		 * at this point, either dv is not held or SDEV_ENFORCE
		 * is specified. In either case, dv needs to be deleted
		 */
		SDEV_HOLD(dv);

		bkstore = SDEV_IS_PERSIST(dv) ? 1 : 0;
		if (bkstore && (vp->v_type == VDIR))
			bkstore += 1;

		if (bkstore) {
			len = strlen(dv->sdev_name) + 1;
			bks_name = kmem_alloc(len, KM_SLEEP);
			bcopy(dv->sdev_name, bks_name, len);
		}

		sdev_dirdelete(ddv, dv);

		/* take care the backing store clean up */
		if (bkstore) {
			ASSERT(bks_name);
			ASSERT(ddv->sdev_attrvp);

			if (bkstore == 1) {
				error = VOP_REMOVE(ddv->sdev_attrvp,
				    bks_name, kcred, NULL, 0);
			} else if (bkstore == 2) {
				error = VOP_RMDIR(ddv->sdev_attrvp,
				    bks_name, ddv->sdev_attrvp, kcred, NULL, 0);
			}

			/* do not propagate the backing store errors */
			if (error) {
				sdcmn_err9(("sdev_cleandir: backing store"
				    "not cleaned\n"));
				error = 0;
			}

			bkstore = 0;
			kmem_free(bks_name, len);
			bks_name = NULL;
			len = 0;
		}

		ddv->sdev_flags |= SDEV_BUILD;
		SDEV_RELE(dv);
	}

	ddv->sdev_flags |= SDEV_BUILD;
	rw_exit(&ddv->sdev_contents);

	if (busy) {
		error = EBUSY;
	}

	return (error);
}

/*
 * a convenient wrapper for readdir() funcs
 */
size_t
add_dir_entry(dirent64_t *de, char *nm, size_t size, ino_t ino, offset_t off)
{
	size_t reclen = DIRENT64_RECLEN(strlen(nm));
	if (reclen > size)
		return (0);

	de->d_ino = (ino64_t)ino;
	de->d_off = (off64_t)off + 1;
	de->d_reclen = (ushort_t)reclen;
	(void) strncpy(de->d_name, nm, DIRENT64_NAMELEN(reclen));
	return (reclen);
}

/*
 * sdev_mount service routines
 */
int
sdev_copyin_mountargs(struct mounta *uap, struct sdev_mountargs *args)
{
	int	error;

	if (uap->datalen != sizeof (*args))
		return (EINVAL);

	if (error = copyin(uap->dataptr, args, sizeof (*args))) {
		cmn_err(CE_WARN, "sdev_copyin_mountargs: can not"
		    "get user data. error %d\n", error);
		return (EFAULT);
	}

	return (0);
}

#ifdef nextdp
#undef nextdp
#endif
#define	nextdp(dp)	((struct dirent64 *) \
			    (intptr_t)((char *)(dp) + (dp)->d_reclen))

/*
 * readdir helper func
 */
int
devname_readdir_func(vnode_t *vp, uio_t *uiop, cred_t *cred, int *eofp,
    int flags)
{
	struct sdev_node *ddv = VTOSDEV(vp);
	struct sdev_node *dv;
	dirent64_t	*dp;
	ulong_t		outcount = 0;
	size_t		namelen;
	ulong_t		alloc_count;
	void		*outbuf;
	struct iovec	*iovp;
	int		error = 0;
	size_t		reclen;
	offset_t	diroff;
	offset_t	soff;
	int		this_reclen;
	int (*vtor)(struct sdev_node *) = NULL;
	struct vattr attr;
	timestruc_t now;

	ASSERT(ddv->sdev_attr || ddv->sdev_attrvp);
	ASSERT(RW_READ_HELD(&ddv->sdev_contents));

	if (uiop->uio_loffset >= MAXOFF_T) {
		if (eofp)
			*eofp = 1;
		return (0);
	}

	if (uiop->uio_iovcnt != 1)
		return (EINVAL);

	if (vp->v_type != VDIR)
		return (ENOTDIR);

	if (ddv->sdev_flags & SDEV_VTOR) {
		vtor = (int (*)(struct sdev_node *))sdev_get_vtor(ddv);
		ASSERT(vtor);
	}

	if (eofp != NULL)
		*eofp = 0;

	soff = uiop->uio_loffset;
	iovp = uiop->uio_iov;
	alloc_count = iovp->iov_len;
	dp = outbuf = kmem_alloc(alloc_count, KM_SLEEP);
	outcount = 0;

	if (ddv->sdev_state == SDEV_ZOMBIE)
		goto get_cache;

	if (SDEV_IS_GLOBAL(ddv)) {

		if ((sdev_boot_state == SDEV_BOOT_STATE_COMPLETE) &&
		    !sdev_reconfig_boot && (flags & SDEV_BROWSE) &&
		    !SDEV_IS_DYNAMIC(ddv) && !SDEV_IS_NO_NCACHE(ddv) &&
		    ((moddebug & MODDEBUG_FINI_EBUSY) == 0) &&
		    !DEVNAME_DEVFSADM_HAS_RUN(devfsadm_state) &&
		    !DEVNAME_DEVFSADM_IS_RUNNING(devfsadm_state) &&
		    !sdev_reconfig_disable) {
			/*
			 * invoking "devfsadm" to do system device reconfig
			 */
			mutex_enter(&ddv->sdev_lookup_lock);
			SDEV_BLOCK_OTHERS(ddv,
			    (SDEV_READDIR|SDEV_LGWAITING));
			mutex_exit(&ddv->sdev_lookup_lock);

			sdcmn_err8(("readdir of %s by %s: reconfig\n",
			    ddv->sdev_path, curproc->p_user.u_comm));
			if (sdev_reconfig_verbose) {
				cmn_err(CE_CONT,
				    "?readdir of %s by %s: reconfig\n",
				    ddv->sdev_path, curproc->p_user.u_comm);
			}

			sdev_devfsadmd_thread(ddv, NULL, kcred);
		} else if (DEVNAME_DEVFSADM_IS_RUNNING(devfsadm_state)) {
			/*
			 * compensate the "ls" started later than "devfsadm"
			 */
			mutex_enter(&ddv->sdev_lookup_lock);
			SDEV_BLOCK_OTHERS(ddv, (SDEV_READDIR|SDEV_LGWAITING));
			mutex_exit(&ddv->sdev_lookup_lock);
		}

		/*
		 * release the contents lock so that
		 * the cache may be updated by devfsadmd
		 */
		rw_exit(&ddv->sdev_contents);
		mutex_enter(&ddv->sdev_lookup_lock);
		if (SDEV_IS_READDIR(ddv))
			(void) sdev_wait4lookup(ddv, SDEV_READDIR);
		mutex_exit(&ddv->sdev_lookup_lock);
		rw_enter(&ddv->sdev_contents, RW_READER);

		sdcmn_err4(("readdir of directory %s by %s\n",
		    ddv->sdev_name, curproc->p_user.u_comm));
		if (ddv->sdev_flags & SDEV_BUILD) {
			if (SDEV_IS_PERSIST(ddv)) {
				error = sdev_filldir_from_store(ddv,
				    alloc_count, cred);
			}
			ddv->sdev_flags &= ~SDEV_BUILD;
		}
	}

get_cache:
	/* handle "." and ".." */
	diroff = 0;
	if (soff == 0) {
		/* first time */
		this_reclen = DIRENT64_RECLEN(1);
		if (alloc_count < this_reclen) {
			error = EINVAL;
			goto done;
		}

		dp->d_ino = (ino64_t)ddv->sdev_ino;
		dp->d_off = (off64_t)1;
		dp->d_reclen = (ushort_t)this_reclen;

		(void) strncpy(dp->d_name, ".",
		    DIRENT64_NAMELEN(this_reclen));
		outcount += dp->d_reclen;
		dp = nextdp(dp);
	}

	diroff++;
	if (soff <= 1) {
		this_reclen = DIRENT64_RECLEN(2);
		if (alloc_count < outcount + this_reclen) {
			error = EINVAL;
			goto done;
		}

		dp->d_reclen = (ushort_t)this_reclen;
		dp->d_ino = (ino64_t)ddv->sdev_dotdot->sdev_ino;
		dp->d_off = (off64_t)2;

		(void) strncpy(dp->d_name, "..",
		    DIRENT64_NAMELEN(this_reclen));
		outcount += dp->d_reclen;

		dp = nextdp(dp);
	}


	/* gets the cache */
	diroff++;
	for (dv = SDEV_FIRST_ENTRY(ddv); dv;
	    dv = SDEV_NEXT_ENTRY(ddv, dv), diroff++) {
		sdcmn_err3(("sdev_readdir: diroff %lld soff %lld for '%s' \n",
		    diroff, soff, dv->sdev_name));

		/* bypassing pre-matured nodes */
		if (diroff < soff || (dv->sdev_state != SDEV_READY)) {
			sdcmn_err3(("sdev_readdir: pre-mature node  "
			    "%s %d\n", dv->sdev_name, dv->sdev_state));
			continue;
		}

		/*
		 * Check validity of node
		 * Drop invalid and nodes to be skipped.
		 * A node the validator indicates as stale needs
		 * to be returned as presumably the node name itself
		 * is valid and the node data itself will be refreshed
		 * on lookup.  An application performing a readdir then
		 * stat on each entry should thus always see consistent
		 * data.  In any case, it is not possible to synchronize
		 * with dynamic kernel state, and any view we return can
		 * never be anything more than a snapshot at a point in time.
		 */
		if (vtor) {
			switch (vtor(dv)) {
			case SDEV_VTOR_VALID:
				break;
			case SDEV_VTOR_INVALID:
			case SDEV_VTOR_SKIP:
				continue;
			case SDEV_VTOR_STALE:
				sdcmn_err3(("sdev_readir: %s stale\n",
				    dv->sdev_name));
				break;
			default:
				cmn_err(CE_PANIC,
				    "dev fs: validator failed: %s(%p)\n",
				    dv->sdev_name, (void *)dv);
				break;
			/*NOTREACHED*/
			}
		}

		namelen = strlen(dv->sdev_name);
		reclen = DIRENT64_RECLEN(namelen);
		if (outcount + reclen > alloc_count) {
			goto full;
		}
		dp->d_reclen = (ushort_t)reclen;
		dp->d_ino = (ino64_t)dv->sdev_ino;
		dp->d_off = (off64_t)diroff + 1;
		(void) strncpy(dp->d_name, dv->sdev_name,
		    DIRENT64_NAMELEN(reclen));
		outcount += reclen;
		dp = nextdp(dp);
	}

full:
	sdcmn_err4(("sdev_readdir: moving %lu bytes: "
	    "diroff %lld, soff %lld, dv %p\n", outcount, diroff, soff,
	    (void *)dv));

	if (outcount)
		error = uiomove(outbuf, outcount, UIO_READ, uiop);

	if (!error) {
		uiop->uio_loffset = diroff;
		if (eofp)
			*eofp = dv ? 0 : 1;
	}


	if (ddv->sdev_attrvp) {
		gethrestime(&now);
		attr.va_ctime = now;
		attr.va_atime = now;
		attr.va_mask = AT_CTIME|AT_ATIME;

		(void) VOP_SETATTR(ddv->sdev_attrvp, &attr, 0, kcred, NULL);
	}
done:
	kmem_free(outbuf, alloc_count);
	return (error);
}

static int
sdev_modctl_lookup(const char *path, vnode_t **r_vp)
{
	vnode_t *vp;
	vnode_t *cvp;
	struct sdev_node *svp;
	char *nm;
	struct pathname pn;
	int error;
	int persisted = 0;

	ASSERT(INGLOBALZONE(curproc));

	if (error = pn_get((char *)path, UIO_SYSSPACE, &pn))
		return (error);
	nm = kmem_alloc(MAXNAMELEN, KM_SLEEP);

	vp = rootdir;
	VN_HOLD(vp);

	while (pn_pathleft(&pn)) {
		ASSERT(vp->v_type == VDIR || vp->v_type == VLNK);
		(void) pn_getcomponent(&pn, nm);

		/*
		 * Deal with the .. special case where we may be
		 * traversing up across a mount point, to the
		 * root of this filesystem or global root.
		 */
		if (nm[0] == '.' && nm[1] == '.' && nm[2] == 0) {
checkforroot:
			if (VN_CMP(vp, rootdir)) {
				nm[1] = 0;
			} else if (vp->v_flag & VROOT) {
				vfs_t *vfsp;
				cvp = vp;
				vfsp = cvp->v_vfsp;
				vfs_rlock_wait(vfsp);
				vp = cvp->v_vfsp->vfs_vnodecovered;
				if (vp == NULL ||
				    (cvp->v_vfsp->vfs_flag & VFS_UNMOUNTED)) {
					vfs_unlock(vfsp);
					VN_RELE(cvp);
					error = EIO;
					break;
				}
				VN_HOLD(vp);
				vfs_unlock(vfsp);
				VN_RELE(cvp);
				cvp = NULL;
				goto checkforroot;
			}
		}

		error = VOP_LOOKUP(vp, nm, &cvp, NULL, 0, NULL, kcred, NULL,
		    NULL, NULL);
		if (error) {
			VN_RELE(vp);
			break;
		}

		/* traverse mount points encountered on our journey */
		if (vn_ismntpt(cvp) && (error = traverse(&cvp)) != 0) {
			VN_RELE(vp);
			VN_RELE(cvp);
			break;
		}

		/*
		 * symbolic link, can be either relative and absolute
		 */
		if ((cvp->v_type == VLNK) && pn_pathleft(&pn)) {
			struct pathname linkpath;
			pn_alloc(&linkpath);
			if (error = pn_getsymlink(cvp, &linkpath, kcred)) {
				pn_free(&linkpath);
				break;
			}
			if (pn_pathleft(&linkpath) == 0)
				(void) pn_set(&linkpath, ".");
			error = pn_insert(&pn, &linkpath, strlen(nm));
			pn_free(&linkpath);
			if (pn.pn_pathlen == 0) {
				VN_RELE(vp);
				return (ENOENT);
			}
			if (pn.pn_path[0] == '/') {
				pn_skipslash(&pn);
				VN_RELE(vp);
				VN_RELE(cvp);
				vp = rootdir;
				VN_HOLD(vp);
			} else {
				VN_RELE(cvp);
			}
			continue;
		}

		VN_RELE(vp);

		/*
		 * Direct the operation to the persisting filesystem
		 * underlying /dev.  Bail if we encounter a
		 * non-persistent dev entity here.
		 */
		if (cvp->v_vfsp->vfs_fstype == devtype) {

			if ((VTOSDEV(cvp)->sdev_flags & SDEV_PERSIST) == 0) {
				error = ENOENT;
				VN_RELE(cvp);
				break;
			}

			if (VTOSDEV(cvp) == NULL) {
				error = ENOENT;
				VN_RELE(cvp);
				break;
			}
			svp = VTOSDEV(cvp);
			if ((vp = svp->sdev_attrvp) == NULL) {
				error = ENOENT;
				VN_RELE(cvp);
				break;
			}
			persisted = 1;
			VN_HOLD(vp);
			VN_RELE(cvp);
			cvp = vp;
		}

		vp = cvp;
		pn_skipslash(&pn);
	}

	kmem_free(nm, MAXNAMELEN);
	pn_free(&pn);

	if (error)
		return (error);

	/*
	 * Only return persisted nodes in the filesystem underlying /dev.
	 */
	if (!persisted) {
		VN_RELE(vp);
		return (ENOENT);
	}

	*r_vp = vp;
	return (0);
}

int
sdev_modctl_readdir(const char *dir, char ***dirlistp,
	int *npathsp, int *npathsp_alloc, int checking_empty)
{
	char	**pathlist = NULL;
	char	**newlist = NULL;
	int	npaths = 0;
	int	npaths_alloc = 0;
	dirent64_t *dbuf = NULL;
	int	n;
	char	*s;
	int error;
	vnode_t *vp;
	int eof;
	struct iovec iov;
	struct uio uio;
	struct dirent64 *dp;
	size_t dlen;
	size_t dbuflen;
	int ndirents = 64;
	char *nm;

	error = sdev_modctl_lookup(dir, &vp);
	sdcmn_err11(("modctl readdir: %s by %s: %s\n",
	    dir, curproc->p_user.u_comm,
	    (error == 0) ? "ok" : "failed"));
	if (error)
		return (error);

	dlen = ndirents * (sizeof (*dbuf));
	dbuf = kmem_alloc(dlen, KM_SLEEP);

	uio.uio_iov = &iov;
	uio.uio_iovcnt = 1;
	uio.uio_segflg = UIO_SYSSPACE;
	uio.uio_fmode = 0;
	uio.uio_extflg = UIO_COPY_CACHED;
	uio.uio_loffset = 0;
	uio.uio_llimit = MAXOFFSET_T;

	eof = 0;
	error = 0;
	while (!error && !eof) {
		uio.uio_resid = dlen;
		iov.iov_base = (char *)dbuf;
		iov.iov_len = dlen;

		(void) VOP_RWLOCK(vp, V_WRITELOCK_FALSE, NULL);
		error = VOP_READDIR(vp, &uio, kcred, &eof, NULL, 0);
		VOP_RWUNLOCK(vp, V_WRITELOCK_FALSE, NULL);

		dbuflen = dlen - uio.uio_resid;

		if (error || dbuflen == 0)
			break;

		for (dp = dbuf; ((intptr_t)dp < (intptr_t)dbuf + dbuflen);
		    dp = (dirent64_t *)((intptr_t)dp + dp->d_reclen)) {

			nm = dp->d_name;

			if (strcmp(nm, ".") == 0 || strcmp(nm, "..") == 0)
				continue;
			if (npaths == npaths_alloc) {
				npaths_alloc += 64;
				newlist = (char **)
				    kmem_zalloc((npaths_alloc + 1) *
				    sizeof (char *), KM_SLEEP);
				if (pathlist) {
					bcopy(pathlist, newlist,
					    npaths * sizeof (char *));
					kmem_free(pathlist,
					    (npaths + 1) * sizeof (char *));
				}
				pathlist = newlist;
			}
			n = strlen(nm) + 1;
			s = kmem_alloc(n, KM_SLEEP);
			bcopy(nm, s, n);
			pathlist[npaths++] = s;
			sdcmn_err11(("  %s/%s\n", dir, s));

			/* if checking empty, one entry is as good as many */
			if (checking_empty) {
				eof = 1;
				break;
			}
		}
	}

exit:
	VN_RELE(vp);

	if (dbuf)
		kmem_free(dbuf, dlen);

	if (error)
		return (error);

	*dirlistp = pathlist;
	*npathsp = npaths;
	*npathsp_alloc = npaths_alloc;

	return (0);
}

void
sdev_modctl_readdir_free(char **pathlist, int npaths, int npaths_alloc)
{
	int	i, n;

	for (i = 0; i < npaths; i++) {
		n = strlen(pathlist[i]) + 1;
		kmem_free(pathlist[i], n);
	}

	kmem_free(pathlist, (npaths_alloc + 1) * sizeof (char *));
}

int
sdev_modctl_devexists(const char *path)
{
	vnode_t *vp;
	int error;

	error = sdev_modctl_lookup(path, &vp);
	sdcmn_err11(("modctl dev exists: %s by %s: %s\n",
	    path, curproc->p_user.u_comm,
	    (error == 0) ? "ok" : "failed"));
	if (error == 0)
		VN_RELE(vp);

	return (error);
}

/*
 * a generic setattr() function
 *
 * note: flags only supports AT_UID and AT_GID.
 *	 Future enhancements can be done for other types, e.g. AT_MODE
 */
int
devname_setattr_func(struct vnode *vp, struct vattr *vap, int flags,
    struct cred *cred, int (*callback)(struct sdev_node *, struct vattr *,
    int), int protocol)
{
	struct sdev_node	*dv = VTOSDEV(vp);
	struct sdev_node	*parent = dv->sdev_dotdot;
	struct vattr		*get;
	uint_t			mask = vap->va_mask;
	int 			error;

	/* some sanity checks */
	if (vap->va_mask & AT_NOSET)
		return (EINVAL);

	if (vap->va_mask & AT_SIZE) {
		if (vp->v_type == VDIR) {
			return (EISDIR);
		}
	}

	/* no need to set attribute, but do not fail either */
	ASSERT(parent);
	rw_enter(&parent->sdev_contents, RW_READER);
	if (dv->sdev_state == SDEV_ZOMBIE) {
		rw_exit(&parent->sdev_contents);
		return (0);
	}

	/* If backing store exists, just set it. */
	if (dv->sdev_attrvp) {
		rw_exit(&parent->sdev_contents);
		return (VOP_SETATTR(dv->sdev_attrvp, vap, flags, cred, NULL));
	}

	/*
	 * Otherwise, for nodes with the persistence attribute, create it.
	 */
	ASSERT(dv->sdev_attr);
	if (SDEV_IS_PERSIST(dv) ||
	    ((vap->va_mask & ~AT_TIMES) != 0 && !SDEV_IS_DYNAMIC(dv))) {
		sdev_vattr_merge(dv, vap);
		rw_enter(&dv->sdev_contents, RW_WRITER);
		error = sdev_shadow_node(dv, cred);
		rw_exit(&dv->sdev_contents);
		rw_exit(&parent->sdev_contents);

		if (error)
			return (error);
		return (VOP_SETATTR(dv->sdev_attrvp, vap, flags, cred, NULL));
	}


	/*
	 * sdev_attr was allocated in sdev_mknode
	 */
	rw_enter(&dv->sdev_contents, RW_WRITER);
	error = secpolicy_vnode_setattr(cred, vp, vap,
	    dv->sdev_attr, flags, sdev_unlocked_access, dv);
	if (error) {
		rw_exit(&dv->sdev_contents);
		rw_exit(&parent->sdev_contents);
		return (error);
	}

	get = dv->sdev_attr;
	if (mask & AT_MODE) {
		get->va_mode &= S_IFMT;
		get->va_mode |= vap->va_mode & ~S_IFMT;
	}

	if ((mask & AT_UID) || (mask & AT_GID)) {
		if (mask & AT_UID)
			get->va_uid = vap->va_uid;
		if (mask & AT_GID)
			get->va_gid = vap->va_gid;
		/*
		 * a callback must be provided if the protocol is set
		 */
		if ((protocol & AT_UID) || (protocol & AT_GID)) {
			ASSERT(callback);
			error = callback(dv, get, protocol);
			if (error) {
				rw_exit(&dv->sdev_contents);
				rw_exit(&parent->sdev_contents);
				return (error);
			}
		}
	}

	if (mask & AT_ATIME)
		get->va_atime = vap->va_atime;
	if (mask & AT_MTIME)
		get->va_mtime = vap->va_mtime;
	if (mask & (AT_MODE | AT_UID | AT_GID | AT_CTIME)) {
		gethrestime(&get->va_ctime);
	}

	sdev_vattr_merge(dv, get);
	rw_exit(&dv->sdev_contents);
	rw_exit(&parent->sdev_contents);
	return (0);
}

/*
 * a generic inactive() function
 */
/*ARGSUSED*/
void
devname_inactive_func(struct vnode *vp, struct cred *cred,
    void (*callback)(struct vnode *))
{
	int clean;
	struct sdev_node *dv = VTOSDEV(vp);
	int state;

	mutex_enter(&vp->v_lock);
	ASSERT(vp->v_count >= 1);


	if (vp->v_count == 1 && callback != NULL)
		callback(vp);

	rw_enter(&dv->sdev_contents, RW_WRITER);
	state = dv->sdev_state;

	clean = (vp->v_count == 1) && (state == SDEV_ZOMBIE);

	/*
	 * sdev is a rather bad public citizen. It violates the general
	 * agreement that in memory nodes should always have a valid reference
	 * count on their vnode. But that's not the case here. This means that
	 * we do actually have to distinguish between getting inactive callbacks
	 * for zombies and otherwise. This should probably be fixed.
	 */
	if (clean) {
		/* Remove the . entry to ourselves */
		if (vp->v_type == VDIR) {
			decr_link(dv);
		}
		VERIFY(dv->sdev_nlink == 1);
		decr_link(dv);
		--vp->v_count;
		rw_exit(&dv->sdev_contents);
		mutex_exit(&vp->v_lock);
		sdev_nodedestroy(dv, 0);
	} else {
		--vp->v_count;
		rw_exit(&dv->sdev_contents);
		mutex_exit(&vp->v_lock);
	}
}<|MERGE_RESOLUTION|>--- conflicted
+++ resolved
@@ -20,11 +20,7 @@
  */
 /*
  * Copyright (c) 2006, 2010, Oracle and/or its affiliates. All rights reserved.
-<<<<<<< HEAD
- * Copyright (c) 2014, Joyent, Inc. All rights reserved.
-=======
  * Copyright (c) 2013, 2016 Joyent, Inc. All rights reserved.
->>>>>>> 45b17475
  */
 
 /*
