/*
 * CDDL HEADER START
 *
 * The contents of this file are subject to the terms of the
 * Common Development and Distribution License (the "License").
 * You may not use this file except in compliance with the License.
 *
 * You can obtain a copy of the license at usr/src/OPENSOLARIS.LICENSE
 * or http://www.opensolaris.org/os/licensing.
 * See the License for the specific language governing permissions
 * and limitations under the License.
 *
 * When distributing Covered Code, include this CDDL HEADER in each
 * file and include the License file at usr/src/OPENSOLARIS.LICENSE.
 * If applicable, add the following below this CDDL HEADER, with the
 * fields enclosed by brackets "[]" replaced with your own identifying
 * information: Portions Copyright [yyyy] [name of copyright owner]
 *
 * CDDL HEADER END
 */
/*
 * Copyright 2010 Sun Microsystems, Inc.  All rights reserved.
 * Use is subject to license terms.
 * Copyright 2015 Joyent, Inc.
 * Copyright 2013 Nexenta Systems, Inc. All rights reserved.
 */

/*
 * MAC data path
 *
 * The MAC data path is concerned with the flow of traffic from mac clients --
 * DLS, IP, etc. -- to various GLDv3 device drivers -- e1000g, vnic, aggr,
 * ixgbe, etc. -- and from the GLDv3 device drivers back to clients.
 *
 * -----------
 * Terminology
 * -----------
 *
 * MAC uses a lot of different, but related terms that are associated with the
 * design and structure of the data path. Before we cover other aspects, first
 * let's review the terminology that MAC uses.
 *
<<<<<<< HEAD
=======
 * MAC
 *
 * 	This driver. It interfaces with device drivers and provides abstractions
 * 	that the rest of the system consumes. All data links -- things managed
 * 	with dladm(1M), are accessed through MAC.
 *
>>>>>>> fae63477
 * GLDv3 DEVICE DRIVER
 *
 * 	A GLDv3 device driver refers to a driver, both for pseudo-devices and
 * 	real devices, which implement the GLDv3 driver API. Common examples of
 * 	these are igb and ixgbe, which are drivers for various Intel networking
 * 	cards. These devices may or may not have various features, such as
 * 	hardware rings and checksum offloading. For MAC, a GLDv3 device is the
 * 	final point for the transmission of a packet and the starting point for
 * 	the receipt of a packet.
 *
 * FLOWS
 *
 * 	At a high level, a flow refers to a series of packets that are related.
 * 	Often times the term is used in the context of TCP to indicate a unique
 * 	TCP connection and the traffic over it. However, a flow can exist at
 * 	other levels of the system as well. MAC has a notion of a default flow
 * 	which is used for all unicast traffic addressed to the address of a MAC
 * 	device. For example, when a VNIC is created, a default flow is created
 * 	for the VNIC's MAC address. In addition, flows are created for broadcast
 * 	groups and a user may create a flow with flowadm(1M).
 *
 * CLASSIFICATION
 *
 * 	Classification refers to the notion of identifying an incoming frame
 * 	based on its destination address and optionally its source addresses and
 * 	doing different processing based on that information. Classification can
 * 	be done in both hardware and software. In general, we usually only
 * 	classify based on the layer two destination, eg. for Ethernet, the
 * 	destination MAC address.
 *
 * 	The system also will do classification based on layer three and layer
 * 	four properties. This is used to support things like flowadm(1M), which
 * 	allows setting QoS and other properties on a per-flow basis.
 *
 * RING
 *
 * 	Conceptually, a ring represents a series of framed messages, often in a
 * 	contiguous chunk of memory that acts as a circular buffer. Rings come in
 * 	a couple of forms. Generally they are either a hardware construct (hw
 * 	ring) or they are a software construct (sw ring) maintained by MAC.
 *
 * HW RING
 *
 * 	A hardware ring is a set of resources provided by a GLDv3 device driver
 * 	(even if it is a pseudo-device). A hardware ring comes in two different
 * 	forms: receive (rx) rings and transmit (tx) rings. An rx hw ring is
 * 	something that has a unique DMA (direct memory access) region and
 * 	generally supports some form of classification (though it isn't always
 * 	used), as well as a means of generating an interrupt specific to that
 * 	ring. For example, the device may generate a specific MSI-X for a PCI
 * 	express device. A tx ring is similar, except that it is dedicated to
 * 	transmission. It may also be a vector for enabling features such as VLAN
<<<<<<< HEAD
 * 	tagging and large transmit offloading.
=======
 * 	tagging and large transmit offloading. It usually has its own dedicated
 * 	interrupts for transmit being completed.
>>>>>>> fae63477
 *
 * SW RING
 *
 * 	A software ring is a construction of MAC. It represents the same thing
 * 	that a hardware ring generally does, a collection of frames. However,
 * 	instead of being in a contiguous ring of memory, they're instead linked
<<<<<<< HEAD
 * 	by using the mblk_t's b_next pointer. A software ring always represents
 * 	a collection of classified packets; however, it varies as to whether it
 * 	uses only layer two information, or a combination of that and additional
 * 	layer three and layer four data.
=======
 * 	by using the mblk_t's b_next pointer. Each frame may itself be multiple
 * 	mblk_t's linked together by the b_cont pointer. A software ring always
 * 	represents a collection of classified packets; however, it varies as to
 * 	whether it uses only layer two information, or a combination of that and
 * 	additional layer three and layer four data.
>>>>>>> fae63477
 *
 * FANOUT
 *
 * 	Fanout is the idea of spreading out the load of processing frames based
 * 	on the source and destination information contained in the layer two,
 * 	three, and four headers, such that the data can then be processed in
 * 	parallel using multiple hardware threads.
 *
 * 	A fanout algorithm hashes the headers and uses that to place different
 * 	flows into a bucket. The most important thing is that packets that are
 * 	in the same flow end up in the same bucket. If they do not, performance
 * 	can be adversely affected. Consider the case of TCP.  TCP severely
 * 	penalizes a connection if the data arrives out of order. If a given flow
 * 	is processed on different CPUs, then the data will appear out of order,
 * 	hence the invariant that fanout always hash a given flow to the same
<<<<<<< HEAD
 * 	bucket.
=======
 * 	bucket and thus get processed on the same CPU.
>>>>>>> fae63477
 *
 * RECEIVE SIDE SCALING (RSS)
 *
 *
 * 	Receive side scaling is a term that isn't common in illumos, but is used
 * 	by vendors and was popularized by Microsoft. It refers to the idea of
 * 	spreading the incoming receive load out across multiple interrupts which
 * 	can be directed to different CPUs. This allows a device to leverage
 * 	hardware rings even when it doesn't support hardware classification. The
 * 	hardware uses an algorithm to perform fanout that ensures the flow
 * 	invariant is maintained.
 *
 * SOFT RING SET
 *
 * 	A soft ring set, commonly abbreviated SRS, is a collection of rings and
 * 	is used for both transmitting and receiving. It is maintained in the
 * 	structure mac_soft_ring_set_t. A soft ring set is usually associated
 * 	with flows, and coordinates both the use of hardware and software rings.
 * 	Because the use of hardware rings can change as devices such as VNICs
 * 	come and go, we always ensure that the set has software classification
 * 	rules that correspond to the hardware classification rules from rings.
 *
 * 	Soft ring sets are also used for the enforcement of various QoS
 * 	properties. For example, if a bandwidth limit has been placed on a
 * 	specific flow or device, then that will be enforced by the soft ring
 * 	set.
 *
 * SERVICE ATTACHMENT POINT (SAP)
 *
 * 	The service attachment point is a DLPI (Data Link Provider Interface)
 * 	concept; however, it comes up quite often in MAC. Most MAC devices speak
 * 	a protocol that has some notion of different channels or message type
 * 	identifiers. For example, Ethernet defines an EtherType which is a part
 * 	of the Ethernet header and defines the particular protocol of the data
 * 	payload. If the EtherType is set to 0x0800, then it defines that the
 * 	contents of that Ethernet frame is IPv4 traffic. For Ethernet, the
 * 	EtherType is the SAP.
 *
 * 	In DLPI, a given consumer attaches to a specific SAP. In illumos, the ip
 * 	and arp drivers attach to the EtherTypes for IPv4, IPv6, and ARP. Using
 * 	libdlpi(3LIB) user software can attach to arbitrary SAPs. With the
 * 	exception of 802.1Q VLAN tagged traffic, MAC itself does not directly
 * 	consume the SAP; however, it uses that information as part of hashing
 * 	and it may be used as part of the construction of flows.
 *
 * PRIMARY MAC CLIENT
 *
 * 	The primary mac client refers to a mac client whose unicast address
 * 	matches the address of the device itself. For example, if the system has
<<<<<<< HEAD
 * 	instance of the e1000g driver such as e1000g0, e1000g1, etc. The primary
 * 	mac client is the one named after the device itself. VNICs that are
 * 	created on top of such devices are not the primary client.
=======
 * 	instance of the e1000g driver such as e1000g0, e1000g1, etc., the
 * 	primary mac client is the one named after the device itself. VNICs that
 * 	are created on top of such devices are not the primary client.
>>>>>>> fae63477
 *
 * TRANSMIT DESCRIPTORS
 *
 * 	Transmit descriptors are a resource that most GLDv3 device drivers have.
 * 	Generally, a GLDv3 device driver takes a frame that's meant to be output
 * 	and puts a copy of it into a region of memory. Each region of memory
 * 	usually has an associated descriptor that the device uses to manage
 * 	properties of the frames. Devices have a limited number of such
 * 	descriptors. They get reclaimed once the device finishes putting the
 * 	frame on the wire.
 *
 * 	If the driver runs out of transmit descriptors, for example, the OS is
 * 	generating more frames than it can put on the wire, then it will return
 * 	them back to the MAC layer.
 *
 * ---------------------------------
 * Rings, Classification, and Fanout
 * ---------------------------------
 *
 * The heart of MAC is made up of rings, and not those that Elven-kings wear.
 * When receiving a packet, MAC breaks the work into two different, though
 * interrelated phases. The first phase is generally classification and then the
 * second phase is generally fanout. When a frame comes in from a GLDv3 Device,
 * MAC needs to determine where that frame should be delivered. If it's a
 * unicast frame (say a normal TCP/IP packet), then it will be delivered to a
 * single MAC client; however, if it's a broadcast or multicast frame, then MAC
 * may need to deliver it to multiple MAC clients.
 *
 * On transmit, classification isn't quite as important, but may still be used.
 * Unlike with the receive path, the classification is not used to determine
 * devices that should transmit something, but rather is used for special
 * properties of a flow, eg. bandwidth limits for a given IP address, device, or
 * connection.
 *
 * MAC employs a software classifier and leverages hardware classification as
 * well. The software classifier can leverage the full layer two information,
 * source, destination, VLAN, and SAP. If the SAP indicates that IP traffic is
 * being sent, it can classify based on the IP header, and finally, it also
 * knows how to classify based on the local and remote ports of TCP, UDP, and
 * SCTP.
 *
 * Hardware classifiers vary in capability. Generally all hardware classifiers
 * provide the capability to classify based on the destination MAC address. Some
 * hardware has additional filters built in for performing more in-depth
 * classification; however, it often has much more limited resources for these
 * activities as compared to the layer two destination address classification.
 *
 * The modus operandi in MAC is to always ensure that we have software-based
 * capabilities and rules in place and then to supplement that with hardware
 * resources when available. In general, simple layer two classification is
 * sufficient and nothing else is used, unless a specific flow is created with
 * tools such as flowadm(1M) or bandwidth limits are set on a device with
 * dladm(1M).
 *
 * RINGS AND GROUPS
 *
 * To get into how rings and classification play together, it's first important
 * to understand how hardware devices commonly associate rings and allow them to
 * be programmed. Recall that a hardware ring should be thought of as a DMA
 * buffer and an interrupt resource. Rings are then collected into groups. A
 * group itself has a series of classification rules. One or more MAC addresses
 * are assigned to a group.
 *
 * Hardware devices vary in terms of what capabilities they provide. Sometimes
 * they allow for a dynamic assignment of rings to a group and sometimes they
 * have a static assignment of rings to a group. For example, the ixgbe driver
 * has a static assignment of rings to groups such that every group has exactly
<<<<<<< HEAD
 * one ring and there are a number of groups equal to the number of rings.
=======
 * one ring and the number of groups is equal to the number of rings.
>>>>>>> fae63477
 *
 * Classification and receive side scaling both come into play with how a device
 * advertises itself to MAC and how MAC uses it. If a device supports layer two
 * classification of frames, then MAC will assign MAC addresses to a group as a
 * form of primary classification. If a single MAC address is assigned to a
 * group, a common case, then MAC will consider packets that come in from rings
 * on that group to be fully classified and will not need to do any software
 * classification unless a specific flow has been created.
 *
 * If a device supports receive side scaling, then it may advertise or support
 * groups with multiple rings. In those cases, then receive side scaling will
 * come into play and MAC will use that as a means of fanning out received
 * frames across multiple CPUs. This can also be combined with groups that
 * support layer two classification.
 *
 * If a device supports dynamic assignments of rings to groups, then MAC will
 * change around the way that rings are assigned to various groups as devices
 * come and go from the system. For example, when a VNIC is created, a new flow
 * will be created for the VNIC's MAC address. If a hardware ring is available,
<<<<<<< HEAD
 * MAC may opt to reassign a it from one group to another.
=======
 * MAC may opt to reassign it from one group to another.
>>>>>>> fae63477
 *
 * ASSIGNMENT OF HARDWARE RINGS
 *
 * This is a bit of a complicated subject that varies depending on the device,
 * the use of aggregations, the special nature of the primary mac client. This
 * section deserves being fleshed out.
 *
 * FANOUT
 *
 * illumos uses fanout to help spread out the incoming processing load of chains
 * of frames away from a single CPU. If a device supports receive side scaling,
 * then that provides an initial form of fanout; however, what we're concerned
 * with all happens after the context of a given set of frames being classified
 * to a soft ring set.
 *
 * After frames reach a soft ring set and account for any potential bandwidth
 * related accounting, they may be fanned out based on one of the following
 * three modes:
 *
 *     o No Fanout
 *     o Protocol level fanout
 *     o Full software ring protocol fanout
 *
 * MAC makes the determination as to which of these modes a given soft ring set
 * obtains based on parameters such as whether or not it's the primary mac
 * client, whether it's on a 10 GbE or faster device, user controlled dladm(1M)
 * properties, and the nature of the hardware and the resources that it has.
 *
<<<<<<< HEAD
 * When there is no fanout, MAC does not create any soft rings on a device and
=======
 * When there is no fanout, MAC does not create any soft rings for a device and
>>>>>>> fae63477
 * the device has frames delivered directly to the MAC client.
 *
 * Otherwise, all fanout is performed by software. MAC divides incoming frames
 * into one of three buckets -- IPv4 TCP traffic, IPv4 UDP traffic, and
 * everything else. Note, VLAN tagged traffic is considered other, regardless of
 * the interior EtherType. Regardless of the type of fanout, these three
 * categories or buckets are always used.
 *
 * The difference between protocol level fanout and full software ring protocol
 * fanout is the number of software rings that end up getting created. The
 * system always uses the same number of software rings per protocol bucket. So
 * in the first case when we're just doing protocol level fanout, we just create
 * one software ring each for IPv4 TCP traffic, IPv4 UDP traffic, and everything
 * else.
 *
 * In the case where we do full software ring protocol fanout, we generally use
 * mac_compute_soft_ring_count() to determine the number of rings. There are
 * other combinations of properties and devices that may send us down other
 * paths, but this is a common starting point. If it's a non-bandwidth enforced
 * device and we're on at least a 10 GbE link, then we'll use eight soft rings
 * per protocol bucket as a starting point. See mac_compute_soft_ring_count()
 * for more information on the total number.
 *
 * For each of these rings, we create a mac_soft_ring_t and an associated worker
 * thread. Particularly when doing full software ring protocol fanout, we bind
 * each of the worker threads to individual CPUs.
 *
 * The other advantage of these software rings is that it allows upper layers to
 * optionally poll on them. For example, TCP can leverage an squeue to poll on
<<<<<<< HEAD
 * the software ring.
=======
 * the software ring, see squeue.c for more information.
>>>>>>> fae63477
 *
 * DLS BYPASS
 *
 * DLS is the data link services module. It interfaces with DLPI, which is the
 * primary way that other parts of the system such as IP interface with the MAC
 * layer. While DLS is traditionally a STREAMS-based interface, it allows for
 * certain modules such as IP to negotiate various more modern interfaces to be
 * used, which are useful for higher performance and allow it to use direct
 * function calls to DLS instead of using STREAMS.
 *
 * When we have IPv4 TCP or UDP software rings, then traffic on those rings is
 * eligible for what we call the dls bypass. In those cases, rather than going
<<<<<<< HEAD
 * out mac_rx_deliver() to DLS, DLS instead registers them to go directly the
 * direct callback registered with DLS, generally ip_input().
=======
 * out mac_rx_deliver() to DLS, DLS instead registers them to go directly via
 * the direct callback registered with DLS, generally ip_input().
>>>>>>> fae63477
 *
 * HARDWARE RING POLLING
 *
 * GLDv3 devices with hardware rings generally deliver chains of messages
 * (mblk_t chain) during the context of a single interrupt. However, interrupts
 * are not the only way that these devices may be used. As part of implementing
 * ring support, a GLDv3 device driver must have a way to disable the generation
 * of that interrupt and allow for the operating system to poll on that ring.
 *
 * To implement this, every soft ring set has a worker thread and a polling
 * thread. If a sufficient packet rate comes into the system, MAC will 'blank'
 * (disable) interrupts on that specific ring and the polling thread will start
 * consuming packets from the hardware device and deliver them to the soft ring
 * set, where the worker thread will take over.
 *
 * Once the rate of packet intake drops down below a certain threshold, then
 * polling on the hardware ring will be quiesced and interrupts will be
 * re-enabled for the given ring. This effectively allows the system to shift
 * how it handles a ring based on its load. At high packet rates, polling on the
 * device as opposed to relying on interrupts can actually reduce overall system
 * load due to the minimization of interrupt activity.
 *
 * Note the importance of each ring having its own interrupt source. The whole
 * idea here is that we do not disable interrupts on the device as a whole, but
 * rather each ring can be independently toggled.
 *
 * USE OF WORKER THREADS
 *
 * Both the soft ring set and individual soft rings have a worker thread
 * associated with them that may be bound to a specific CPU in the system. Any
 * such assignment will get reassessed as part of dynamic reconfiguration events
 * in the system such as the onlining and offlining of CPUs and the creation of
 * CPU partitions.
 *
 * In many cases, while in an interrupt, we try to deliver a frame all the way
 * through the stack in the context of the interrupt itself. However, if the
 * amount of queued frames has exceeded a threshold, then we instead defer to
 * the worker thread to do this work and signal it. This is particularly useful
 * when you have the soft ring set delivering frames into multiple software
 * rings. If it was only delivering frames into a single software ring then
 * there'd be no need to have another thread take over. However, if it's
 * delivering chains of frames to multiple rings, then it's worthwhile to have
 * the worker for the software ring take over so that the different software
 * rings can be processed in parallel.
 *
 * In a similar fashion to the hardware polling thread, if we don't have a
 * backlog or there's nothing to do, then the worker thread will go back to
 * sleep and frames can be delivered all the way from an interrupt. This
 * behavior is useful as it's designed to minimize latency and the default
 * disposition of MAC is to optimize for latency.
 *
 * MAINTAINING CHAINS
 *
 * Another useful idea that MAC uses is to try and maintain frames in chains for
 * as long as possible. The idea is that all of MAC can handle chains of frames
 * structured as a series of mblk_t structures linked with the b_next pointer.
 * When performing software classification and software fanout, MAC does not
 * simply determine the destination and send the frame along. Instead, in the
 * case of classification, it tries to maintain a chain for as long as possible
 * before passing it along and performing additional processing.
 *
 * In the case of fanout, MAC first determines what the target software ring is
 * for every frame in the original chain and constructs a new chain for each
 * target. MAC then delivers the new chain to each software ring in succession.
 *
 * The whole rationale for doing this is that we want to try and maintain the
 * pipe as much as possible and deliver as many frames through the stack at once
 * that we can, rather than just pushing a single frame through. This can often
 * help bring down latency and allows MAC to get a better sense of the overall
 * activity in the system and properly engage worker threads.
 *
 * --------------------
 * Bandwidth Management
 * --------------------
 *
 * Bandwidth management is something that's built into the soft ring set itself.
 * When bandwidth limits are placed on a flow, a corresponding soft ring set is
 * toggled into bandwidth mode. This changes how we transmit and receive the
 * frames in question.
 *
 * Bandwidth management is done on a per-tick basis. We translate the user's
 * requested bandwidth from a quantity per-second into a quantity per-tick. MAC
 * cannot process a frame across more than one tick, thus it sets a lower bound
 * for the bandwidth cap to be a single MTU. This also means that when
 * hires ticks are enabled (hz is set to 1000), that the minimum amount of
 * bandwidth is higher, because the number of ticks has increased and MAC has to
 * go from accepting 100 packets / sec to 1000 / sec.
 *
 * The bandwidth counter is reset by either the soft ring set's worker thread or
 * a thread that is doing an inline transmit or receive if they discover that
 * the current tick is in the future from the recorded tick.
 *
 * Whenever we're receiving or transmitting data, we end up leaving most of the
 * work to the soft ring set's worker thread. This forces data inserted into the
 * soft ring set to be effectively serialized and allows us to exhume bandwidth
 * at a reasonable rate. If there is nothing in the soft ring set at the moment
 * and the set has available bandwidth, then it may processed inline.
 * Otherwise, the worker is responsible for taking care of the soft ring set.
 *
 * ---------------------
 * The Receive Data Path
 * ---------------------
 *
 * The following series of ASCII art images breaks apart the way that a frame
 * comes in and is processed in MAC.
 *
 * Part 1 -- Initial frame receipt, SRS classification
 *
 * Here, a frame is received by a GLDv3 driver, generally in the context of an
 * interrupt, and it ends up in mac_rx_common(). A driver calls either mac_rx or
 * mac_rx_ring, depending on whether or not it supports rings and can identify
 * the interrupt as having come from a specific ring. Here we determine whether
 * or not it's fully classified and perform software classification as
 * appropriate. From here, everything always ends up going to either entry [A]
 * or entry [B] based on whether or not they have subflow processing needed. We
 * leave via fanout or delivery.
 *
 *           +===========+
 *           v hardware  v
 *           v interrupt v
 *           +===========+
 *                 |
 *                 * . . appropriate
 *                 |     upcall made
 *                 |     by GLDv3 driver  . . always
 *                 |                      .
 *  +--------+     |     +----------+     .    +---------------+
 *  | GLDv3  |     +---->| mac_rx   |-----*--->| mac_rx_common |
 *  | Driver |-->--+     +----------+          +---------------+
 *  +--------+     |        ^                         |
 *      |          |        ^                         v
 *      ^          |        * . . always   +----------------------+
 *      |          |        |              | mac_promisc_dispatch |
 *      |          |    +-------------+    +----------------------+
 *      |          +--->| mac_rx_ring |               |
 *      |               +-------------+               * . . hw classified
 *      |                                             v     or single flow?
 *      |                                             |
 *      |                                   +--------++--------------+
 *      |                                   |        |               * hw class,
 *      |                                   |        * hw classified | subflows
 *      |                 no hw class and . *        | or single     | exist
 *      |                 subflows          |        | flow          |
 *      |                                   |        v               v
 *      |                                   |   +-----------+   +-----------+
 *      |                                   |   |   goto    |   |  goto     |
 *      |                                   |   | entry [A] |   | entry [B] |
 *      |                                   |   +-----------+   +-----------+
 *      |                                   v          ^
 *      |                            +-------------+   |
 *      |                            | mac_rx_flow |   * SRS and flow found,
 *      |                            +-------------+   | call flow cb
 *      |                                   |          +------+
 *      |                                   v                 |
 *      v                             +==========+    +-----------------+
 *      |                             v For each v--->| mac_rx_classify |
 * +----------+                       v  mblk_t  v    +-----------------+
 * |   srs    |                       +==========+
 * | pollling |
 * |  thread  |->------------------------------------------+
 * +----------+                                            |
 *                                                         v       . inline
 *            +--------------------+   +----------+   +---------+  .
 *    [A]---->| mac_rx_srs_process |-->| check bw |-->| enqueue |--*---------+
 *            +--------------------+   |  limits  |   | frames  |            |
 *               ^                     +----------+   | to SRS  |            |
 *               |                                    +---------+            |
 *               |  send chain              +--------+    |                  |
 *               *  when clasified          | signal |    * BW limits,       |
 *               |  flow changes            |  srs   |<---+ loopback,        |
 *               |                          | worker |      stack too        |
 *               |                          +--------+      deep             |
 *      +-----------------+        +--------+                                |
 *      | mac_flow_lookup |        |  srs   |     +---------------------+    |
 *      +-----------------+        | worker |---->| mac_rx_srs_drain    |<---+
 *               ^                 | thread |     | mac_rx_srs_drain_bw |
 *               |                 +--------+     +---------------------+
 *               |                                          |
 *         +----------------------------+                   * software rings
 *   [B]-->| mac_rx_srs_subflow_process |                   | for fanout?
 *         +----------------------------+                   |
 *                                               +----------+-----------+
 *                                               |                      |
 *                                               v                      v
 *                                          +--------+             +--------+
 *                                          |  goto  |             |  goto  |
 *                                          | Part 2 |             | Part 3 |
 *                                          +--------+             +--------+
 *
 * Part 2 -- Fanout
 *
 * This part is concerned with using software fanout to assign frames to
 * software rings and then deliver them to MAC clients or allow those rings to
 * be polled upon. While there are two different primary fanout entry points,
 * mac_rx_fanout and mac_rx_proto_fanout, they behave in similar ways, and aside
 * from some of the individual hashing techniques used, most of the general
 * flow is the same.
 *
 *  +--------+              +-------------------+
 *  |  From  |---+--------->| mac_rx_srs_fanout |----+
 *  | Part 1 |   |          +-------------------+    |    +=================+
 *  +--------+   |                                   |    v for each mblk_t v
 *               * . . protocol only                 +--->v assign to new   v
 *               |     fanout                        |    v chain based on  v
 *               |                                   |    v hash % nrings   v
 *               |    +-------------------------+    |    +=================+
 *               +--->| mac_rx_srs_proto_fanout |----+             |
 *                    +-------------------------+                  |
 *                                                                 v
 *    +------------+    +--------------------------+       +================+
 *    | enqueue in |<---| mac_rx_soft_ring_process |<------v for each chain v
 *    | soft ring  |    +--------------------------+       +================+
 *    +------------+
 *         |                                    +-----------+
 *         * soft ring set                      | soft ring |
 *         | empty and no                       |  worker   |
 *         | worker?                            |  thread   |
 *         |                                    +-----------+
 *         +------*----------------+                  |
 *         |      .                |                  v
 *    No . *      . Yes            |       +------------------------+
 *         |                       +----<--| mac_rx_soft_ring_drain |
 *         |                       |       +------------------------+
 *         v                       |
 *   +-----------+                 v
 *   |   signal  |         +---------------+
 *   | soft ring |         | Deliver chain |
 *   |   worker  |         | goto Part 3   |
 *   +-----------+         +---------------+
 *
 *
 * Part 3 -- Packet Delivery
 *
 * Here, we go through and deliver the mblk_t chain directly to a given
 * processing function. In a lot of cases this is mac_rx_deliver(). In the case
 * of DLS bypass being used, then instead we end up going ahead and deliver it
 * to the direct callback registered with DLS, generally ip_input.
 *
 *
 *   +---------+            +----------------+    +------------------+
 *   |  From   |---+------->| mac_rx_deliver |--->| Off to DLS, or   |
 *   | Parts 1 |   |        +----------------+    | other MAC client |
 *   |  and 2  |   * DLS bypass                   +------------------+
 *   +---------+   | enabled   +----------+    +-------------+
 *                 +---------->| ip_input |--->|    To IP    |
 *                             +----------+    | and beyond! |
 *                                             +-------------+
 *
 * ----------------------
 * The Transmit Data Path
 * ----------------------
 *
 * Before we go into the images, it's worth talking about a problem that is a
 * bit different from the receive data path. GLDv3 device drivers have a finite
 * amount of transmit descriptors. When they run out, they return unused frames
 * back to MAC. MAC, at this point has several options about what it will do,
 * which vary based upon the settings that the client uses.
 *
 * When a device runs out of descriptors, the next thing that MAC does is
 * enqueue them off of the soft ring set or a software ring, depending on the
 * configuration of the soft ring set. MAC will enqueue up to a high watermark
 * of mblk_t chains, at which point it will indicate flow control back to the
 * client. Once this condition is reached, any mblk_t chains that were not
 * enqueued will be returned to the caller and they will have to decide what to
 * do with them. There are various flags that control this behavior that a
 * client may pass, which are discussed below.
 *
 * When this condition is hit, MAC also returns a cookie to the client in
 * addition to unconsumed frames. Clients can poll on that cookie and register a
 * callback with MAC to be notified when they are no longer subject to flow
 * control, at which point they may continue to call mac_tx(). This flow control
 * actually manages to work itself all the way up the stack, back through dls,
 * to ip, through the various protocols, and to sockfs.
 *
 * While the behavior described above is the default, this behavior can be
 * modified. There are two alternate modes, described below, which are
 * controlled with flags.
 *
 * DROP MODE
 *
 * This mode is controlled by having the client pass the MAC_DROP_ON_NO_DESC
 * flag. When this is passed, if a device driver runs out of transmit
 * descriptors, then the MAC layer will drop any unsent traffic. The client in
 * this case will never have any frames returned to it.
 *
 * DON'T ENQUEUE
 *
 * This mode is controlled by having the client pass the MAC_TX_NO_ENQUEUE flag.
 * If the MAC_DROP_ON_NO_DESC flag is also passed, it takes precedence. In this
 * mode, when we hit a case where a driver runs out of transmit descriptors,
 * then instead of enqueuing packets in a soft ring set or software ring, we
 * instead return the mblk_t chain back to the caller and immediately put the
 * soft ring set into flow control mode.
 *
 * The following series of ASCII art images describe the transmit data path that
 * MAC clients enter into based on calling into mac_tx(). A soft ring set has a
 * transmission function associated with it. There are seven possible
 * transmission modes, some of which share function entry points. The one that a
 * soft ring set gets depends on properties such as whether there are
 * transmission rings for fanout, whether the device involves aggregations,
 * whether any bandwidth limits exist, etc.
 *
 *
 * Part 1 -- Initial checks
 *
 *      * . called by
 *      |   MAC clients
 *      v                     . . No
 *  +--------+  +-----------+ .   +-------------------+  +====================+
 *  | mac_tx |->| device    |-*-->| mac_protect_check |->v Is this the simple v
 *  +--------+  | quiesced? |     +-------------------+  v case? See [1]      v
 *              +-----------+            |               +====================+
 *                  * . Yes              * failed                 |
 *                  v                    | frames                 |
 *             +--------------+          |                +-------+---------+
 *             | freemsgchain |<---------+          Yes . *            No . *
 *             +--------------+                           v                 v
 *                                                  +-----------+     +--------+
 *                                                  |   goto    |     |  goto  |
 *                                                  |  Part 2   |     | SRS TX |
 *                                                  | Entry [A] |     |  func  |
 *                                                  +-----------+     +--------+
 *                                                        |                 |
 *                                                        |                 v
 *                                                        |           +--------+
 *                                                        +---------->| return |
 *                                                                    | cookie |
 *                                                                    +--------+
 *
 * [1] The simple case refers to the SRS being configured with the
 * SRS_TX_DEFAULT transmission mode, having a single mblk_t (not a chain), their
 * being only a single active client, and not having a backlog in the srs.
 *
 *
 * Part 2 -- The SRS transmission functions
 *
 * This part is a bit more complicated. The different transmission paths often
 * leverage one another. In this case, we'll draw out the more common ones
 * before the parts that depend upon them. Here, we're going to start with the
 * workings of mac_tx_send() a common function that most of the others end up
 * calling.
 *
 *      +-------------+
 *      | mac_tx_send |
 *      +-------------+
 *            |
 *            v
 *      +=============+    +==============+
 *      v  more than  v--->v    check     v
 *      v one client? v    v VLAN and add v
 *      +=============+    v  VLAN tags   v
 *            |            +==============+
 *            |                  |
 *            +------------------+
 *            |
 *            |                 [A]
 *            v                  |
 *       +============+ . No     v
 *       v more than  v .     +==========+     +--------------------------+
 *       v one active v-*---->v for each v---->| mac_promisc_dispatch_one |---+
 *       v  client?   v       v mblk_t   v     +--------------------------+   |
 *       +============+       +==========+        ^                           |
 *            |                                   |       +==========+        |
 *            * . Yes                             |       v hardware v<-------+
 *            v                      +------------+       v  rings?  v
 *       +==========+                |                    +==========+
 *       v for each v       No . . . *                         |
 *       v mblk_t   v       specific |                         |
 *       +==========+       flow     |                   +-----+-----+
 *            |                      |                   |           |
 *            v                      |                   v           v
 *    +-----------------+            |               +-------+  +---------+
 *    | mac_tx_classify |------------+               | GLDv3 |  |  GLDv3  |
 *    +-----------------+                            |TX func|  | ring tx |
 *            |                                      +-------+  |  func   |
 *            * Specific flow, generally                 |      +---------+
 *            | bcast, mcast, loopback                   |           |
 *            v                                          +-----+-----+
 *      +==========+       +---------+                         |
 *      v valid L2 v--*--->| freemsg |                         v
 *      v  header  v  . No +---------+               +-------------------+
 *      +==========+                                 | return unconsumed |
 *            * . Yes                                |   frames to the   |
 *            v                                      |      caller       |
 *      +===========+                                +-------------------+
 *      v braodcast v      +----------------+                  ^
 *      v   flow?   v--*-->| mac_bcast_send |------------------+
 *      +===========+  .   +----------------+                  |
 *            |        . . Yes                                 |
 *       No . *                                                v
 *            |  +---------------------+  +---------------+  +----------+
 *            +->|mac_promisc_dispatch |->| mac_fix_cksum |->|   flow   |
 *               +---------------------+  +---------------+  | callback |
 *                                                           +----------+
 *
 *
 * In addition, many but not all of the routines, all rely on
 * mac_tx_softring_process as an entry point.
 *
 *
 *                                           . No             . No
 * +--------------------------+   +========+ .  +===========+ .  +-------------+
 * | mac_tx_soft_ring_process |-->v worker v-*->v out of tx v-*->|    goto     |
 * +--------------------------+   v only?  v    v  descr.?  v    | mac_tx_send |
 *                                +========+    +===========+    +-------------+
 *                              Yes . *               * . Yes           |
 *                   . No             v               |                 v
 *     v=========+   .          +===========+ . Yes   |     Yes .  +==========+
 *     v apppend v<--*----------v out of tx v-*-------+---------*--v returned v
 *     v mblk_t  v              v  descr.?  v         |            v frames?  v
 *     v chain   v              +===========+         |            +==========+
 *     +=========+                                    |                 *. No
 *         |                                          |                 v
 *         v                                          v           +------------+
 * +===================+           +----------------------+       |   done     |
 * v worker scheduled? v           | mac_tx_sring_enqueue |       | processing |
 * v Out of tx descr?  v           +----------------------+       +------------+
 * +===================+                      |
 *    |           |           . Yes           v
 *    * Yes       * No        .         +============+
 *    |           v         +-*---------v drop on no v
 *    |      +========+     v           v  TX desc?  v
 *    |      v  wake  v  +----------+   +============+
 *    |      v worker v  | mac_pkt_ |         * . No
 *    |      +========+  | drop     |         |         . Yes         . No
 *    |           |      +----------+         v         .             .
 *    |           |         v   ^     +===============+ .  +========+ .
 *    +--+--------+---------+   |     v Don't enqueue v-*->v ring   v-*----+
 *       |                      |     v     Set?      v    v empty? v      |
 *       |      +---------------+     +===============+    +========+      |
 *       |      |                            |                |            |
 *       |      |        +-------------------+                |            |
 *       |      *. Yes   |                          +---------+            |
 *       |      |        v                          v                      v
 *       |      |  +===========+               +========+      +--------------+
 *       |      +<-v At hiwat? v               v append v      |    return    |
 *       |         +===========+               v mblk_t v      | mblk_t chain |
 *       |                  * No               v chain  v      |   and flow   |
 *       |                  v                  +========+      |    control   |
 *       |               +=========+                |          |    cookie    |
 *       |               v  append v                v          +--------------+
 *       |               v  mblk_t v           +========+
 *       |               v  chain  v           v  wake  v   +------------+
 *       |               +=========+           v worker v-->|    done    |
 *       |                    |                +========+   | processing |
 *       |                    v       .. Yes                +------------+
 *       |               +=========+  .   +========+
 *       |               v  first  v--*-->v  wake  v
 *       |               v append? v      v worker v
 *       |               +=========+      +========+
 *       |                   |                |
 *       |              No . *                |
 *       |                   v                |
 *       |       +--------------+             |
 *       +------>|   Return     |             |
 *               | flow control |<------------+
 *               |   cookie     |
 *               +--------------+
 *
 *
 * The remaining images are all specific to each of the different transmission
 * modes.
 *
 * SRS TX DEFAULT
 *
 *      [ From Part 1 ]
 *             |
 *             v
 * +-------------------------+
 * | mac_tx_single_ring_mode |
 * +-------------------------+
 *            |
 *            |       . Yes
 *            v       .
 *       +==========+ .  +============+
 *       v   SRS    v-*->v   Try to   v---->---------------------+
 *       v backlog? v    v enqueue in v                          |
 *       +==========+    v     SRS    v-->------+                * . . Queue too
 *            |          +============+         * don't enqueue  |     deep or
 *            * . No         ^     |            | flag or at     |     drop flag
 *            |              |     v            | hiwat,         |
 *            v              |     |            | return    +---------+
 *     +-------------+       |     |            | cookie    | freemsg |
 *     |    goto     |-*-----+     |            |           +---------+
 *     | mac_tx_send | . returned  |            |                |
 *     +-------------+   mblk_t    |            |                |
 *            |                    |            |                |
 *            |                    |            |                |
 *            * . . all mblk_t     * queued,    |                |
 *            v     consumed       | may return |                |
 *     +-------------+             | tx cookie  |                |
 *     | SRS TX func |<------------+------------+----------------+
 *     |  completed  |
 *     +-------------+
 *
 * SRS_TX_SERIALIZE
 *
 *   +------------------------+
 *   | mac_tx_serializer_mode |
 *   +------------------------+
 *               |
 *               |        . No
 *               v        .
 *         +============+ .  +============+    +-------------+   +============+
 *         v srs being  v-*->v  set SRS   v--->|    goto     |-->v remove SRS v
 *         v processed? v    v proc flags v    | mac_tx_send |   v proc flag  v
 *         +============+    +============+    +-------------+   +============+
 *               |                                                     |
 *               * Yes                                                 |
 *               v                                       . No          v
 *      +--------------------+                           .        +==========+
 *      | mac_tx_srs_enqueue |  +------------------------*-----<--v returned v
 *      +--------------------+  |                                 v frames?  v
 *               |              |   . Yes                         +==========+
 *               |              |   .                                  |
 *               |              |   . +=========+                      v
 *               v              +-<-*-v queued  v     +--------------------+
 *        +-------------+       |     v frames? v<----| mac_tx_srs_enqueue |
 *        | SRS TX func |       |     +=========+     +--------------------+
 *        | completed,  |<------+         * . Yes
 *        | may return  |       |         v
 *        |   cookie    |       |     +========+
 *        +-------------+       +-<---v  wake  v
 *                                    v worker v
 *                                    +========+
 *
 *
 * SRS_TX_FANOUT
 *
 *                                             . Yes
 *   +--------------------+    +=============+ .   +--------------------------+
 *   | mac_tx_fanout_mode |--->v Have fanout v-*-->|           goto           |
 *   +--------------------+    v   hint?     v     | mac_rx_soft_ring_process |
 *                             +=============+     +--------------------------+
 *                                   * . No                    |
 *                                   v                         ^
 *                             +===========+                   |
 *                        +--->v for each  v           +===============+
 *                        |    v   mblk_t  v           v pick softring v
 *                 same   *    +===========+           v   from hash   v
 *                 hash   |          |                 +===============+
 *                        |          v                         |
 *                        |   +--------------+                 |
 *                        +---| mac_pkt_hash |--->*------------+
 *                            +--------------+    . different
 *                                                  hash or
 *                                                  done proc.
 * SRS_TX_AGGR                                      chain
 *
 *   +------------------+    +================================+
 *   | mac_tx_aggr_mode |--->v Use aggr capab function to     v
 *   +------------------+    v find appropriate tx ring.      v
 *                           v Applies hash based on aggr     v
 *                           v policy, see mac_tx_aggr_mode() v
 *                           +================================+
 *                                          |
 *                                          v
 *                           +-------------------------------+
 *                           |            goto               |
 *                           |  mac_rx_srs_soft_ring_process |
 *                           +-------------------------------+
 *
 *
 * SRS_TX_BW, SRS_TX_BW_FANOUT, SRS_TX_BW_AGGR
 *
 * Note, all three of these tx functions start from the same place --
 * mac_tx_bw_mode().
 *
 *  +----------------+
 *  | mac_tx_bw_mode |
 *  +----------------+
 *         |
 *         v          . No               . No               . Yes
 *  +==============+  .  +============+  .  +=============+ .  +=========+
 *  v  Out of BW?  v--*->v SRS empty? v--*->v  reset BW   v-*->v Bump BW v
 *  +==============+     +============+     v tick count? v    v Usage   v
 *         |                   |            +=============+    +=========+
 *         |         +---------+                   |                |
 *         |         |        +--------------------+                |
 *         |         |        |              +----------------------+
 *         v         |        v              v
 * +===============+ |  +==========+   +==========+      +------------------+
 * v Don't enqueue v |  v  set bw  v   v Is aggr? v--*-->|       goto       |
 * v   flag set?   v |  v enforced v   +==========+  .   | mac_tx_aggr_mode |-+
 * +===============+ |  +==========+         |       .   +------------------+ |
 *   |    Yes .*     |        |         No . *       .                        |
 *   |         |     |        |              |       . Yes                    |
 *   * . No    |     |        v              |                                |
 *   |  +---------+  |   +========+          v              +======+          |
 *   |  | freemsg |  |   v append v   +============+  . Yes v pick v          |
 *   |  +---------+  |   v mblk_t v   v Is fanout? v--*---->v ring v          |
 *   |      |        |   v chain  v   +============+        +======+          |
 *   +------+        |   +========+          |                  |             |
 *          v        |        |              v                  v             |
 *    +---------+    |        v       +-------------+ +--------------------+  |
 *    | return  |    |   +========+   |    goto     | |       goto         |  |
 *    |  flow   |    |   v wakeup v   | mac_tx_send | | mac_tx_fanout_mode |  |
 *    | control |    |   v worker v   +-------------+ +--------------------+  |
 *    | cookie  |    |   +========+          |                  |             |
 *    +---------+    |        |              |                  +------+------+
 *                   |        v              |                         |
 *                   |   +---------+         |                         v
 *                   |   | return  |   +============+           +------------+
 *                   |   |  flow   |   v unconsumed v-------+   |   done     |
 *                   |   | control |   v   frames?  v       |   | processing |
 *                   |   | cookie  |   +============+       |   +------------+
 *                   |   +---------+         |              |
 *                   |                  Yes  *              |
 *                   |                       |              |
 *                   |                 +===========+        |
 *                   |                 v subtract  v        |
 *                   |                 v unused bw v        |
 *                   |                 +===========+        |
 *                   |                       |              |
 *                   |                       v              |
 *                   |              +--------------------+  |
 *                   +------------->| mac_tx_srs_enqueue |  |
 *                                  +--------------------+  |
 *                                           |              |
 *                                           |              |
 *                                     +------------+       |
 *                                     |  return fc |       |
 *                                     | cookie and |<------+
 *                                     |    mblk_t  |
 *                                     +------------+
 */

#include <sys/types.h>
#include <sys/callb.h>
#include <sys/sdt.h>
#include <sys/strsubr.h>
#include <sys/strsun.h>
#include <sys/vlan.h>
#include <sys/stack.h>
#include <sys/archsystm.h>
#include <inet/ipsec_impl.h>
#include <inet/ip_impl.h>
#include <inet/sadb.h>
#include <inet/ipsecesp.h>
#include <inet/ipsecah.h>
#include <inet/ip6.h>

#include <sys/mac_impl.h>
#include <sys/mac_client_impl.h>
#include <sys/mac_client_priv.h>
#include <sys/mac_soft_ring.h>
#include <sys/mac_flow_impl.h>

static mac_tx_cookie_t mac_tx_single_ring_mode(mac_soft_ring_set_t *, mblk_t *,
    uintptr_t, uint16_t, mblk_t **);
static mac_tx_cookie_t mac_tx_serializer_mode(mac_soft_ring_set_t *, mblk_t *,
    uintptr_t, uint16_t, mblk_t **);
static mac_tx_cookie_t mac_tx_fanout_mode(mac_soft_ring_set_t *, mblk_t *,
    uintptr_t, uint16_t, mblk_t **);
static mac_tx_cookie_t mac_tx_bw_mode(mac_soft_ring_set_t *, mblk_t *,
    uintptr_t, uint16_t, mblk_t **);
static mac_tx_cookie_t mac_tx_aggr_mode(mac_soft_ring_set_t *, mblk_t *,
    uintptr_t, uint16_t, mblk_t **);

typedef struct mac_tx_mode_s {
	mac_tx_srs_mode_t	mac_tx_mode;
	mac_tx_func_t		mac_tx_func;
} mac_tx_mode_t;

/*
 * There are seven modes of operation on the Tx side. These modes get set
 * in mac_tx_srs_setup(). Except for the experimental TX_SERIALIZE mode,
 * none of the other modes are user configurable. They get selected by
 * the system depending upon whether the link (or flow) has multiple Tx
 * rings or a bandwidth configured, or if the link is an aggr, etc.
 *
 * When the Tx SRS is operating in aggr mode (st_mode) or if there are
 * multiple Tx rings owned by Tx SRS, then each Tx ring (pseudo or
 * otherwise) will have a soft ring associated with it. These soft rings
 * are stored in srs_tx_soft_rings[] array.
 *
 * Additionally in the case of aggr, there is the st_soft_rings[] array
 * in the mac_srs_tx_t structure. This array is used to store the same
 * set of soft rings that are present in srs_tx_soft_rings[] array but
 * in a different manner. The soft ring associated with the pseudo Tx
 * ring is saved at mr_index (of the pseudo ring) in st_soft_rings[]
 * array. This helps in quickly getting the soft ring associated with the
 * Tx ring when aggr_find_tx_ring() returns the pseudo Tx ring that is to
 * be used for transmit.
 */
mac_tx_mode_t mac_tx_mode_list[] = {
	{SRS_TX_DEFAULT,	mac_tx_single_ring_mode},
	{SRS_TX_SERIALIZE,	mac_tx_serializer_mode},
	{SRS_TX_FANOUT,		mac_tx_fanout_mode},
	{SRS_TX_BW,		mac_tx_bw_mode},
	{SRS_TX_BW_FANOUT,	mac_tx_bw_mode},
	{SRS_TX_AGGR,		mac_tx_aggr_mode},
	{SRS_TX_BW_AGGR,	mac_tx_bw_mode}
};

/*
 * Soft Ring Set (SRS) - The Run time code that deals with
 * dynamic polling from the hardware, bandwidth enforcement,
 * fanout etc.
 *
 * We try to use H/W classification on NIC and assign traffic for
 * a MAC address to a particular Rx ring or ring group. There is a
 * 1-1 mapping between a SRS and a Rx ring. The SRS dynamically
 * switches the underlying Rx ring between interrupt and
 * polling mode and enforces any specified B/W control.
 *
 * There is always a SRS created and tied to each H/W and S/W rule.
 * Whenever we create a H/W rule, we always add the the same rule to
 * S/W classifier and tie a SRS to it.
 *
 * In case a B/W control is specified, it is broken into bytes
 * per ticks and as soon as the quota for a tick is exhausted,
 * the underlying Rx ring is forced into poll mode for remainder of
 * the tick. The SRS poll thread only polls for bytes that are
 * allowed to come in the SRS. We typically let 4x the configured
 * B/W worth of packets to come in the SRS (to prevent unnecessary
 * drops due to bursts) but only process the specified amount.
 *
 * A MAC client (e.g. a VNIC or aggr) can have 1 or more
 * Rx rings (and corresponding SRSs) assigned to it. The SRS
 * in turn can have softrings to do protocol level fanout or
 * softrings to do S/W based fanout or both. In case the NIC
 * has no Rx rings, we do S/W classification to respective SRS.
 * The S/W classification rule is always setup and ready. This
 * allows the MAC layer to reassign Rx rings whenever needed
 * but packets still continue to flow via the default path and
 * getting S/W classified to correct SRS.
 *
 * The SRS's are used on both Tx and Rx side. They use the same
 * data structure but the processing routines have slightly different
 * semantics due to the fact that Rx side needs to do dynamic
 * polling etc.
 *
 * Dynamic Polling Notes
 * =====================
 *
 * Each Soft ring set is capable of switching its Rx ring between
 * interrupt and poll mode and actively 'polls' for packets in
 * poll mode. If the SRS is implementing a B/W limit, it makes
 * sure that only Max allowed packets are pulled in poll mode
 * and goes to poll mode as soon as B/W limit is exceeded. As
 * such, there are no overheads to implement B/W limits.
 *
 * In poll mode, its better to keep the pipeline going where the
 * SRS worker thread keeps processing packets and poll thread
 * keeps bringing more packets (specially if they get to run
 * on different CPUs). This also prevents the overheads associated
 * by excessive signalling (on NUMA machines, this can be
 * pretty devastating). The exception is latency optimized case
 * where worker thread does no work and interrupt and poll thread
 * are allowed to do their own drain.
 *
 * We use the following policy to control Dynamic Polling:
 * 1) We switch to poll mode anytime the processing
 *    thread causes a backlog to build up in SRS and
 *    its associated Soft Rings (sr_poll_pkt_cnt > 0).
 * 2) As long as the backlog stays under the low water
 *    mark (sr_lowat), we poll the H/W for more packets.
 * 3) If the backlog (sr_poll_pkt_cnt) exceeds low
 *    water mark, we stay in poll mode but don't poll
 *    the H/W for more packets.
 * 4) Anytime in polling mode, if we poll the H/W for
 *    packets and find nothing plus we have an existing
 *    backlog (sr_poll_pkt_cnt > 0), we stay in polling
 *    mode but don't poll the H/W for packets anymore
 *    (let the polling thread go to sleep).
 * 5) Once the backlog is relived (packets are processed)
 *    we reenable polling (by signalling the poll thread)
 *    only when the backlog dips below sr_poll_thres.
 * 6) sr_hiwat is used exclusively when we are not
 *    polling capable and is used to decide when to
 *    drop packets so the SRS queue length doesn't grow
 *    infinitely.
 *
 * NOTE: Also see the block level comment on top of mac_soft_ring.c
 */

/*
 * mac_latency_optimize
 *
 * Controls whether the poll thread can process the packets inline
 * or let the SRS worker thread do the processing. This applies if
 * the SRS was not being processed. For latency sensitive traffic,
 * this needs to be true to allow inline processing. For throughput
 * under load, this should be false.
 *
 * This (and other similar) tunable should be rolled into a link
 * or flow specific workload hint that can be set using dladm
 * linkprop (instead of multiple such tunables).
 */
boolean_t mac_latency_optimize = B_TRUE;

/*
 * MAC_RX_SRS_ENQUEUE_CHAIN and MAC_TX_SRS_ENQUEUE_CHAIN
 *
 * queue a mp or chain in soft ring set and increment the
 * local count (srs_count) for the SRS and the shared counter
 * (srs_poll_pkt_cnt - shared between SRS and its soft rings
 * to track the total unprocessed packets for polling to work
 * correctly).
 *
 * The size (total bytes queued) counters are incremented only
 * if we are doing B/W control.
 */
#define	MAC_SRS_ENQUEUE_CHAIN(mac_srs, head, tail, count, sz) {		\
	ASSERT(MUTEX_HELD(&(mac_srs)->srs_lock));			\
	if ((mac_srs)->srs_last != NULL)				\
		(mac_srs)->srs_last->b_next = (head);			\
	else								\
		(mac_srs)->srs_first = (head);				\
	(mac_srs)->srs_last = (tail);					\
	(mac_srs)->srs_count += count;					\
}

#define	MAC_RX_SRS_ENQUEUE_CHAIN(mac_srs, head, tail, count, sz) {	\
	mac_srs_rx_t	*srs_rx = &(mac_srs)->srs_rx;			\
									\
	MAC_SRS_ENQUEUE_CHAIN(mac_srs, head, tail, count, sz);		\
	srs_rx->sr_poll_pkt_cnt += count;				\
	ASSERT(srs_rx->sr_poll_pkt_cnt > 0);				\
	if ((mac_srs)->srs_type & SRST_BW_CONTROL) {			\
		(mac_srs)->srs_size += (sz);				\
		mutex_enter(&(mac_srs)->srs_bw->mac_bw_lock);		\
		(mac_srs)->srs_bw->mac_bw_sz += (sz);			\
		mutex_exit(&(mac_srs)->srs_bw->mac_bw_lock);		\
	}								\
}

#define	MAC_TX_SRS_ENQUEUE_CHAIN(mac_srs, head, tail, count, sz) {	\
	mac_srs->srs_state |= SRS_ENQUEUED;				\
	MAC_SRS_ENQUEUE_CHAIN(mac_srs, head, tail, count, sz);		\
	if ((mac_srs)->srs_type & SRST_BW_CONTROL) {			\
		(mac_srs)->srs_size += (sz);				\
		(mac_srs)->srs_bw->mac_bw_sz += (sz);			\
	}								\
}

/*
 * Turn polling on routines
 */
#define	MAC_SRS_POLLING_ON(mac_srs) {					\
	ASSERT(MUTEX_HELD(&(mac_srs)->srs_lock));			\
	if (((mac_srs)->srs_state &					\
	    (SRS_POLLING_CAPAB|SRS_POLLING)) == SRS_POLLING_CAPAB) {	\
		(mac_srs)->srs_state |= SRS_POLLING;			\
		(void) mac_hwring_disable_intr((mac_ring_handle_t)	\
		    (mac_srs)->srs_ring);				\
		(mac_srs)->srs_rx.sr_poll_on++;				\
	}								\
}

#define	MAC_SRS_WORKER_POLLING_ON(mac_srs) {				\
	ASSERT(MUTEX_HELD(&(mac_srs)->srs_lock));			\
	if (((mac_srs)->srs_state &					\
	    (SRS_POLLING_CAPAB|SRS_WORKER|SRS_POLLING)) == 		\
	    (SRS_POLLING_CAPAB|SRS_WORKER)) {				\
		(mac_srs)->srs_state |= SRS_POLLING;			\
		(void) mac_hwring_disable_intr((mac_ring_handle_t)	\
		    (mac_srs)->srs_ring);				\
		(mac_srs)->srs_rx.sr_worker_poll_on++;			\
	}								\
}

/*
 * MAC_SRS_POLL_RING
 *
 * Signal the SRS poll thread to poll the underlying H/W ring
 * provided it wasn't already polling (SRS_GET_PKTS was set).
 *
 * Poll thread gets to run only from mac_rx_srs_drain() and only
 * if the drain was being done by the worker thread.
 */
#define	MAC_SRS_POLL_RING(mac_srs) {					\
	mac_srs_rx_t	*srs_rx = &(mac_srs)->srs_rx;			\
									\
	ASSERT(MUTEX_HELD(&(mac_srs)->srs_lock));			\
	srs_rx->sr_poll_thr_sig++;					\
	if (((mac_srs)->srs_state & 					\
	    (SRS_POLLING_CAPAB|SRS_WORKER|SRS_GET_PKTS)) ==		\
		(SRS_WORKER|SRS_POLLING_CAPAB)) {			\
		(mac_srs)->srs_state |= SRS_GET_PKTS;			\
		cv_signal(&(mac_srs)->srs_cv);   			\
	} else {							\
		srs_rx->sr_poll_thr_busy++;				\
	}								\
}

/*
 * MAC_SRS_CHECK_BW_CONTROL
 *
 * Check to see if next tick has started so we can reset the
 * SRS_BW_ENFORCED flag and allow more packets to come in the
 * system.
 */
#define	MAC_SRS_CHECK_BW_CONTROL(mac_srs) {				\
	ASSERT(MUTEX_HELD(&(mac_srs)->srs_lock));			\
	ASSERT(((mac_srs)->srs_type & SRST_TX) ||			\
	    MUTEX_HELD(&(mac_srs)->srs_bw->mac_bw_lock));		\
	clock_t now = ddi_get_lbolt();					\
	if ((mac_srs)->srs_bw->mac_bw_curr_time != now) {		\
		(mac_srs)->srs_bw->mac_bw_curr_time = now;		\
		(mac_srs)->srs_bw->mac_bw_used = 0;	       		\
		if ((mac_srs)->srs_bw->mac_bw_state & SRS_BW_ENFORCED)	\
			(mac_srs)->srs_bw->mac_bw_state &= ~SRS_BW_ENFORCED; \
	}								\
}

/*
 * MAC_SRS_WORKER_WAKEUP
 *
 * Wake up the SRS worker thread to process the queue as long as
 * no one else is processing the queue. If we are optimizing for
 * latency, we wake up the worker thread immediately or else we
 * wait mac_srs_worker_wakeup_ticks before worker thread gets
 * woken up.
 */
int mac_srs_worker_wakeup_ticks = 0;
#define	MAC_SRS_WORKER_WAKEUP(mac_srs) {				\
	ASSERT(MUTEX_HELD(&(mac_srs)->srs_lock));			\
	if (!((mac_srs)->srs_state & SRS_PROC) &&			\
		(mac_srs)->srs_tid == NULL) {				\
		if (((mac_srs)->srs_state & SRS_LATENCY_OPT) ||		\
			(mac_srs_worker_wakeup_ticks == 0))		\
			cv_signal(&(mac_srs)->srs_async);		\
		else							\
			(mac_srs)->srs_tid =				\
				timeout(mac_srs_fire, (mac_srs),	\
					mac_srs_worker_wakeup_ticks);	\
	}								\
}

#define	TX_BANDWIDTH_MODE(mac_srs)				\
	((mac_srs)->srs_tx.st_mode == SRS_TX_BW ||		\
	    (mac_srs)->srs_tx.st_mode == SRS_TX_BW_FANOUT ||	\
	    (mac_srs)->srs_tx.st_mode == SRS_TX_BW_AGGR)

#define	TX_SRS_TO_SOFT_RING(mac_srs, head, hint) {			\
	if (tx_mode == SRS_TX_BW_FANOUT)				\
		(void) mac_tx_fanout_mode(mac_srs, head, hint, 0, NULL);\
	else								\
		(void) mac_tx_aggr_mode(mac_srs, head, hint, 0, NULL);	\
}

/*
 * MAC_TX_SRS_BLOCK
 *
 * Always called from mac_tx_srs_drain() function. SRS_TX_BLOCKED
 * will be set only if srs_tx_woken_up is FALSE. If
 * srs_tx_woken_up is TRUE, it indicates that the wakeup arrived
 * before we grabbed srs_lock to set SRS_TX_BLOCKED. We need to
 * attempt to transmit again and not setting SRS_TX_BLOCKED does
 * that.
 */
#define	MAC_TX_SRS_BLOCK(srs, mp)	{			\
	ASSERT(MUTEX_HELD(&(srs)->srs_lock));			\
	if ((srs)->srs_tx.st_woken_up) {			\
		(srs)->srs_tx.st_woken_up = B_FALSE;		\
	} else {						\
		ASSERT(!((srs)->srs_state & SRS_TX_BLOCKED));	\
		(srs)->srs_state |= SRS_TX_BLOCKED;		\
		(srs)->srs_tx.st_stat.mts_blockcnt++;		\
	}							\
}

/*
 * MAC_TX_SRS_TEST_HIWAT
 *
 * Called before queueing a packet onto Tx SRS to test and set
 * SRS_TX_HIWAT if srs_count exceeds srs_tx_hiwat.
 */
#define	MAC_TX_SRS_TEST_HIWAT(srs, mp, tail, cnt, sz, cookie) {		\
	boolean_t enqueue = 1;						\
									\
	if ((srs)->srs_count > (srs)->srs_tx.st_hiwat) {		\
		/*							\
		 * flow-controlled. Store srs in cookie so that it	\
		 * can be returned as mac_tx_cookie_t to client		\
		 */							\
		(srs)->srs_state |= SRS_TX_HIWAT;			\
		cookie = (mac_tx_cookie_t)srs;				\
		(srs)->srs_tx.st_hiwat_cnt++;				\
		if ((srs)->srs_count > (srs)->srs_tx.st_max_q_cnt) {	\
			/* increment freed stats */			\
			(srs)->srs_tx.st_stat.mts_sdrops += cnt;	\
			/*						\
			 * b_prev may be set to the fanout hint		\
			 * hence can't use freemsg directly		\
			 */						\
			mac_pkt_drop(NULL, NULL, mp_chain, B_FALSE);	\
			DTRACE_PROBE1(tx_queued_hiwat,			\
			    mac_soft_ring_set_t *, srs);		\
			enqueue = 0;					\
		}							\
	}								\
	if (enqueue)							\
		MAC_TX_SRS_ENQUEUE_CHAIN(srs, mp, tail, cnt, sz);	\
}

/* Some utility macros */
#define	MAC_SRS_BW_LOCK(srs)						\
	if (!(srs->srs_type & SRST_TX))					\
		mutex_enter(&srs->srs_bw->mac_bw_lock);

#define	MAC_SRS_BW_UNLOCK(srs)						\
	if (!(srs->srs_type & SRST_TX))					\
		mutex_exit(&srs->srs_bw->mac_bw_lock);

#define	MAC_TX_SRS_DROP_MESSAGE(srs, mp, cookie) {		\
	mac_pkt_drop(NULL, NULL, mp, B_FALSE);			\
	/* increment freed stats */				\
	mac_srs->srs_tx.st_stat.mts_sdrops++;			\
	cookie = (mac_tx_cookie_t)srs;				\
}

#define	MAC_TX_SET_NO_ENQUEUE(srs, mp_chain, ret_mp, cookie) {		\
	mac_srs->srs_state |= SRS_TX_WAKEUP_CLIENT;			\
	cookie = (mac_tx_cookie_t)srs;					\
	*ret_mp = mp_chain;						\
}

/*
 * MAC_RX_SRS_TOODEEP
 *
 * Macro called as part of receive-side processing to determine if handling
 * can occur in situ (in the interrupt thread) or if it should be left to a
 * worker thread.  Note that the constant used to make this determination is
 * not entirely made-up, and is a result of some emprical validation. That
 * said, the constant is left as a static variable to allow it to be
 * dynamically tuned in the field if and as needed.
 */
static uintptr_t mac_rx_srs_stack_needed = 13312;
static uint_t mac_rx_srs_stack_toodeep;

#ifndef STACK_GROWTH_DOWN
#error Downward stack growth assumed.
#endif

#define	MAC_RX_SRS_TOODEEP() (STACK_BIAS + (uintptr_t)getfp() - \
	(uintptr_t)curthread->t_stkbase < mac_rx_srs_stack_needed && \
	++mac_rx_srs_stack_toodeep)


/*
 * Drop the rx packet and advance to the next one in the chain.
 */
static void
mac_rx_drop_pkt(mac_soft_ring_set_t *srs, mblk_t *mp)
{
	mac_srs_rx_t	*srs_rx = &srs->srs_rx;

	ASSERT(mp->b_next == NULL);
	mutex_enter(&srs->srs_lock);
	MAC_UPDATE_SRS_COUNT_LOCKED(srs, 1);
	MAC_UPDATE_SRS_SIZE_LOCKED(srs, msgdsize(mp));
	mutex_exit(&srs->srs_lock);

	srs_rx->sr_stat.mrs_sdrops++;
	freemsg(mp);
}

/* DATAPATH RUNTIME ROUTINES */

/*
 * mac_srs_fire
 *
 * Timer callback routine for waking up the SRS worker thread.
 */
static void
mac_srs_fire(void *arg)
{
	mac_soft_ring_set_t *mac_srs = (mac_soft_ring_set_t *)arg;

	mutex_enter(&mac_srs->srs_lock);
	if (mac_srs->srs_tid == 0) {
		mutex_exit(&mac_srs->srs_lock);
		return;
	}

	mac_srs->srs_tid = 0;
	if (!(mac_srs->srs_state & SRS_PROC))
		cv_signal(&mac_srs->srs_async);

	mutex_exit(&mac_srs->srs_lock);
}

/*
 * 'hint' is fanout_hint (type of uint64_t) which is given by the TCP/IP stack,
 * and it is used on the TX path.
 */
#define	HASH_HINT(hint)	\
	((hint) ^ ((hint) >> 24) ^ ((hint) >> 16) ^ ((hint) >> 8))


/*
 * hash based on the src address, dst address and the port information.
 */
#define	HASH_ADDR(src, dst, ports)					\
	(ntohl((src) + (dst)) ^ ((ports) >> 24) ^ ((ports) >> 16) ^	\
	((ports) >> 8) ^ (ports))

#define	COMPUTE_INDEX(key, sz)	(key % sz)

#define	FANOUT_ENQUEUE_MP(head, tail, cnt, bw_ctl, sz, sz0, mp) {	\
	if ((tail) != NULL) {						\
		ASSERT((tail)->b_next == NULL);				\
		(tail)->b_next = (mp);					\
	} else {							\
		ASSERT((head) == NULL);					\
		(head) = (mp);						\
	}								\
	(tail) = (mp);							\
	(cnt)++;							\
	if ((bw_ctl))							\
		(sz) += (sz0);						\
}

#define	MAC_FANOUT_DEFAULT	0
#define	MAC_FANOUT_RND_ROBIN	1
int mac_fanout_type = MAC_FANOUT_DEFAULT;

#define	MAX_SR_TYPES	3
/* fanout types for port based hashing */
enum pkt_type {
	V4_TCP = 0,
	V4_UDP,
	OTH,
	UNDEF
};

/*
 * Pair of local and remote ports in the transport header
 */
#define	PORTS_SIZE 4

/*
 * mac_rx_srs_proto_fanout
 *
 * This routine delivers packets destined to an SRS into one of the
 * protocol soft rings.
 *
 * Given a chain of packets we need to split it up into multiple sub chains
 * destined into TCP, UDP or OTH soft ring. Instead of entering
 * the soft ring one packet at a time, we want to enter it in the form of a
 * chain otherwise we get this start/stop behaviour where the worker thread
 * goes to sleep and then next packets comes in forcing it to wake up etc.
 */
static void
mac_rx_srs_proto_fanout(mac_soft_ring_set_t *mac_srs, mblk_t *head)
{
	struct ether_header		*ehp;
	struct ether_vlan_header	*evhp;
	uint32_t			sap;
	ipha_t				*ipha;
	uint8_t				*dstaddr;
	size_t				hdrsize;
	mblk_t				*mp;
	mblk_t				*headmp[MAX_SR_TYPES];
	mblk_t				*tailmp[MAX_SR_TYPES];
	int				cnt[MAX_SR_TYPES];
	size_t				sz[MAX_SR_TYPES];
	size_t				sz1;
	boolean_t			bw_ctl;
	boolean_t			hw_classified;
	boolean_t			dls_bypass;
	boolean_t			is_ether;
	boolean_t			is_unicast;
	enum pkt_type			type;
	mac_client_impl_t		*mcip = mac_srs->srs_mcip;

	is_ether = (mcip->mci_mip->mi_info.mi_nativemedia == DL_ETHER);
	bw_ctl = ((mac_srs->srs_type & SRST_BW_CONTROL) != 0);

	/*
	 * If we don't have a Rx ring, S/W classification would have done
	 * its job and its a packet meant for us. If we were polling on
	 * the default ring (i.e. there was a ring assigned to this SRS),
	 * then we need to make sure that the mac address really belongs
	 * to us.
	 */
	hw_classified = mac_srs->srs_ring != NULL &&
	    mac_srs->srs_ring->mr_classify_type == MAC_HW_CLASSIFIER;

	/*
	 * Special clients (eg. VLAN, non ether, etc) need DLS
	 * processing in the Rx path. SRST_DLS_BYPASS will be clear for
	 * such SRSs. Another way of disabling bypass is to set the
	 * MCIS_RX_BYPASS_DISABLE flag.
	 */
	dls_bypass = ((mac_srs->srs_type & SRST_DLS_BYPASS) != 0) &&
	    ((mcip->mci_state_flags & MCIS_RX_BYPASS_DISABLE) == 0);

	bzero(headmp, MAX_SR_TYPES * sizeof (mblk_t *));
	bzero(tailmp, MAX_SR_TYPES * sizeof (mblk_t *));
	bzero(cnt, MAX_SR_TYPES * sizeof (int));
	bzero(sz, MAX_SR_TYPES * sizeof (size_t));

	/*
	 * We got a chain from SRS that we need to send to the soft rings.
	 * Since squeues for TCP & IPv4 sap poll their soft rings (for
	 * performance reasons), we need to separate out v4_tcp, v4_udp
	 * and the rest goes in other.
	 */
	while (head != NULL) {
		mp = head;
		head = head->b_next;
		mp->b_next = NULL;

		type = OTH;
		sz1 = (mp->b_cont == NULL) ? MBLKL(mp) : msgdsize(mp);

		if (is_ether) {
			/*
			 * At this point we can be sure the packet at least
			 * has an ether header.
			 */
			if (sz1 < sizeof (struct ether_header)) {
				mac_rx_drop_pkt(mac_srs, mp);
				continue;
			}
			ehp = (struct ether_header *)mp->b_rptr;

			/*
			 * Determine if this is a VLAN or non-VLAN packet.
			 */
			if ((sap = ntohs(ehp->ether_type)) == VLAN_TPID) {
				evhp = (struct ether_vlan_header *)mp->b_rptr;
				sap = ntohs(evhp->ether_type);
				hdrsize = sizeof (struct ether_vlan_header);
				/*
				 * Check if the VID of the packet, if any,
				 * belongs to this client.
				 */
				if (!mac_client_check_flow_vid(mcip,
				    VLAN_ID(ntohs(evhp->ether_tci)))) {
					mac_rx_drop_pkt(mac_srs, mp);
					continue;
				}
			} else {
				hdrsize = sizeof (struct ether_header);
			}
			is_unicast =
			    ((((uint8_t *)&ehp->ether_dhost)[0] & 0x01) == 0);
			dstaddr = (uint8_t *)&ehp->ether_dhost;
		} else {
			mac_header_info_t		mhi;

			if (mac_header_info((mac_handle_t)mcip->mci_mip,
			    mp, &mhi) != 0) {
				mac_rx_drop_pkt(mac_srs, mp);
				continue;
			}
			hdrsize = mhi.mhi_hdrsize;
			sap = mhi.mhi_bindsap;
			is_unicast = (mhi.mhi_dsttype == MAC_ADDRTYPE_UNICAST);
			dstaddr = (uint8_t *)mhi.mhi_daddr;
		}

		if (!dls_bypass) {
			FANOUT_ENQUEUE_MP(headmp[type], tailmp[type],
			    cnt[type], bw_ctl, sz[type], sz1, mp);
			continue;
		}

		if (sap == ETHERTYPE_IP) {
			/*
			 * If we are H/W classified, but we have promisc
			 * on, then we need to check for the unicast address.
			 */
			if (hw_classified && mcip->mci_promisc_list != NULL) {
				mac_address_t		*map;

				rw_enter(&mcip->mci_rw_lock, RW_READER);
				map = mcip->mci_unicast;
				if (bcmp(dstaddr, map->ma_addr,
				    map->ma_len) == 0)
					type = UNDEF;
				rw_exit(&mcip->mci_rw_lock);
			} else if (is_unicast) {
				type = UNDEF;
			}
		}

		/*
		 * This needs to become a contract with the driver for
		 * the fast path.
		 *
		 * In the normal case the packet will have at least the L2
		 * header and the IP + Transport header in the same mblk.
		 * This is usually the case when the NIC driver sends up
		 * the packet. This is also true when the stack generates
		 * a packet that is looped back and when the stack uses the
		 * fastpath mechanism. The normal case is optimized for
		 * performance and may bypass DLS. All other cases go through
		 * the 'OTH' type path without DLS bypass.
		 */

		ipha = (ipha_t *)(mp->b_rptr + hdrsize);
		if ((type != OTH) && MBLK_RX_FANOUT_SLOWPATH(mp, ipha))
			type = OTH;

		if (type == OTH) {
			FANOUT_ENQUEUE_MP(headmp[type], tailmp[type],
			    cnt[type], bw_ctl, sz[type], sz1, mp);
			continue;
		}

		ASSERT(type == UNDEF);
		/*
		 * We look for at least 4 bytes past the IP header to get
		 * the port information. If we get an IP fragment, we don't
		 * have the port information, and we use just the protocol
		 * information.
		 */
		switch (ipha->ipha_protocol) {
		case IPPROTO_TCP:
			type = V4_TCP;
			mp->b_rptr += hdrsize;
			break;
		case IPPROTO_UDP:
			type = V4_UDP;
			mp->b_rptr += hdrsize;
			break;
		default:
			type = OTH;
			break;
		}

		FANOUT_ENQUEUE_MP(headmp[type], tailmp[type], cnt[type],
		    bw_ctl, sz[type], sz1, mp);
	}

	for (type = V4_TCP; type < UNDEF; type++) {
		if (headmp[type] != NULL) {
			mac_soft_ring_t			*softring;

			ASSERT(tailmp[type]->b_next == NULL);
			switch (type) {
			case V4_TCP:
				softring = mac_srs->srs_tcp_soft_rings[0];
				break;
			case V4_UDP:
				softring = mac_srs->srs_udp_soft_rings[0];
				break;
			case OTH:
				softring = mac_srs->srs_oth_soft_rings[0];
			}
			mac_rx_soft_ring_process(mcip, softring,
			    headmp[type], tailmp[type], cnt[type], sz[type]);
		}
	}
}

int	fanout_unaligned = 0;

/*
 * mac_rx_srs_long_fanout
 *
 * The fanout routine for VLANs, and for anything else that isn't performing
 * explicit dls bypass.  Returns -1 on an error (drop the packet due to a
 * malformed packet), 0 on success, with values written in *indx and *type.
 */
static int
mac_rx_srs_long_fanout(mac_soft_ring_set_t *mac_srs, mblk_t *mp,
    uint32_t sap, size_t hdrsize, enum pkt_type *type, uint_t *indx)
{
	ip6_t		*ip6h;
	ipha_t		*ipha;
	uint8_t		*whereptr;
	uint_t		hash;
	uint16_t	remlen;
	uint8_t		nexthdr;
	uint16_t	hdr_len;
	uint32_t	src_val, dst_val;
	boolean_t	modifiable = B_TRUE;
	boolean_t	v6;

	ASSERT(MBLKL(mp) >= hdrsize);

	if (sap == ETHERTYPE_IPV6) {
		v6 = B_TRUE;
		hdr_len = IPV6_HDR_LEN;
	} else if (sap == ETHERTYPE_IP) {
		v6 = B_FALSE;
		hdr_len = IP_SIMPLE_HDR_LENGTH;
	} else {
		*indx = 0;
		*type = OTH;
		return (0);
	}

	ip6h = (ip6_t *)(mp->b_rptr + hdrsize);
	ipha = (ipha_t *)ip6h;

	if ((uint8_t *)ip6h == mp->b_wptr) {
		/*
		 * The first mblk_t only includes the mac header.
		 * Note that it is safe to change the mp pointer here,
		 * as the subsequent operation does not assume mp
		 * points to the start of the mac header.
		 */
		mp = mp->b_cont;

		/*
		 * Make sure the IP header points to an entire one.
		 */
		if (mp == NULL)
			return (-1);

		if (MBLKL(mp) < hdr_len) {
			modifiable = (DB_REF(mp) == 1);

			if (modifiable && !pullupmsg(mp, hdr_len))
				return (-1);
		}

		ip6h = (ip6_t *)mp->b_rptr;
		ipha = (ipha_t *)ip6h;
	}

	if (!modifiable || !(OK_32PTR((char *)ip6h)) ||
	    ((uint8_t *)ip6h + hdr_len > mp->b_wptr)) {
		/*
		 * If either the IP header is not aligned, or it does not hold
		 * the complete simple structure (a pullupmsg() is not an
		 * option since it would result in an unaligned IP header),
		 * fanout to the default ring.
		 *
		 * Note that this may cause packet reordering.
		 */
		*indx = 0;
		*type = OTH;
		fanout_unaligned++;
		return (0);
	}

	/*
	 * Extract next-header, full header length, and source-hash value
	 * using v4/v6 specific fields.
	 */
	if (v6) {
		remlen = ntohs(ip6h->ip6_plen);
		nexthdr = ip6h->ip6_nxt;
		src_val = V4_PART_OF_V6(ip6h->ip6_src);
		dst_val = V4_PART_OF_V6(ip6h->ip6_dst);
		/*
		 * Do src based fanout if below tunable is set to B_TRUE or
		 * when mac_ip_hdr_length_v6() fails because of malformed
		 * packets or because mblks need to be concatenated using
		 * pullupmsg().
		 */
		if (!mac_ip_hdr_length_v6(ip6h, mp->b_wptr, &hdr_len, &nexthdr,
		    NULL)) {
			goto src_dst_based_fanout;
		}
	} else {
		hdr_len = IPH_HDR_LENGTH(ipha);
		remlen = ntohs(ipha->ipha_length) - hdr_len;
		nexthdr = ipha->ipha_protocol;
		src_val = (uint32_t)ipha->ipha_src;
		dst_val = (uint32_t)ipha->ipha_dst;
		/*
		 * Catch IPv4 fragment case here.  IPv6 has nexthdr == FRAG
		 * for its equivalent case.
		 */
		if ((ntohs(ipha->ipha_fragment_offset_and_flags) &
		    (IPH_MF | IPH_OFFSET)) != 0) {
			goto src_dst_based_fanout;
		}
	}
	if (remlen < MIN_EHDR_LEN)
		return (-1);
	whereptr = (uint8_t *)ip6h + hdr_len;

	/* If the transport is one of below, we do port/SPI based fanout */
	switch (nexthdr) {
	case IPPROTO_TCP:
	case IPPROTO_UDP:
	case IPPROTO_SCTP:
	case IPPROTO_ESP:
		/*
		 * If the ports or SPI in the transport header is not part of
		 * the mblk, do src_based_fanout, instead of calling
		 * pullupmsg().
		 */
		if (mp->b_cont == NULL || whereptr + PORTS_SIZE <= mp->b_wptr)
			break;	/* out of switch... */
		/* FALLTHRU */
	default:
		goto src_dst_based_fanout;
	}

	switch (nexthdr) {
	case IPPROTO_TCP:
		hash = HASH_ADDR(src_val, dst_val, *(uint32_t *)whereptr);
		*indx = COMPUTE_INDEX(hash, mac_srs->srs_tcp_ring_count);
		*type = OTH;
		break;
	case IPPROTO_UDP:
	case IPPROTO_SCTP:
	case IPPROTO_ESP:
		if (mac_fanout_type == MAC_FANOUT_DEFAULT) {
			hash = HASH_ADDR(src_val, dst_val,
			    *(uint32_t *)whereptr);
			*indx = COMPUTE_INDEX(hash,
			    mac_srs->srs_udp_ring_count);
		} else {
			*indx = mac_srs->srs_ind % mac_srs->srs_udp_ring_count;
			mac_srs->srs_ind++;
		}
		*type = OTH;
		break;
	}
	return (0);

src_dst_based_fanout:
	hash = HASH_ADDR(src_val, dst_val, (uint32_t)0);
	*indx = COMPUTE_INDEX(hash, mac_srs->srs_oth_ring_count);
	*type = OTH;
	return (0);
}

/*
 * mac_rx_srs_fanout
 *
 * This routine delivers packets destined to an SRS into a soft ring member
 * of the set.
 *
 * Given a chain of packets we need to split it up into multiple sub chains
 * destined for one of the TCP, UDP or OTH soft rings. Instead of entering
 * the soft ring one packet at a time, we want to enter it in the form of a
 * chain otherwise we get this start/stop behaviour where the worker thread
 * goes to sleep and then next packets comes in forcing it to wake up etc.
 *
 * Note:
 * Since we know what is the maximum fanout possible, we create a 2D array
 * of 'softring types * MAX_SR_FANOUT' for the head, tail, cnt and sz
 * variables so that we can enter the softrings with chain. We need the
 * MAX_SR_FANOUT so we can allocate the arrays on the stack (a kmem_alloc
 * for each packet would be expensive). If we ever want to have the
 * ability to have unlimited fanout, we should probably declare a head,
 * tail, cnt, sz with each soft ring (a data struct which contains a softring
 * along with these members) and create an array of this uber struct so we
 * don't have to do kmem_alloc.
 */
int	fanout_oth1 = 0;
int	fanout_oth2 = 0;
int	fanout_oth3 = 0;
int	fanout_oth4 = 0;
int	fanout_oth5 = 0;

static void
mac_rx_srs_fanout(mac_soft_ring_set_t *mac_srs, mblk_t *head)
{
	struct ether_header		*ehp;
	struct ether_vlan_header	*evhp;
	uint32_t			sap;
	ipha_t				*ipha;
	uint8_t				*dstaddr;
	uint_t				indx;
	size_t				ports_offset;
	size_t				ipha_len;
	size_t				hdrsize;
	uint_t				hash;
	mblk_t				*mp;
	mblk_t				*headmp[MAX_SR_TYPES][MAX_SR_FANOUT];
	mblk_t				*tailmp[MAX_SR_TYPES][MAX_SR_FANOUT];
	int				cnt[MAX_SR_TYPES][MAX_SR_FANOUT];
	size_t				sz[MAX_SR_TYPES][MAX_SR_FANOUT];
	size_t				sz1;
	boolean_t			bw_ctl;
	boolean_t			hw_classified;
	boolean_t			dls_bypass;
	boolean_t			is_ether;
	boolean_t			is_unicast;
	int				fanout_cnt;
	enum pkt_type			type;
	mac_client_impl_t		*mcip = mac_srs->srs_mcip;

	is_ether = (mcip->mci_mip->mi_info.mi_nativemedia == DL_ETHER);
	bw_ctl = ((mac_srs->srs_type & SRST_BW_CONTROL) != 0);

	/*
	 * If we don't have a Rx ring, S/W classification would have done
	 * its job and its a packet meant for us. If we were polling on
	 * the default ring (i.e. there was a ring assigned to this SRS),
	 * then we need to make sure that the mac address really belongs
	 * to us.
	 */
	hw_classified = mac_srs->srs_ring != NULL &&
	    mac_srs->srs_ring->mr_classify_type == MAC_HW_CLASSIFIER;

	/*
	 * Special clients (eg. VLAN, non ether, etc) need DLS
	 * processing in the Rx path. SRST_DLS_BYPASS will be clear for
	 * such SRSs. Another way of disabling bypass is to set the
	 * MCIS_RX_BYPASS_DISABLE flag.
	 */
	dls_bypass = ((mac_srs->srs_type & SRST_DLS_BYPASS) != 0) &&
	    ((mcip->mci_state_flags & MCIS_RX_BYPASS_DISABLE) == 0);

	/*
	 * Since the softrings are never destroyed and we always
	 * create equal number of softrings for TCP, UDP and rest,
	 * its OK to check one of them for count and use it without
	 * any lock. In future, if soft rings get destroyed because
	 * of reduction in fanout, we will need to ensure that happens
	 * behind the SRS_PROC.
	 */
	fanout_cnt = mac_srs->srs_tcp_ring_count;

	bzero(headmp, MAX_SR_TYPES * MAX_SR_FANOUT * sizeof (mblk_t *));
	bzero(tailmp, MAX_SR_TYPES * MAX_SR_FANOUT * sizeof (mblk_t *));
	bzero(cnt, MAX_SR_TYPES * MAX_SR_FANOUT * sizeof (int));
	bzero(sz, MAX_SR_TYPES * MAX_SR_FANOUT * sizeof (size_t));

	/*
	 * We got a chain from SRS that we need to send to the soft rings.
	 * Since squeues for TCP & IPv4 sap poll their soft rings (for
	 * performance reasons), we need to separate out v4_tcp, v4_udp
	 * and the rest goes in other.
	 */
	while (head != NULL) {
		mp = head;
		head = head->b_next;
		mp->b_next = NULL;

		type = OTH;
		sz1 = (mp->b_cont == NULL) ? MBLKL(mp) : msgdsize(mp);

		if (is_ether) {
			/*
			 * At this point we can be sure the packet at least
			 * has an ether header.
			 */
			if (sz1 < sizeof (struct ether_header)) {
				mac_rx_drop_pkt(mac_srs, mp);
				continue;
			}
			ehp = (struct ether_header *)mp->b_rptr;

			/*
			 * Determine if this is a VLAN or non-VLAN packet.
			 */
			if ((sap = ntohs(ehp->ether_type)) == VLAN_TPID) {
				evhp = (struct ether_vlan_header *)mp->b_rptr;
				sap = ntohs(evhp->ether_type);
				hdrsize = sizeof (struct ether_vlan_header);
				/*
				 * Check if the VID of the packet, if any,
				 * belongs to this client.
				 */
				if (!mac_client_check_flow_vid(mcip,
				    VLAN_ID(ntohs(evhp->ether_tci)))) {
					mac_rx_drop_pkt(mac_srs, mp);
					continue;
				}
			} else {
				hdrsize = sizeof (struct ether_header);
			}
			is_unicast =
			    ((((uint8_t *)&ehp->ether_dhost)[0] & 0x01) == 0);
			dstaddr = (uint8_t *)&ehp->ether_dhost;
		} else {
			mac_header_info_t		mhi;

			if (mac_header_info((mac_handle_t)mcip->mci_mip,
			    mp, &mhi) != 0) {
				mac_rx_drop_pkt(mac_srs, mp);
				continue;
			}
			hdrsize = mhi.mhi_hdrsize;
			sap = mhi.mhi_bindsap;
			is_unicast = (mhi.mhi_dsttype == MAC_ADDRTYPE_UNICAST);
			dstaddr = (uint8_t *)mhi.mhi_daddr;
		}

		if (!dls_bypass) {
			if (mac_rx_srs_long_fanout(mac_srs, mp, sap,
			    hdrsize, &type, &indx) == -1) {
				mac_rx_drop_pkt(mac_srs, mp);
				continue;
			}

			FANOUT_ENQUEUE_MP(headmp[type][indx],
			    tailmp[type][indx], cnt[type][indx], bw_ctl,
			    sz[type][indx], sz1, mp);
			continue;
		}


		/*
		 * If we are using the default Rx ring where H/W or S/W
		 * classification has not happened, we need to verify if
		 * this unicast packet really belongs to us.
		 */
		if (sap == ETHERTYPE_IP) {
			/*
			 * If we are H/W classified, but we have promisc
			 * on, then we need to check for the unicast address.
			 */
			if (hw_classified && mcip->mci_promisc_list != NULL) {
				mac_address_t		*map;

				rw_enter(&mcip->mci_rw_lock, RW_READER);
				map = mcip->mci_unicast;
				if (bcmp(dstaddr, map->ma_addr,
				    map->ma_len) == 0)
					type = UNDEF;
				rw_exit(&mcip->mci_rw_lock);
			} else if (is_unicast) {
				type = UNDEF;
			}
		}

		/*
		 * This needs to become a contract with the driver for
		 * the fast path.
		 */

		ipha = (ipha_t *)(mp->b_rptr + hdrsize);
		if ((type != OTH) && MBLK_RX_FANOUT_SLOWPATH(mp, ipha)) {
			type = OTH;
			fanout_oth1++;
		}

		if (type != OTH) {
			uint16_t	frag_offset_flags;

			switch (ipha->ipha_protocol) {
			case IPPROTO_TCP:
			case IPPROTO_UDP:
			case IPPROTO_SCTP:
			case IPPROTO_ESP:
				ipha_len = IPH_HDR_LENGTH(ipha);
				if ((uchar_t *)ipha + ipha_len + PORTS_SIZE >
				    mp->b_wptr) {
					type = OTH;
					break;
				}
				frag_offset_flags =
				    ntohs(ipha->ipha_fragment_offset_and_flags);
				if ((frag_offset_flags &
				    (IPH_MF | IPH_OFFSET)) != 0) {
					type = OTH;
					fanout_oth3++;
					break;
				}
				ports_offset = hdrsize + ipha_len;
				break;
			default:
				type = OTH;
				fanout_oth4++;
				break;
			}
		}

		if (type == OTH) {
			if (mac_rx_srs_long_fanout(mac_srs, mp, sap,
			    hdrsize, &type, &indx) == -1) {
				mac_rx_drop_pkt(mac_srs, mp);
				continue;
			}

			FANOUT_ENQUEUE_MP(headmp[type][indx],
			    tailmp[type][indx], cnt[type][indx], bw_ctl,
			    sz[type][indx], sz1, mp);
			continue;
		}

		ASSERT(type == UNDEF);

		/*
		 * XXX-Sunay: We should hold srs_lock since ring_count
		 * below can change. But if we are always called from
		 * mac_rx_srs_drain and SRS_PROC is set, then we can
		 * enforce that ring_count can't be changed i.e.
		 * to change fanout type or ring count, the calling
		 * thread needs to be behind SRS_PROC.
		 */
		switch (ipha->ipha_protocol) {
		case IPPROTO_TCP:
			/*
			 * Note that for ESP, we fanout on SPI and it is at the
			 * same offset as the 2x16-bit ports. So it is clumped
			 * along with TCP, UDP and SCTP.
			 */
			hash = HASH_ADDR(ipha->ipha_src, ipha->ipha_dst,
			    *(uint32_t *)(mp->b_rptr + ports_offset));
			indx = COMPUTE_INDEX(hash, mac_srs->srs_tcp_ring_count);
			type = V4_TCP;
			mp->b_rptr += hdrsize;
			break;
		case IPPROTO_UDP:
		case IPPROTO_SCTP:
		case IPPROTO_ESP:
			if (mac_fanout_type == MAC_FANOUT_DEFAULT) {
				hash = HASH_ADDR(ipha->ipha_src, ipha->ipha_dst,
				    *(uint32_t *)(mp->b_rptr + ports_offset));
				indx = COMPUTE_INDEX(hash,
				    mac_srs->srs_udp_ring_count);
			} else {
				indx = mac_srs->srs_ind %
				    mac_srs->srs_udp_ring_count;
				mac_srs->srs_ind++;
			}
			type = V4_UDP;
			mp->b_rptr += hdrsize;
			break;
		default:
			indx = 0;
			type = OTH;
		}

		FANOUT_ENQUEUE_MP(headmp[type][indx], tailmp[type][indx],
		    cnt[type][indx], bw_ctl, sz[type][indx], sz1, mp);
	}

	for (type = V4_TCP; type < UNDEF; type++) {
		int	i;

		for (i = 0; i < fanout_cnt; i++) {
			if (headmp[type][i] != NULL) {
				mac_soft_ring_t	*softring;

				ASSERT(tailmp[type][i]->b_next == NULL);
				switch (type) {
				case V4_TCP:
					softring =
					    mac_srs->srs_tcp_soft_rings[i];
					break;
				case V4_UDP:
					softring =
					    mac_srs->srs_udp_soft_rings[i];
					break;
				case OTH:
					softring =
					    mac_srs->srs_oth_soft_rings[i];
					break;
				}
				mac_rx_soft_ring_process(mcip,
				    softring, headmp[type][i], tailmp[type][i],
				    cnt[type][i], sz[type][i]);
			}
		}
	}
}

#define	SRS_BYTES_TO_PICKUP	150000
ssize_t	max_bytes_to_pickup = SRS_BYTES_TO_PICKUP;

/*
 * mac_rx_srs_poll_ring
 *
 * This SRS Poll thread uses this routine to poll the underlying hardware
 * Rx ring to get a chain of packets. It can inline process that chain
 * if mac_latency_optimize is set (default) or signal the SRS worker thread
 * to do the remaining processing.
 *
 * Since packets come in the system via interrupt or poll path, we also
 * update the stats and deal with promiscous clients here.
 */
void
mac_rx_srs_poll_ring(mac_soft_ring_set_t *mac_srs)
{
	kmutex_t 		*lock = &mac_srs->srs_lock;
	kcondvar_t 		*async = &mac_srs->srs_cv;
	mac_srs_rx_t		*srs_rx = &mac_srs->srs_rx;
	mblk_t 			*head, *tail, *mp;
	callb_cpr_t 		cprinfo;
	ssize_t 		bytes_to_pickup;
	size_t 			sz;
	int			count;
	mac_client_impl_t	*smcip;

	CALLB_CPR_INIT(&cprinfo, lock, callb_generic_cpr, "mac_srs_poll");
	mutex_enter(lock);

start:
	for (;;) {
		if (mac_srs->srs_state & SRS_PAUSE)
			goto done;

		CALLB_CPR_SAFE_BEGIN(&cprinfo);
		cv_wait(async, lock);
		CALLB_CPR_SAFE_END(&cprinfo, lock);

		if (mac_srs->srs_state & SRS_PAUSE)
			goto done;

check_again:
		if (mac_srs->srs_type & SRST_BW_CONTROL) {
			/*
			 * We pick as many bytes as we are allowed to queue.
			 * Its possible that we will exceed the total
			 * packets queued in case this SRS is part of the
			 * Rx ring group since > 1 poll thread can be pulling
			 * upto the max allowed packets at the same time
			 * but that should be OK.
			 */
			mutex_enter(&mac_srs->srs_bw->mac_bw_lock);
			bytes_to_pickup =
			    mac_srs->srs_bw->mac_bw_drop_threshold -
			    mac_srs->srs_bw->mac_bw_sz;
			/*
			 * We shouldn't have been signalled if we
			 * have 0 or less bytes to pick but since
			 * some of the bytes accounting is driver
			 * dependant, we do the safety check.
			 */
			if (bytes_to_pickup < 0)
				bytes_to_pickup = 0;
			mutex_exit(&mac_srs->srs_bw->mac_bw_lock);
		} else {
			/*
			 * ToDO: Need to change the polling API
			 * to add a packet count and a flag which
			 * tells the driver whether we want packets
			 * based on a count, or bytes, or all the
			 * packets queued in the driver/HW. This
			 * way, we never have to check the limits
			 * on poll path. We truly let only as many
			 * packets enter the system as we are willing
			 * to process or queue.
			 *
			 * Something along the lines of
			 * pkts_to_pickup = mac_soft_ring_max_q_cnt -
			 *	mac_srs->srs_poll_pkt_cnt
			 */

			/*
			 * Since we are not doing B/W control, pick
			 * as many packets as allowed.
			 */
			bytes_to_pickup = max_bytes_to_pickup;
		}

		/* Poll the underlying Hardware */
		mutex_exit(lock);
		head = MAC_HWRING_POLL(mac_srs->srs_ring, (int)bytes_to_pickup);
		mutex_enter(lock);

		ASSERT((mac_srs->srs_state & SRS_POLL_THR_OWNER) ==
		    SRS_POLL_THR_OWNER);

		mp = tail = head;
		count = 0;
		sz = 0;
		while (mp != NULL) {
			tail = mp;
			sz += msgdsize(mp);
			mp = mp->b_next;
			count++;
		}

		if (head != NULL) {
			tail->b_next = NULL;
			smcip = mac_srs->srs_mcip;

			SRS_RX_STAT_UPDATE(mac_srs, pollbytes, sz);
			SRS_RX_STAT_UPDATE(mac_srs, pollcnt, count);

			/*
			 * If there are any promiscuous mode callbacks
			 * defined for this MAC client, pass them a copy
			 * if appropriate and also update the counters.
			 */
			if (smcip != NULL) {
				if (smcip->mci_mip->mi_promisc_list != NULL) {
					mutex_exit(lock);
					mac_promisc_dispatch(smcip->mci_mip,
					    head, NULL);
					mutex_enter(lock);
				}
			}
			if (mac_srs->srs_type & SRST_BW_CONTROL) {
				mutex_enter(&mac_srs->srs_bw->mac_bw_lock);
				mac_srs->srs_bw->mac_bw_polled += sz;
				mutex_exit(&mac_srs->srs_bw->mac_bw_lock);
			}
			MAC_RX_SRS_ENQUEUE_CHAIN(mac_srs, head, tail,
			    count, sz);
			if (count <= 10)
				srs_rx->sr_stat.mrs_chaincntundr10++;
			else if (count > 10 && count <= 50)
				srs_rx->sr_stat.mrs_chaincnt10to50++;
			else
				srs_rx->sr_stat.mrs_chaincntover50++;
		}

		/*
		 * We are guaranteed that SRS_PROC will be set if we
		 * are here. Also, poll thread gets to run only if
		 * the drain was being done by a worker thread although
		 * its possible that worker thread is still running
		 * and poll thread was sent down to keep the pipeline
		 * going instead of doing a complete drain and then
		 * trying to poll the NIC.
		 *
		 * So we need to check SRS_WORKER flag to make sure
		 * that the worker thread is not processing the queue
		 * in parallel to us. The flags and conditions are
		 * protected by the srs_lock to prevent any race. We
		 * ensure that we don't drop the srs_lock from now
		 * till the end and similarly we don't drop the srs_lock
		 * in mac_rx_srs_drain() till similar condition check
		 * are complete. The mac_rx_srs_drain() needs to ensure
		 * that SRS_WORKER flag remains set as long as its
		 * processing the queue.
		 */
		if (!(mac_srs->srs_state & SRS_WORKER) &&
		    (mac_srs->srs_first != NULL)) {
			/*
			 * We have packets to process and worker thread
			 * is not running. Check to see if poll thread is
			 * allowed to process.
			 */
			if (mac_srs->srs_state & SRS_LATENCY_OPT) {
				mac_srs->srs_drain_func(mac_srs, SRS_POLL_PROC);
				if (!(mac_srs->srs_state & SRS_PAUSE) &&
				    srs_rx->sr_poll_pkt_cnt <=
				    srs_rx->sr_lowat) {
					srs_rx->sr_poll_again++;
					goto check_again;
				}
				/*
				 * We are already above low water mark
				 * so stay in the polling mode but no
				 * need to poll. Once we dip below
				 * the polling threshold, the processing
				 * thread (soft ring) will signal us
				 * to poll again (MAC_UPDATE_SRS_COUNT)
				 */
				srs_rx->sr_poll_drain_no_poll++;
				mac_srs->srs_state &= ~(SRS_PROC|SRS_GET_PKTS);
				/*
				 * In B/W control case, its possible
				 * that the backlog built up due to
				 * B/W limit being reached and packets
				 * are queued only in SRS. In this case,
				 * we should schedule worker thread
				 * since no one else will wake us up.
				 */
				if ((mac_srs->srs_type & SRST_BW_CONTROL) &&
				    (mac_srs->srs_tid == NULL)) {
					mac_srs->srs_tid =
					    timeout(mac_srs_fire, mac_srs, 1);
					srs_rx->sr_poll_worker_wakeup++;
				}
			} else {
				/*
				 * Wakeup the worker thread for more processing.
				 * We optimize for throughput in this case.
				 */
				mac_srs->srs_state &= ~(SRS_PROC|SRS_GET_PKTS);
				MAC_SRS_WORKER_WAKEUP(mac_srs);
				srs_rx->sr_poll_sig_worker++;
			}
		} else if ((mac_srs->srs_first == NULL) &&
		    !(mac_srs->srs_state & SRS_WORKER)) {
			/*
			 * There is nothing queued in SRS and
			 * no worker thread running. Plus we
			 * didn't get anything from the H/W
			 * as well (head == NULL);
			 */
			ASSERT(head == NULL);
			mac_srs->srs_state &=
			    ~(SRS_PROC|SRS_GET_PKTS);

			/*
			 * If we have a packets in soft ring, don't allow
			 * more packets to come into this SRS by keeping the
			 * interrupts off but not polling the H/W. The
			 * poll thread will get signaled as soon as
			 * srs_poll_pkt_cnt dips below poll threshold.
			 */
			if (srs_rx->sr_poll_pkt_cnt == 0) {
				srs_rx->sr_poll_intr_enable++;
				MAC_SRS_POLLING_OFF(mac_srs);
			} else {
				/*
				 * We know nothing is queued in SRS
				 * since we are here after checking
				 * srs_first is NULL. The backlog
				 * is entirely due to packets queued
				 * in Soft ring which will wake us up
				 * and get the interface out of polling
				 * mode once the backlog dips below
				 * sr_poll_thres.
				 */
				srs_rx->sr_poll_no_poll++;
			}
		} else {
			/*
			 * Worker thread is already running.
			 * Nothing much to do. If the polling
			 * was enabled, worker thread will deal
			 * with that.
			 */
			mac_srs->srs_state &= ~SRS_GET_PKTS;
			srs_rx->sr_poll_goto_sleep++;
		}
	}
done:
	mac_srs->srs_state |= SRS_POLL_THR_QUIESCED;
	cv_signal(&mac_srs->srs_async);
	/*
	 * If this is a temporary quiesce then wait for the restart signal
	 * from the srs worker. Then clear the flags and signal the srs worker
	 * to ensure a positive handshake and go back to start.
	 */
	while (!(mac_srs->srs_state & (SRS_CONDEMNED | SRS_POLL_THR_RESTART)))
		cv_wait(async, lock);
	if (mac_srs->srs_state & SRS_POLL_THR_RESTART) {
		ASSERT(!(mac_srs->srs_state & SRS_CONDEMNED));
		mac_srs->srs_state &=
		    ~(SRS_POLL_THR_QUIESCED | SRS_POLL_THR_RESTART);
		cv_signal(&mac_srs->srs_async);
		goto start;
	} else {
		mac_srs->srs_state |= SRS_POLL_THR_EXITED;
		cv_signal(&mac_srs->srs_async);
		CALLB_CPR_EXIT(&cprinfo);
		thread_exit();
	}
}

/*
 * mac_srs_pick_chain
 *
 * In Bandwidth control case, checks how many packets can be processed
 * and return them in a sub chain.
 */
static mblk_t *
mac_srs_pick_chain(mac_soft_ring_set_t *mac_srs, mblk_t **chain_tail,
    size_t *chain_sz, int *chain_cnt)
{
	mblk_t 			*head = NULL;
	mblk_t 			*tail = NULL;
	size_t			sz;
	size_t 			tsz = 0;
	int			cnt = 0;
	mblk_t 			*mp;

	ASSERT(MUTEX_HELD(&mac_srs->srs_lock));
	mutex_enter(&mac_srs->srs_bw->mac_bw_lock);
	if (((mac_srs->srs_bw->mac_bw_used + mac_srs->srs_size) <=
	    mac_srs->srs_bw->mac_bw_limit) ||
	    (mac_srs->srs_bw->mac_bw_limit == 0)) {
		mutex_exit(&mac_srs->srs_bw->mac_bw_lock);
		head = mac_srs->srs_first;
		mac_srs->srs_first = NULL;
		*chain_tail = mac_srs->srs_last;
		mac_srs->srs_last = NULL;
		*chain_sz = mac_srs->srs_size;
		*chain_cnt = mac_srs->srs_count;
		mac_srs->srs_count = 0;
		mac_srs->srs_size = 0;
		return (head);
	}

	/*
	 * Can't clear the entire backlog.
	 * Need to find how many packets to pick
	 */
	ASSERT(MUTEX_HELD(&mac_srs->srs_bw->mac_bw_lock));
	while ((mp = mac_srs->srs_first) != NULL) {
		sz = msgdsize(mp);
		if ((tsz + sz + mac_srs->srs_bw->mac_bw_used) >
		    mac_srs->srs_bw->mac_bw_limit) {
			if (!(mac_srs->srs_bw->mac_bw_state & SRS_BW_ENFORCED))
				mac_srs->srs_bw->mac_bw_state |=
				    SRS_BW_ENFORCED;
			break;
		}

		/*
		 * The _size & cnt is  decremented from the softrings
		 * when they send up the packet for polling to work
		 * properly.
		 */
		tsz += sz;
		cnt++;
		mac_srs->srs_count--;
		mac_srs->srs_size -= sz;
		if (tail != NULL)
			tail->b_next = mp;
		else
			head = mp;
		tail = mp;
		mac_srs->srs_first = mac_srs->srs_first->b_next;
	}
	mutex_exit(&mac_srs->srs_bw->mac_bw_lock);
	if (mac_srs->srs_first == NULL)
		mac_srs->srs_last = NULL;

	if (tail != NULL)
		tail->b_next = NULL;
	*chain_tail = tail;
	*chain_cnt = cnt;
	*chain_sz = tsz;

	return (head);
}

/*
 * mac_rx_srs_drain
 *
 * The SRS drain routine. Gets to run to clear the queue. Any thread
 * (worker, interrupt, poll) can call this based on processing model.
 * The first thing we do is disable interrupts if possible and then
 * drain the queue. we also try to poll the underlying hardware if
 * there is a dedicated hardware Rx ring assigned to this SRS.
 *
 * There is a equivalent drain routine in bandwidth control mode
 * mac_rx_srs_drain_bw. There is some code duplication between the two
 * routines but they are highly performance sensitive and are easier
 * to read/debug if they stay separate. Any code changes here might
 * also apply to mac_rx_srs_drain_bw as well.
 */
void
mac_rx_srs_drain(mac_soft_ring_set_t *mac_srs, uint_t proc_type)
{
	mblk_t 			*head;
	mblk_t			*tail;
	timeout_id_t 		tid;
	int			cnt = 0;
	mac_client_impl_t	*mcip = mac_srs->srs_mcip;
	mac_srs_rx_t		*srs_rx = &mac_srs->srs_rx;

	ASSERT(MUTEX_HELD(&mac_srs->srs_lock));
	ASSERT(!(mac_srs->srs_type & SRST_BW_CONTROL));

	/* If we are blanked i.e. can't do upcalls, then we are done */
	if (mac_srs->srs_state & (SRS_BLANK | SRS_PAUSE)) {
		ASSERT((mac_srs->srs_type & SRST_NO_SOFT_RINGS) ||
		    (mac_srs->srs_state & SRS_PAUSE));
		goto out;
	}

	if (mac_srs->srs_first == NULL)
		goto out;

	if (!(mac_srs->srs_state & SRS_LATENCY_OPT) &&
	    (srs_rx->sr_poll_pkt_cnt <= srs_rx->sr_lowat)) {
		/*
		 * In the normal case, the SRS worker thread does no
		 * work and we wait for a backlog to build up before
		 * we switch into polling mode. In case we are
		 * optimizing for throughput, we use the worker thread
		 * as well. The goal is to let worker thread process
		 * the queue and poll thread to feed packets into
		 * the queue. As such, we should signal the poll
		 * thread to try and get more packets.
		 *
		 * We could have pulled this check in the POLL_RING
		 * macro itself but keeping it explicit here makes
		 * the architecture more human understandable.
		 */
		MAC_SRS_POLL_RING(mac_srs);
	}

again:
	head = mac_srs->srs_first;
	mac_srs->srs_first = NULL;
	tail = mac_srs->srs_last;
	mac_srs->srs_last = NULL;
	cnt = mac_srs->srs_count;
	mac_srs->srs_count = 0;

	ASSERT(head != NULL);
	ASSERT(tail != NULL);

	if ((tid = mac_srs->srs_tid) != 0)
		mac_srs->srs_tid = 0;

	mac_srs->srs_state |= (SRS_PROC|proc_type);


	/*
	 * mcip is NULL for broadcast and multicast flows. The promisc
	 * callbacks for broadcast and multicast packets are delivered from
	 * mac_rx() and we don't need to worry about that case in this path
	 */
	if (mcip != NULL) {
		if (mcip->mci_promisc_list != NULL) {
			mutex_exit(&mac_srs->srs_lock);
			mac_promisc_client_dispatch(mcip, head);
			mutex_enter(&mac_srs->srs_lock);
		}
		if (MAC_PROTECT_ENABLED(mcip, MPT_IPNOSPOOF)) {
			mutex_exit(&mac_srs->srs_lock);
			mac_protect_intercept_dhcp(mcip, head);
			mutex_enter(&mac_srs->srs_lock);
		}
	}

	/*
	 * Check if SRS itself is doing the processing
	 * This direct path does not apply when subflows are present. In this
	 * case, packets need to be dispatched to a soft ring according to the
	 * flow's bandwidth and other resources contraints.
	 */
	if (mac_srs->srs_type & SRST_NO_SOFT_RINGS) {
		mac_direct_rx_t		proc;
		void			*arg1;
		mac_resource_handle_t	arg2;

		/*
		 * This is the case when a Rx is directly
		 * assigned and we have a fully classified
		 * protocol chain. We can deal with it in
		 * one shot.
		 */
		proc = srs_rx->sr_func;
		arg1 = srs_rx->sr_arg1;
		arg2 = srs_rx->sr_arg2;

		mac_srs->srs_state |= SRS_CLIENT_PROC;
		mutex_exit(&mac_srs->srs_lock);
		if (tid != 0) {
			(void) untimeout(tid);
			tid = 0;
		}

		proc(arg1, arg2, head, NULL);
		/*
		 * Decrement the size and count here itelf
		 * since the packet has been processed.
		 */
		mutex_enter(&mac_srs->srs_lock);
		MAC_UPDATE_SRS_COUNT_LOCKED(mac_srs, cnt);
		if (mac_srs->srs_state & SRS_CLIENT_WAIT)
			cv_signal(&mac_srs->srs_client_cv);
		mac_srs->srs_state &= ~SRS_CLIENT_PROC;
	} else {
		/* Some kind of softrings based fanout is required */
		mutex_exit(&mac_srs->srs_lock);
		if (tid != 0) {
			(void) untimeout(tid);
			tid = 0;
		}

		/*
		 * Since the fanout routines can deal with chains,
		 * shoot the entire chain up.
		 */
		if (mac_srs->srs_type & SRST_FANOUT_SRC_IP)
			mac_rx_srs_fanout(mac_srs, head);
		else
			mac_rx_srs_proto_fanout(mac_srs, head);
		mutex_enter(&mac_srs->srs_lock);
	}

	if (!(mac_srs->srs_state & (SRS_BLANK|SRS_PAUSE)) &&
	    (mac_srs->srs_first != NULL)) {
		/*
		 * More packets arrived while we were clearing the
		 * SRS. This can be possible because of one of
		 * three conditions below:
		 * 1) The driver is using multiple worker threads
		 *    to send the packets to us.
		 * 2) The driver has a race in switching
		 *    between interrupt and polling mode or
		 * 3) Packets are arriving in this SRS via the
		 *    S/W classification as well.
		 *
		 * We should switch to polling mode and see if we
		 * need to send the poll thread down. Also, signal
		 * the worker thread to process whats just arrived.
		 */
		MAC_SRS_POLLING_ON(mac_srs);
		if (srs_rx->sr_poll_pkt_cnt <= srs_rx->sr_lowat) {
			srs_rx->sr_drain_poll_sig++;
			MAC_SRS_POLL_RING(mac_srs);
		}

		/*
		 * If we didn't signal the poll thread, we need
		 * to deal with the pending packets ourselves.
		 */
		if (proc_type == SRS_WORKER) {
			srs_rx->sr_drain_again++;
			goto again;
		} else {
			srs_rx->sr_drain_worker_sig++;
			cv_signal(&mac_srs->srs_async);
		}
	}

out:
	if (mac_srs->srs_state & SRS_GET_PKTS) {
		/*
		 * Poll thread is already running. Leave the
		 * SRS_RPOC set and hand over the control to
		 * poll thread.
		 */
		mac_srs->srs_state &= ~proc_type;
		srs_rx->sr_drain_poll_running++;
		return;
	}

	/*
	 * Even if there are no packets queued in SRS, we
	 * need to make sure that the shared counter is
	 * clear and any associated softrings have cleared
	 * all the backlog. Otherwise, leave the interface
	 * in polling mode and the poll thread will get
	 * signalled once the count goes down to zero.
	 *
	 * If someone is already draining the queue (SRS_PROC is
	 * set) when the srs_poll_pkt_cnt goes down to zero,
	 * then it means that drain is already running and we
	 * will turn off polling at that time if there is
	 * no backlog.
	 *
	 * As long as there are packets queued either
	 * in soft ring set or its soft rings, we will leave
	 * the interface in polling mode (even if the drain
	 * was done being the interrupt thread). We signal
	 * the poll thread as well if we have dipped below
	 * low water mark.
	 *
	 * NOTE: We can't use the MAC_SRS_POLLING_ON macro
	 * since that turn polling on only for worker thread.
	 * Its not worth turning polling on for interrupt
	 * thread (since NIC will not issue another interrupt)
	 * unless a backlog builds up.
	 */
	if ((srs_rx->sr_poll_pkt_cnt > 0) &&
	    (mac_srs->srs_state & SRS_POLLING_CAPAB)) {
		mac_srs->srs_state &= ~(SRS_PROC|proc_type);
		srs_rx->sr_drain_keep_polling++;
		MAC_SRS_POLLING_ON(mac_srs);
		if (srs_rx->sr_poll_pkt_cnt <= srs_rx->sr_lowat)
			MAC_SRS_POLL_RING(mac_srs);
		return;
	}

	/* Nothing else to do. Get out of poll mode */
	MAC_SRS_POLLING_OFF(mac_srs);
	mac_srs->srs_state &= ~(SRS_PROC|proc_type);
	srs_rx->sr_drain_finish_intr++;
}

/*
 * mac_rx_srs_drain_bw
 *
 * The SRS BW drain routine. Gets to run to clear the queue. Any thread
 * (worker, interrupt, poll) can call this based on processing model.
 * The first thing we do is disable interrupts if possible and then
 * drain the queue. we also try to poll the underlying hardware if
 * there is a dedicated hardware Rx ring assigned to this SRS.
 *
 * There is a equivalent drain routine in non bandwidth control mode
 * mac_rx_srs_drain. There is some code duplication between the two
 * routines but they are highly performance sensitive and are easier
 * to read/debug if they stay separate. Any code changes here might
 * also apply to mac_rx_srs_drain as well.
 */
void
mac_rx_srs_drain_bw(mac_soft_ring_set_t *mac_srs, uint_t proc_type)
{
	mblk_t 			*head;
	mblk_t			*tail;
	timeout_id_t 		tid;
	size_t			sz = 0;
	int			cnt = 0;
	mac_client_impl_t	*mcip = mac_srs->srs_mcip;
	mac_srs_rx_t		*srs_rx = &mac_srs->srs_rx;
	clock_t			now;

	ASSERT(MUTEX_HELD(&mac_srs->srs_lock));
	ASSERT(mac_srs->srs_type & SRST_BW_CONTROL);
again:
	/* Check if we are doing B/W control */
	mutex_enter(&mac_srs->srs_bw->mac_bw_lock);
	now = ddi_get_lbolt();
	if (mac_srs->srs_bw->mac_bw_curr_time != now) {
		mac_srs->srs_bw->mac_bw_curr_time = now;
		mac_srs->srs_bw->mac_bw_used = 0;
		if (mac_srs->srs_bw->mac_bw_state & SRS_BW_ENFORCED)
			mac_srs->srs_bw->mac_bw_state &= ~SRS_BW_ENFORCED;
	} else if (mac_srs->srs_bw->mac_bw_state & SRS_BW_ENFORCED) {
		mutex_exit(&mac_srs->srs_bw->mac_bw_lock);
		goto done;
	} else if (mac_srs->srs_bw->mac_bw_used >
	    mac_srs->srs_bw->mac_bw_limit) {
		mac_srs->srs_bw->mac_bw_state |= SRS_BW_ENFORCED;
		mutex_exit(&mac_srs->srs_bw->mac_bw_lock);
		goto done;
	}
	mutex_exit(&mac_srs->srs_bw->mac_bw_lock);

	/* If we are blanked i.e. can't do upcalls, then we are done */
	if (mac_srs->srs_state & (SRS_BLANK | SRS_PAUSE)) {
		ASSERT((mac_srs->srs_type & SRST_NO_SOFT_RINGS) ||
		    (mac_srs->srs_state & SRS_PAUSE));
		goto done;
	}

	sz = 0;
	cnt = 0;
	if ((head = mac_srs_pick_chain(mac_srs, &tail, &sz, &cnt)) == NULL) {
		/*
		 * We couldn't pick up a single packet.
		 */
		mutex_enter(&mac_srs->srs_bw->mac_bw_lock);
		if ((mac_srs->srs_bw->mac_bw_used == 0) &&
		    (mac_srs->srs_size != 0) &&
		    !(mac_srs->srs_bw->mac_bw_state & SRS_BW_ENFORCED)) {
			/*
			 * Seems like configured B/W doesn't
			 * even allow processing of 1 packet
			 * per tick.
			 *
			 * XXX: raise the limit to processing
			 * at least 1 packet per tick.
			 */
			mac_srs->srs_bw->mac_bw_limit +=
			    mac_srs->srs_bw->mac_bw_limit;
			mac_srs->srs_bw->mac_bw_drop_threshold +=
			    mac_srs->srs_bw->mac_bw_drop_threshold;
			cmn_err(CE_NOTE, "mac_rx_srs_drain: srs(%p) "
			    "raised B/W limit to %d since not even a "
			    "single packet can be processed per "
			    "tick %d\n", (void *)mac_srs,
			    (int)mac_srs->srs_bw->mac_bw_limit,
			    (int)msgdsize(mac_srs->srs_first));
		}
		mutex_exit(&mac_srs->srs_bw->mac_bw_lock);
		goto done;
	}

	ASSERT(head != NULL);
	ASSERT(tail != NULL);

	/* zero bandwidth: drop all and return to interrupt mode */
	mutex_enter(&mac_srs->srs_bw->mac_bw_lock);
	if (mac_srs->srs_bw->mac_bw_limit == 0) {
		srs_rx->sr_stat.mrs_sdrops += cnt;
		ASSERT(mac_srs->srs_bw->mac_bw_sz >= sz);
		mac_srs->srs_bw->mac_bw_sz -= sz;
		mac_srs->srs_bw->mac_bw_drop_bytes += sz;
		mutex_exit(&mac_srs->srs_bw->mac_bw_lock);
		mac_pkt_drop(NULL, NULL, head, B_FALSE);
		goto leave_poll;
	} else {
		mutex_exit(&mac_srs->srs_bw->mac_bw_lock);
	}

	if ((tid = mac_srs->srs_tid) != 0)
		mac_srs->srs_tid = 0;

	mac_srs->srs_state |= (SRS_PROC|proc_type);
	MAC_SRS_WORKER_POLLING_ON(mac_srs);

	/*
	 * mcip is NULL for broadcast and multicast flows. The promisc
	 * callbacks for broadcast and multicast packets are delivered from
	 * mac_rx() and we don't need to worry about that case in this path
	 */
	if (mcip != NULL) {
		if (mcip->mci_promisc_list != NULL) {
			mutex_exit(&mac_srs->srs_lock);
			mac_promisc_client_dispatch(mcip, head);
			mutex_enter(&mac_srs->srs_lock);
		}
		if (MAC_PROTECT_ENABLED(mcip, MPT_IPNOSPOOF)) {
			mutex_exit(&mac_srs->srs_lock);
			mac_protect_intercept_dhcp(mcip, head);
			mutex_enter(&mac_srs->srs_lock);
		}
	}

	/*
	 * Check if SRS itself is doing the processing
	 * This direct path does not apply when subflows are present. In this
	 * case, packets need to be dispatched to a soft ring according to the
	 * flow's bandwidth and other resources contraints.
	 */
	if (mac_srs->srs_type & SRST_NO_SOFT_RINGS) {
		mac_direct_rx_t		proc;
		void			*arg1;
		mac_resource_handle_t	arg2;

		/*
		 * This is the case when a Rx is directly
		 * assigned and we have a fully classified
		 * protocol chain. We can deal with it in
		 * one shot.
		 */
		proc = srs_rx->sr_func;
		arg1 = srs_rx->sr_arg1;
		arg2 = srs_rx->sr_arg2;

		mac_srs->srs_state |= SRS_CLIENT_PROC;
		mutex_exit(&mac_srs->srs_lock);
		if (tid != 0) {
			(void) untimeout(tid);
			tid = 0;
		}

		proc(arg1, arg2, head, NULL);
		/*
		 * Decrement the size and count here itelf
		 * since the packet has been processed.
		 */
		mutex_enter(&mac_srs->srs_lock);
		MAC_UPDATE_SRS_COUNT_LOCKED(mac_srs, cnt);
		MAC_UPDATE_SRS_SIZE_LOCKED(mac_srs, sz);

		if (mac_srs->srs_state & SRS_CLIENT_WAIT)
			cv_signal(&mac_srs->srs_client_cv);
		mac_srs->srs_state &= ~SRS_CLIENT_PROC;
	} else {
		/* Some kind of softrings based fanout is required */
		mutex_exit(&mac_srs->srs_lock);
		if (tid != 0) {
			(void) untimeout(tid);
			tid = 0;
		}

		/*
		 * Since the fanout routines can deal with chains,
		 * shoot the entire chain up.
		 */
		if (mac_srs->srs_type & SRST_FANOUT_SRC_IP)
			mac_rx_srs_fanout(mac_srs, head);
		else
			mac_rx_srs_proto_fanout(mac_srs, head);
		mutex_enter(&mac_srs->srs_lock);
	}

	/*
	 * Send the poll thread to pick up any packets arrived
	 * so far. This also serves as the last check in case
	 * nothing else is queued in the SRS. The poll thread
	 * is signalled only in the case the drain was done
	 * by the worker thread and SRS_WORKER is set. The
	 * worker thread can run in parallel as long as the
	 * SRS_WORKER flag is set. We we have nothing else to
	 * process, we can exit while leaving SRS_PROC set
	 * which gives the poll thread control to process and
	 * cleanup once it returns from the NIC.
	 *
	 * If we have nothing else to process, we need to
	 * ensure that we keep holding the srs_lock till
	 * all the checks below are done and control is
	 * handed to the poll thread if it was running.
	 */
	mutex_enter(&mac_srs->srs_bw->mac_bw_lock);
	if (!(mac_srs->srs_bw->mac_bw_state & SRS_BW_ENFORCED)) {
		if (mac_srs->srs_first != NULL) {
			if (proc_type == SRS_WORKER) {
				mutex_exit(&mac_srs->srs_bw->mac_bw_lock);
				if (srs_rx->sr_poll_pkt_cnt <=
				    srs_rx->sr_lowat)
					MAC_SRS_POLL_RING(mac_srs);
				goto again;
			} else {
				cv_signal(&mac_srs->srs_async);
			}
		}
	}
	mutex_exit(&mac_srs->srs_bw->mac_bw_lock);

done:

	if (mac_srs->srs_state & SRS_GET_PKTS) {
		/*
		 * Poll thread is already running. Leave the
		 * SRS_RPOC set and hand over the control to
		 * poll thread.
		 */
		mac_srs->srs_state &= ~proc_type;
		return;
	}

	/*
	 * If we can't process packets because we have exceeded
	 * B/W limit for this tick, just set the timeout
	 * and leave.
	 *
	 * Even if there are no packets queued in SRS, we
	 * need to make sure that the shared counter is
	 * clear and any associated softrings have cleared
	 * all the backlog. Otherwise, leave the interface
	 * in polling mode and the poll thread will get
	 * signalled once the count goes down to zero.
	 *
	 * If someone is already draining the queue (SRS_PROC is
	 * set) when the srs_poll_pkt_cnt goes down to zero,
	 * then it means that drain is already running and we
	 * will turn off polling at that time if there is
	 * no backlog. As long as there are packets queued either
	 * is soft ring set or its soft rings, we will leave
	 * the interface in polling mode.
	 */
	mutex_enter(&mac_srs->srs_bw->mac_bw_lock);
	if ((mac_srs->srs_state & SRS_POLLING_CAPAB) &&
	    ((mac_srs->srs_bw->mac_bw_state & SRS_BW_ENFORCED) ||
	    (srs_rx->sr_poll_pkt_cnt > 0))) {
		MAC_SRS_POLLING_ON(mac_srs);
		mac_srs->srs_state &= ~(SRS_PROC|proc_type);
		if ((mac_srs->srs_first != NULL) &&
		    (mac_srs->srs_tid == NULL))
			mac_srs->srs_tid = timeout(mac_srs_fire,
			    mac_srs, 1);
		mutex_exit(&mac_srs->srs_bw->mac_bw_lock);
		return;
	}
	mutex_exit(&mac_srs->srs_bw->mac_bw_lock);

leave_poll:

	/* Nothing else to do. Get out of poll mode */
	MAC_SRS_POLLING_OFF(mac_srs);
	mac_srs->srs_state &= ~(SRS_PROC|proc_type);
}

/*
 * mac_srs_worker
 *
 * The SRS worker routine. Drains the queue when no one else is
 * processing it.
 */
void
mac_srs_worker(mac_soft_ring_set_t *mac_srs)
{
	kmutex_t 		*lock = &mac_srs->srs_lock;
	kcondvar_t 		*async = &mac_srs->srs_async;
	callb_cpr_t		cprinfo;
	boolean_t		bw_ctl_flag;

	CALLB_CPR_INIT(&cprinfo, lock, callb_generic_cpr, "srs_worker");
	mutex_enter(lock);

start:
	for (;;) {
		bw_ctl_flag = B_FALSE;
		if (mac_srs->srs_type & SRST_BW_CONTROL) {
			MAC_SRS_BW_LOCK(mac_srs);
			MAC_SRS_CHECK_BW_CONTROL(mac_srs);
			if (mac_srs->srs_bw->mac_bw_state & SRS_BW_ENFORCED)
				bw_ctl_flag = B_TRUE;
			MAC_SRS_BW_UNLOCK(mac_srs);
		}
		/*
		 * The SRS_BW_ENFORCED flag may change since we have dropped
		 * the mac_bw_lock. However the drain function can handle both
		 * a drainable SRS or a bandwidth controlled SRS, and the
		 * effect of scheduling a timeout is to wakeup the worker
		 * thread which in turn will call the drain function. Since
		 * we release the srs_lock atomically only in the cv_wait there
		 * isn't a fear of waiting for ever.
		 */
		while (((mac_srs->srs_state & SRS_PROC) ||
		    (mac_srs->srs_first == NULL) || bw_ctl_flag ||
		    (mac_srs->srs_state & SRS_TX_BLOCKED)) &&
		    !(mac_srs->srs_state & SRS_PAUSE)) {
			/*
			 * If we have packets queued and we are here
			 * because B/W control is in place, we better
			 * schedule the worker wakeup after 1 tick
			 * to see if bandwidth control can be relaxed.
			 */
			if (bw_ctl_flag && mac_srs->srs_tid == NULL) {
				/*
				 * We need to ensure that a timer  is already
				 * scheduled or we force  schedule one for
				 * later so that we can continue processing
				 * after this  quanta is over.
				 */
				mac_srs->srs_tid = timeout(mac_srs_fire,
				    mac_srs, 1);
			}
wait:
			CALLB_CPR_SAFE_BEGIN(&cprinfo);
			cv_wait(async, lock);
			CALLB_CPR_SAFE_END(&cprinfo, lock);

			if (mac_srs->srs_state & SRS_PAUSE)
				goto done;
			if (mac_srs->srs_state & SRS_PROC)
				goto wait;

			if (mac_srs->srs_first != NULL &&
			    mac_srs->srs_type & SRST_BW_CONTROL) {
				MAC_SRS_BW_LOCK(mac_srs);
				if (mac_srs->srs_bw->mac_bw_state &
				    SRS_BW_ENFORCED) {
					MAC_SRS_CHECK_BW_CONTROL(mac_srs);
				}
				bw_ctl_flag = mac_srs->srs_bw->mac_bw_state &
				    SRS_BW_ENFORCED;
				MAC_SRS_BW_UNLOCK(mac_srs);
			}
		}

		if (mac_srs->srs_state & SRS_PAUSE)
			goto done;
		mac_srs->srs_drain_func(mac_srs, SRS_WORKER);
	}
done:
	/*
	 * The Rx SRS quiesce logic first cuts off packet supply to the SRS
	 * from both hard and soft classifications and waits for such threads
	 * to finish before signaling the worker. So at this point the only
	 * thread left that could be competing with the worker is the poll
	 * thread. In the case of Tx, there shouldn't be any thread holding
	 * SRS_PROC at this point.
	 */
	if (!(mac_srs->srs_state & SRS_PROC)) {
		mac_srs->srs_state |= SRS_PROC;
	} else {
		ASSERT((mac_srs->srs_type & SRST_TX) == 0);
		/*
		 * Poll thread still owns the SRS and is still running
		 */
		ASSERT((mac_srs->srs_poll_thr == NULL) ||
		    ((mac_srs->srs_state & SRS_POLL_THR_OWNER) ==
		    SRS_POLL_THR_OWNER));
	}
	mac_srs_worker_quiesce(mac_srs);
	/*
	 * Wait for the SRS_RESTART or SRS_CONDEMNED signal from the initiator
	 * of the quiesce operation
	 */
	while (!(mac_srs->srs_state & (SRS_CONDEMNED | SRS_RESTART)))
		cv_wait(&mac_srs->srs_async, &mac_srs->srs_lock);

	if (mac_srs->srs_state & SRS_RESTART) {
		ASSERT(!(mac_srs->srs_state & SRS_CONDEMNED));
		mac_srs_worker_restart(mac_srs);
		mac_srs->srs_state &= ~SRS_PROC;
		goto start;
	}

	if (!(mac_srs->srs_state & SRS_CONDEMNED_DONE))
		mac_srs_worker_quiesce(mac_srs);

	mac_srs->srs_state &= ~SRS_PROC;
	/* The macro drops the srs_lock */
	CALLB_CPR_EXIT(&cprinfo);
	thread_exit();
}

/*
 * mac_rx_srs_subflow_process
 *
 * Receive side routine called from interrupt path when there are
 * sub flows present on this SRS.
 */
/* ARGSUSED */
void
mac_rx_srs_subflow_process(void *arg, mac_resource_handle_t srs,
    mblk_t *mp_chain, boolean_t loopback)
{
	flow_entry_t		*flent = NULL;
	flow_entry_t		*prev_flent = NULL;
	mblk_t			*mp = NULL;
	mblk_t			*tail = NULL;
	mac_soft_ring_set_t	*mac_srs = (mac_soft_ring_set_t *)srs;
	mac_client_impl_t	*mcip;

	mcip = mac_srs->srs_mcip;
	ASSERT(mcip != NULL);

	/*
	 * We need to determine the SRS for every packet
	 * by walking the flow table, if we don't get any,
	 * then we proceed using the SRS we came with.
	 */
	mp = tail = mp_chain;
	while (mp != NULL) {

		/*
		 * We will increment the stats for the mactching subflow.
		 * when we get the bytes/pkt count for the classified packets
		 * later in mac_rx_srs_process.
		 */
		(void) mac_flow_lookup(mcip->mci_subflow_tab, mp,
		    FLOW_INBOUND, &flent);

		if (mp == mp_chain || flent == prev_flent) {
			if (prev_flent != NULL)
				FLOW_REFRELE(prev_flent);
			prev_flent = flent;
			flent = NULL;
			tail = mp;
			mp = mp->b_next;
			continue;
		}
		tail->b_next = NULL;
		/*
		 * A null indicates, this is for the mac_srs itself.
		 * XXX-venu : probably assert for fe_rx_srs_cnt == 0.
		 */
		if (prev_flent == NULL || prev_flent->fe_rx_srs_cnt == 0) {
			mac_rx_srs_process(arg,
			    (mac_resource_handle_t)mac_srs, mp_chain,
			    loopback);
		} else {
			(prev_flent->fe_cb_fn)(prev_flent->fe_cb_arg1,
			    prev_flent->fe_cb_arg2, mp_chain, loopback);
			FLOW_REFRELE(prev_flent);
		}
		prev_flent = flent;
		flent = NULL;
		mp_chain = mp;
		tail = mp;
		mp = mp->b_next;
	}
	/* Last chain */
	ASSERT(mp_chain != NULL);
	if (prev_flent == NULL || prev_flent->fe_rx_srs_cnt == 0) {
		mac_rx_srs_process(arg,
		    (mac_resource_handle_t)mac_srs, mp_chain, loopback);
	} else {
		(prev_flent->fe_cb_fn)(prev_flent->fe_cb_arg1,
		    prev_flent->fe_cb_arg2, mp_chain, loopback);
		FLOW_REFRELE(prev_flent);
	}
}

/*
 * mac_rx_srs_process
 *
 * Receive side routine called from the interrupt path.
 *
 * loopback is set to force a context switch on the loopback
 * path between MAC clients.
 */
/* ARGSUSED */
void
mac_rx_srs_process(void *arg, mac_resource_handle_t srs, mblk_t *mp_chain,
    boolean_t loopback)
{
	mac_soft_ring_set_t	*mac_srs = (mac_soft_ring_set_t *)srs;
	mblk_t			*mp, *tail, *head;
	int			count = 0;
	int			count1;
	size_t			sz = 0;
	size_t			chain_sz, sz1;
	mac_bw_ctl_t		*mac_bw;
	mac_srs_rx_t		*srs_rx = &mac_srs->srs_rx;

	/*
	 * Set the tail, count and sz. We set the sz irrespective
	 * of whether we are doing B/W control or not for the
	 * purpose of updating the stats.
	 */
	mp = tail = mp_chain;
	while (mp != NULL) {
		tail = mp;
		count++;
		sz += msgdsize(mp);
		mp = mp->b_next;
	}

	mutex_enter(&mac_srs->srs_lock);

	if (loopback) {
		SRS_RX_STAT_UPDATE(mac_srs, lclbytes, sz);
		SRS_RX_STAT_UPDATE(mac_srs, lclcnt, count);

	} else {
		SRS_RX_STAT_UPDATE(mac_srs, intrbytes, sz);
		SRS_RX_STAT_UPDATE(mac_srs, intrcnt, count);
	}

	/*
	 * If the SRS in already being processed; has been blanked;
	 * can be processed by worker thread only; or the B/W limit
	 * has been reached, then queue the chain and check if
	 * worker thread needs to be awakend.
	 */
	if (mac_srs->srs_type & SRST_BW_CONTROL) {
		mac_bw = mac_srs->srs_bw;
		ASSERT(mac_bw != NULL);
		mutex_enter(&mac_bw->mac_bw_lock);
		mac_bw->mac_bw_intr += sz;
		if (mac_bw->mac_bw_limit == 0) {
			/* zero bandwidth: drop all */
			srs_rx->sr_stat.mrs_sdrops += count;
			mac_bw->mac_bw_drop_bytes += sz;
			mutex_exit(&mac_bw->mac_bw_lock);
			mutex_exit(&mac_srs->srs_lock);
			mac_pkt_drop(NULL, NULL, mp_chain, B_FALSE);
			return;
		} else {
			if ((mac_bw->mac_bw_sz + sz) <=
			    mac_bw->mac_bw_drop_threshold) {
				mutex_exit(&mac_bw->mac_bw_lock);
				MAC_RX_SRS_ENQUEUE_CHAIN(mac_srs, mp_chain,
				    tail, count, sz);
			} else {
				mp = mp_chain;
				chain_sz = 0;
				count1 = 0;
				tail = NULL;
				head = NULL;
				while (mp != NULL) {
					sz1 = msgdsize(mp);
					if (mac_bw->mac_bw_sz + chain_sz + sz1 >
					    mac_bw->mac_bw_drop_threshold)
						break;
					chain_sz += sz1;
					count1++;
					tail = mp;
					mp = mp->b_next;
				}
				mutex_exit(&mac_bw->mac_bw_lock);
				if (tail != NULL) {
					head = tail->b_next;
					tail->b_next = NULL;
					MAC_RX_SRS_ENQUEUE_CHAIN(mac_srs,
					    mp_chain, tail, count1, chain_sz);
					sz -= chain_sz;
					count -= count1;
				} else {
					/* Can't pick up any */
					head = mp_chain;
				}
				if (head != NULL) {
					/* Drop any packet over the threshold */
					srs_rx->sr_stat.mrs_sdrops += count;
					mutex_enter(&mac_bw->mac_bw_lock);
					mac_bw->mac_bw_drop_bytes += sz;
					mutex_exit(&mac_bw->mac_bw_lock);
					freemsgchain(head);
				}
			}
			MAC_SRS_WORKER_WAKEUP(mac_srs);
			mutex_exit(&mac_srs->srs_lock);
			return;
		}
	}

	/*
	 * If the total number of packets queued in the SRS and
	 * its associated soft rings exceeds the max allowed,
	 * then drop the chain. If we are polling capable, this
	 * shouldn't be happening.
	 */
	if (!(mac_srs->srs_type & SRST_BW_CONTROL) &&
	    (srs_rx->sr_poll_pkt_cnt > srs_rx->sr_hiwat)) {
		mac_bw = mac_srs->srs_bw;
		srs_rx->sr_stat.mrs_sdrops += count;
		mutex_enter(&mac_bw->mac_bw_lock);
		mac_bw->mac_bw_drop_bytes += sz;
		mutex_exit(&mac_bw->mac_bw_lock);
		freemsgchain(mp_chain);
		mutex_exit(&mac_srs->srs_lock);
		return;
	}

	MAC_RX_SRS_ENQUEUE_CHAIN(mac_srs, mp_chain, tail, count, sz);

	if (!(mac_srs->srs_state & SRS_PROC)) {
		/*
		 * If we are coming via loopback, if we are not optimizing for
		 * latency, or if our stack is running deep, we should signal
		 * the worker thread.
		 */
		if (loopback || !(mac_srs->srs_state & SRS_LATENCY_OPT) ||
		    MAC_RX_SRS_TOODEEP()) {
			/*
			 * For loopback, We need to let the worker take
			 * over as we don't want to continue in the same
			 * thread even if we can. This could lead to stack
			 * overflows and may also end up using
			 * resources (cpu) incorrectly.
			 */
			cv_signal(&mac_srs->srs_async);
		} else {
			/*
			 * Seems like no one is processing the SRS and
			 * there is no backlog. We also inline process
			 * our packet if its a single packet in non
			 * latency optimized case (in latency optimized
			 * case, we inline process chains of any size).
			 */
			mac_srs->srs_drain_func(mac_srs, SRS_PROC_FAST);
		}
	}
	mutex_exit(&mac_srs->srs_lock);
}

/* TX SIDE ROUTINES (RUNTIME) */

/*
 * mac_tx_srs_no_desc
 *
 * This routine is called by Tx single ring default mode
 * when Tx ring runs out of descs.
 */
mac_tx_cookie_t
mac_tx_srs_no_desc(mac_soft_ring_set_t *mac_srs, mblk_t *mp_chain,
    uint16_t flag, mblk_t **ret_mp)
{
	mac_tx_cookie_t cookie = NULL;
	mac_srs_tx_t *srs_tx = &mac_srs->srs_tx;
	boolean_t wakeup_worker = B_TRUE;
	uint32_t tx_mode = srs_tx->st_mode;
	int cnt, sz;
	mblk_t *tail;

	ASSERT(tx_mode == SRS_TX_DEFAULT || tx_mode == SRS_TX_BW);
	if (flag & MAC_DROP_ON_NO_DESC) {
		MAC_TX_SRS_DROP_MESSAGE(mac_srs, mp_chain, cookie);
	} else {
		if (mac_srs->srs_first != NULL)
			wakeup_worker = B_FALSE;
		MAC_COUNT_CHAIN(mac_srs, mp_chain, tail, cnt, sz);
		if (flag & MAC_TX_NO_ENQUEUE) {
			/*
			 * If TX_QUEUED is not set, queue the
			 * packet and let mac_tx_srs_drain()
			 * set the TX_BLOCKED bit for the
			 * reasons explained above. Otherwise,
			 * return the mblks.
			 */
			if (wakeup_worker) {
				MAC_TX_SRS_ENQUEUE_CHAIN(mac_srs,
				    mp_chain, tail, cnt, sz);
			} else {
				MAC_TX_SET_NO_ENQUEUE(mac_srs,
				    mp_chain, ret_mp, cookie);
			}
		} else {
			MAC_TX_SRS_TEST_HIWAT(mac_srs, mp_chain,
			    tail, cnt, sz, cookie);
		}
		if (wakeup_worker)
			cv_signal(&mac_srs->srs_async);
	}
	return (cookie);
}

/*
 * mac_tx_srs_enqueue
 *
 * This routine is called when Tx SRS is operating in either serializer
 * or bandwidth mode. In serializer mode, a packet will get enqueued
 * when a thread cannot enter SRS exclusively. In bandwidth mode,
 * packets gets queued if allowed byte-count limit for a tick is
 * exceeded. The action that gets taken when MAC_DROP_ON_NO_DESC and
 * MAC_TX_NO_ENQUEUE is set is different than when operaing in either
 * the default mode or fanout mode. Here packets get dropped or
 * returned back to the caller only after hi-watermark worth of data
 * is queued.
 */
static mac_tx_cookie_t
mac_tx_srs_enqueue(mac_soft_ring_set_t *mac_srs, mblk_t *mp_chain,
    uint16_t flag, uintptr_t fanout_hint, mblk_t **ret_mp)
{
	mac_tx_cookie_t cookie = NULL;
	int cnt, sz;
	mblk_t *tail;
	boolean_t wakeup_worker = B_TRUE;

	/*
	 * Ignore fanout hint if we don't have multiple tx rings.
	 */
	if (!MAC_TX_SOFT_RINGS(mac_srs))
		fanout_hint = 0;

	if (mac_srs->srs_first != NULL)
		wakeup_worker = B_FALSE;
	MAC_COUNT_CHAIN(mac_srs, mp_chain, tail, cnt, sz);
	if (flag & MAC_DROP_ON_NO_DESC) {
		if (mac_srs->srs_count > mac_srs->srs_tx.st_hiwat) {
			MAC_TX_SRS_DROP_MESSAGE(mac_srs, mp_chain, cookie);
		} else {
			MAC_TX_SRS_ENQUEUE_CHAIN(mac_srs,
			    mp_chain, tail, cnt, sz);
		}
	} else if (flag & MAC_TX_NO_ENQUEUE) {
		if ((mac_srs->srs_count > mac_srs->srs_tx.st_hiwat) ||
		    (mac_srs->srs_state & SRS_TX_WAKEUP_CLIENT)) {
			MAC_TX_SET_NO_ENQUEUE(mac_srs, mp_chain,
			    ret_mp, cookie);
		} else {
			mp_chain->b_prev = (mblk_t *)fanout_hint;
			MAC_TX_SRS_ENQUEUE_CHAIN(mac_srs,
			    mp_chain, tail, cnt, sz);
		}
	} else {
		/*
		 * If you are BW_ENFORCED, just enqueue the
		 * packet. srs_worker will drain it at the
		 * prescribed rate. Before enqueueing, save
		 * the fanout hint.
		 */
		mp_chain->b_prev = (mblk_t *)fanout_hint;
		MAC_TX_SRS_TEST_HIWAT(mac_srs, mp_chain,
		    tail, cnt, sz, cookie);
	}
	if (wakeup_worker)
		cv_signal(&mac_srs->srs_async);
	return (cookie);
}

/*
 * There are seven tx modes:
 *
 * 1) Default mode (SRS_TX_DEFAULT)
 * 2) Serialization mode (SRS_TX_SERIALIZE)
 * 3) Fanout mode (SRS_TX_FANOUT)
 * 4) Bandwdith mode (SRS_TX_BW)
 * 5) Fanout and Bandwidth mode (SRS_TX_BW_FANOUT)
 * 6) aggr Tx mode (SRS_TX_AGGR)
 * 7) aggr Tx bw mode (SRS_TX_BW_AGGR)
 *
 * The tx mode in which an SRS operates is decided in mac_tx_srs_setup()
 * based on the number of Tx rings requested for an SRS and whether
 * bandwidth control is requested or not.
 *
 * The default mode (i.e., no fanout/no bandwidth) is used when the
 * underlying NIC does not have Tx rings or just one Tx ring. In this mode,
 * the SRS acts as a pass-thru. Packets will go directly to mac_tx_send().
 * When the underlying Tx ring runs out of Tx descs, it starts queueing up
 * packets in SRS. When flow-control is relieved, the srs_worker drains
 * the queued packets and informs blocked clients to restart sending
 * packets.
 *
 * In the SRS_TX_SERIALIZE mode, all calls to mac_tx() are serialized. This
 * mode is used when the link has no Tx rings or only one Tx ring.
 *
 * In the SRS_TX_FANOUT mode, packets will be fanned out to multiple
 * Tx rings. Each Tx ring will have a soft ring associated with it.
 * These soft rings will be hung off the Tx SRS. Queueing if it happens
 * due to lack of Tx desc will be in individual soft ring (and not srs)
 * associated with Tx ring.
 *
 * In the TX_BW mode, tx srs will allow packets to go down to Tx ring
 * only if bw is available. Otherwise the packets will be queued in
 * SRS. If fanout to multiple Tx rings is configured, the packets will
 * be fanned out among the soft rings associated with the Tx rings.
 *
 * In SRS_TX_AGGR mode, mac_tx_aggr_mode() routine is called. This routine
 * invokes an aggr function, aggr_find_tx_ring(), to find a pseudo Tx ring
 * belonging to a port on which the packet has to be sent. Aggr will
 * always have a pseudo Tx ring associated with it even when it is an
 * aggregation over a single NIC that has no Tx rings. Even in such a
 * case, the single pseudo Tx ring will have a soft ring associated with
 * it and the soft ring will hang off the SRS.
 *
 * If a bandwidth is specified for an aggr, SRS_TX_BW_AGGR mode is used.
 * In this mode, the bandwidth is first applied on the outgoing packets
 * and later mac_tx_addr_mode() function is called to send the packet out
 * of one of the pseudo Tx rings.
 *
 * Four flags are used in srs_state for indicating flow control
 * conditions : SRS_TX_BLOCKED, SRS_TX_HIWAT, SRS_TX_WAKEUP_CLIENT.
 * SRS_TX_BLOCKED indicates out of Tx descs. SRS expects a wakeup from the
 * driver below.
 * SRS_TX_HIWAT indicates packet count enqueued in Tx SRS exceeded Tx hiwat
 * and flow-control pressure is applied back to clients. The clients expect
 * wakeup when flow-control is relieved.
 * SRS_TX_WAKEUP_CLIENT get set when (flag == MAC_TX_NO_ENQUEUE) and mblk
 * got returned back to client either due to lack of Tx descs or due to bw
 * control reasons. The clients expect a wakeup when condition is relieved.
 *
 * The fourth argument to mac_tx() is the flag. Normally it will be 0 but
 * some clients set the following values too: MAC_DROP_ON_NO_DESC,
 * MAC_TX_NO_ENQUEUE
 * Mac clients that do not want packets to be enqueued in the mac layer set
 * MAC_DROP_ON_NO_DESC value. The packets won't be queued in the Tx SRS or
 * Tx soft rings but instead get dropped when the NIC runs out of desc. The
 * behaviour of this flag is different when the Tx is running in serializer
 * or bandwidth mode. Under these (Serializer, bandwidth) modes, the packet
 * get dropped when Tx high watermark is reached.
 * There are some mac clients like vsw, aggr that want the mblks to be
 * returned back to clients instead of being queued in Tx SRS (or Tx soft
 * rings) under flow-control (i.e., out of desc or exceeding bw limits)
 * conditions. These clients call mac_tx() with MAC_TX_NO_ENQUEUE flag set.
 * In the default and Tx fanout mode, the un-transmitted mblks will be
 * returned back to the clients when the driver runs out of Tx descs.
 * SRS_TX_WAKEUP_CLIENT (or S_RING_WAKEUP_CLIENT) will be set in SRS (or
 * soft ring) so that the clients can be woken up when Tx desc become
 * available. When running in serializer or bandwidth mode mode,
 * SRS_TX_WAKEUP_CLIENT will be set when tx hi-watermark is reached.
 */

mac_tx_func_t
mac_tx_get_func(uint32_t mode)
{
	return (mac_tx_mode_list[mode].mac_tx_func);
}

/* ARGSUSED */
static mac_tx_cookie_t
mac_tx_single_ring_mode(mac_soft_ring_set_t *mac_srs, mblk_t *mp_chain,
    uintptr_t fanout_hint, uint16_t flag, mblk_t **ret_mp)
{
	mac_srs_tx_t		*srs_tx = &mac_srs->srs_tx;
	mac_tx_stats_t		stats;
	mac_tx_cookie_t		cookie = NULL;

	ASSERT(srs_tx->st_mode == SRS_TX_DEFAULT);

	/* Regular case with a single Tx ring */
	/*
	 * SRS_TX_BLOCKED is set when underlying NIC runs
	 * out of Tx descs and messages start getting
	 * queued. It won't get reset until
	 * tx_srs_drain() completely drains out the
	 * messages.
	 */
	if ((mac_srs->srs_state & SRS_ENQUEUED) != 0) {
		/* Tx descs/resources not available */
		mutex_enter(&mac_srs->srs_lock);
		if ((mac_srs->srs_state & SRS_ENQUEUED) != 0) {
			cookie = mac_tx_srs_no_desc(mac_srs, mp_chain,
			    flag, ret_mp);
			mutex_exit(&mac_srs->srs_lock);
			return (cookie);
		}
		/*
		 * While we were computing mblk count, the
		 * flow control condition got relieved.
		 * Continue with the transmission.
		 */
		mutex_exit(&mac_srs->srs_lock);
	}

	mp_chain = mac_tx_send(srs_tx->st_arg1, srs_tx->st_arg2,
	    mp_chain, &stats);

	/*
	 * Multiple threads could be here sending packets.
	 * Under such conditions, it is not possible to
	 * automically set SRS_TX_BLOCKED bit to indicate
	 * out of tx desc condition. To atomically set
	 * this, we queue the returned packet and do
	 * the setting of SRS_TX_BLOCKED in
	 * mac_tx_srs_drain().
	 */
	if (mp_chain != NULL) {
		mutex_enter(&mac_srs->srs_lock);
		cookie = mac_tx_srs_no_desc(mac_srs, mp_chain, flag, ret_mp);
		mutex_exit(&mac_srs->srs_lock);
		return (cookie);
	}
	SRS_TX_STATS_UPDATE(mac_srs, &stats);

	return (NULL);
}

/*
 * mac_tx_serialize_mode
 *
 * This is an experimental mode implemented as per the request of PAE.
 * In this mode, all callers attempting to send a packet to the NIC
 * will get serialized. Only one thread at any time will access the
 * NIC to send the packet out.
 */
/* ARGSUSED */
static mac_tx_cookie_t
mac_tx_serializer_mode(mac_soft_ring_set_t *mac_srs, mblk_t *mp_chain,
    uintptr_t fanout_hint, uint16_t flag, mblk_t **ret_mp)
{
	mac_tx_stats_t		stats;
	mac_tx_cookie_t		cookie = NULL;
	mac_srs_tx_t		*srs_tx = &mac_srs->srs_tx;

	/* Single ring, serialize below */
	ASSERT(srs_tx->st_mode == SRS_TX_SERIALIZE);
	mutex_enter(&mac_srs->srs_lock);
	if ((mac_srs->srs_first != NULL) ||
	    (mac_srs->srs_state & SRS_PROC)) {
		/*
		 * In serialization mode, queue all packets until
		 * TX_HIWAT is set.
		 * If drop bit is set, drop if TX_HIWAT is set.
		 * If no_enqueue is set, still enqueue until hiwat
		 * is set and return mblks after TX_HIWAT is set.
		 */
		cookie = mac_tx_srs_enqueue(mac_srs, mp_chain,
		    flag, NULL, ret_mp);
		mutex_exit(&mac_srs->srs_lock);
		return (cookie);
	}
	/*
	 * No packets queued, nothing on proc and no flow
	 * control condition. Fast-path, ok. Do inline
	 * processing.
	 */
	mac_srs->srs_state |= SRS_PROC;
	mutex_exit(&mac_srs->srs_lock);

	mp_chain = mac_tx_send(srs_tx->st_arg1, srs_tx->st_arg2,
	    mp_chain, &stats);

	mutex_enter(&mac_srs->srs_lock);
	mac_srs->srs_state &= ~SRS_PROC;
	if (mp_chain != NULL) {
		cookie = mac_tx_srs_enqueue(mac_srs,
		    mp_chain, flag, NULL, ret_mp);
	}
	if (mac_srs->srs_first != NULL) {
		/*
		 * We processed inline our packet and a new
		 * packet/s got queued while we were
		 * processing. Wakeup srs worker
		 */
		cv_signal(&mac_srs->srs_async);
	}
	mutex_exit(&mac_srs->srs_lock);

	if (cookie == NULL)
		SRS_TX_STATS_UPDATE(mac_srs, &stats);

	return (cookie);
}

/*
 * mac_tx_fanout_mode
 *
 * In this mode, the SRS will have access to multiple Tx rings to send
 * the packet out. The fanout hint that is passed as an argument is
 * used to find an appropriate ring to fanout the traffic. Each Tx
 * ring, in turn,  will have a soft ring associated with it. If a Tx
 * ring runs out of Tx desc's the returned packet will be queued in
 * the soft ring associated with that Tx ring. The srs itself will not
 * queue any packets.
 */

#define	MAC_TX_SOFT_RING_PROCESS(chain) {		       		\
	index = COMPUTE_INDEX(hash, mac_srs->srs_tx_ring_count),	\
	softring = mac_srs->srs_tx_soft_rings[index];			\
	cookie = mac_tx_soft_ring_process(softring, chain, flag, ret_mp); \
	DTRACE_PROBE2(tx__fanout, uint64_t, hash, uint_t, index);	\
}

static mac_tx_cookie_t
mac_tx_fanout_mode(mac_soft_ring_set_t *mac_srs, mblk_t *mp_chain,
    uintptr_t fanout_hint, uint16_t flag, mblk_t **ret_mp)
{
	mac_soft_ring_t		*softring;
	uint64_t		hash;
	uint_t			index;
	mac_tx_cookie_t		cookie = NULL;

	ASSERT(mac_srs->srs_tx.st_mode == SRS_TX_FANOUT ||
	    mac_srs->srs_tx.st_mode == SRS_TX_BW_FANOUT);
	if (fanout_hint != 0) {
		/*
		 * The hint is specified by the caller, simply pass the
		 * whole chain to the soft ring.
		 */
		hash = HASH_HINT(fanout_hint);
		MAC_TX_SOFT_RING_PROCESS(mp_chain);
	} else {
		mblk_t *last_mp, *cur_mp, *sub_chain;
		uint64_t last_hash = 0;
		uint_t media = mac_srs->srs_mcip->mci_mip->mi_info.mi_media;

		/*
		 * Compute the hash from the contents (headers) of the
		 * packets of the mblk chain. Split the chains into
		 * subchains of the same conversation.
		 *
		 * Since there may be more than one ring used for
		 * sub-chains of the same call, and since the caller
		 * does not maintain per conversation state since it
		 * passed a zero hint, unsent subchains will be
		 * dropped.
		 */

		flag |= MAC_DROP_ON_NO_DESC;
		ret_mp = NULL;

		ASSERT(ret_mp == NULL);

		sub_chain = NULL;
		last_mp = NULL;

		for (cur_mp = mp_chain; cur_mp != NULL;
		    cur_mp = cur_mp->b_next) {
			hash = mac_pkt_hash(media, cur_mp, MAC_PKT_HASH_L4,
			    B_TRUE);
			if (last_hash != 0 && hash != last_hash) {
				/*
				 * Starting a different subchain, send current
				 * chain out.
				 */
				ASSERT(last_mp != NULL);
				last_mp->b_next = NULL;
				MAC_TX_SOFT_RING_PROCESS(sub_chain);
				sub_chain = NULL;
			}

			/* add packet to subchain */
			if (sub_chain == NULL)
				sub_chain = cur_mp;
			last_mp = cur_mp;
			last_hash = hash;
		}

		if (sub_chain != NULL) {
			/* send last subchain */
			ASSERT(last_mp != NULL);
			last_mp->b_next = NULL;
			MAC_TX_SOFT_RING_PROCESS(sub_chain);
		}

		cookie = NULL;
	}

	return (cookie);
}

/*
 * mac_tx_bw_mode
 *
 * In the bandwidth mode, Tx srs will allow packets to go down to Tx ring
 * only if bw is available. Otherwise the packets will be queued in
 * SRS. If the SRS has multiple Tx rings, then packets will get fanned
 * out to a Tx rings.
 */
static mac_tx_cookie_t
mac_tx_bw_mode(mac_soft_ring_set_t *mac_srs, mblk_t *mp_chain,
    uintptr_t fanout_hint, uint16_t flag, mblk_t **ret_mp)
{
	int			cnt, sz;
	mblk_t			*tail;
	mac_tx_cookie_t		cookie = NULL;
	mac_srs_tx_t		*srs_tx = &mac_srs->srs_tx;
	clock_t			now;

	ASSERT(TX_BANDWIDTH_MODE(mac_srs));
	ASSERT(mac_srs->srs_type & SRST_BW_CONTROL);
	mutex_enter(&mac_srs->srs_lock);
	if (mac_srs->srs_bw->mac_bw_limit == 0) {
		/*
		 * zero bandwidth, no traffic is sent: drop the packets,
		 * or return the whole chain if the caller requests all
		 * unsent packets back.
		 */
		if (flag & MAC_TX_NO_ENQUEUE) {
			cookie = (mac_tx_cookie_t)mac_srs;
			*ret_mp = mp_chain;
		} else {
			MAC_TX_SRS_DROP_MESSAGE(mac_srs, mp_chain, cookie);
		}
		mutex_exit(&mac_srs->srs_lock);
		return (cookie);
	} else if ((mac_srs->srs_first != NULL) ||
	    (mac_srs->srs_bw->mac_bw_state & SRS_BW_ENFORCED)) {
		cookie = mac_tx_srs_enqueue(mac_srs, mp_chain, flag,
		    fanout_hint, ret_mp);
		mutex_exit(&mac_srs->srs_lock);
		return (cookie);
	}
	MAC_COUNT_CHAIN(mac_srs, mp_chain, tail, cnt, sz);
	now = ddi_get_lbolt();
	if (mac_srs->srs_bw->mac_bw_curr_time != now) {
		mac_srs->srs_bw->mac_bw_curr_time = now;
		mac_srs->srs_bw->mac_bw_used = 0;
	} else if (mac_srs->srs_bw->mac_bw_used >
	    mac_srs->srs_bw->mac_bw_limit) {
		mac_srs->srs_bw->mac_bw_state |= SRS_BW_ENFORCED;
		MAC_TX_SRS_ENQUEUE_CHAIN(mac_srs,
		    mp_chain, tail, cnt, sz);
		/*
		 * Wakeup worker thread. Note that worker
		 * thread has to be woken up so that it
		 * can fire up the timer to be woken up
		 * on the next tick. Also once
		 * BW_ENFORCED is set, it can only be
		 * reset by srs_worker thread. Until then
		 * all packets will get queued up in SRS
		 * and hence this this code path won't be
		 * entered until BW_ENFORCED is reset.
		 */
		cv_signal(&mac_srs->srs_async);
		mutex_exit(&mac_srs->srs_lock);
		return (cookie);
	}

	mac_srs->srs_bw->mac_bw_used += sz;
	mutex_exit(&mac_srs->srs_lock);

	if (srs_tx->st_mode == SRS_TX_BW_FANOUT) {
		mac_soft_ring_t *softring;
		uint_t indx, hash;

		hash = HASH_HINT(fanout_hint);
		indx = COMPUTE_INDEX(hash,
		    mac_srs->srs_tx_ring_count);
		softring = mac_srs->srs_tx_soft_rings[indx];
		return (mac_tx_soft_ring_process(softring, mp_chain, flag,
		    ret_mp));
	} else if (srs_tx->st_mode == SRS_TX_BW_AGGR) {
		return (mac_tx_aggr_mode(mac_srs, mp_chain,
		    fanout_hint, flag, ret_mp));
	} else {
		mac_tx_stats_t		stats;

		mp_chain = mac_tx_send(srs_tx->st_arg1, srs_tx->st_arg2,
		    mp_chain, &stats);

		if (mp_chain != NULL) {
			mutex_enter(&mac_srs->srs_lock);
			MAC_COUNT_CHAIN(mac_srs, mp_chain, tail, cnt, sz);
			if (mac_srs->srs_bw->mac_bw_used > sz)
				mac_srs->srs_bw->mac_bw_used -= sz;
			else
				mac_srs->srs_bw->mac_bw_used = 0;
			cookie = mac_tx_srs_enqueue(mac_srs, mp_chain, flag,
			    fanout_hint, ret_mp);
			mutex_exit(&mac_srs->srs_lock);
			return (cookie);
		}
		SRS_TX_STATS_UPDATE(mac_srs, &stats);

		return (NULL);
	}
}

/*
 * mac_tx_aggr_mode
 *
 * This routine invokes an aggr function, aggr_find_tx_ring(), to find
 * a (pseudo) Tx ring belonging to a port on which the packet has to
 * be sent. aggr_find_tx_ring() first finds the outgoing port based on
 * L2/L3/L4 policy and then uses the fanout_hint passed to it to pick
 * a Tx ring from the selected port.
 *
 * Note that a port can be deleted from the aggregation. In such a case,
 * the aggregation layer first separates the port from the rest of the
 * ports making sure that port (and thus any Tx rings associated with
 * it) won't get selected in the call to aggr_find_tx_ring() function.
 * Later calls are made to mac_group_rem_ring() passing pseudo Tx ring
 * handles one by one which in turn will quiesce the Tx SRS and remove
 * the soft ring associated with the pseudo Tx ring. Unlike Rx side
 * where a cookie is used to protect against mac_rx_ring() calls on
 * rings that have been removed, no such cookie is needed on the Tx
 * side as the pseudo Tx ring won't be available anymore to
 * aggr_find_tx_ring() once the port has been removed.
 */
static mac_tx_cookie_t
mac_tx_aggr_mode(mac_soft_ring_set_t *mac_srs, mblk_t *mp_chain,
    uintptr_t fanout_hint, uint16_t flag, mblk_t **ret_mp)
{
	mac_srs_tx_t		*srs_tx = &mac_srs->srs_tx;
	mac_tx_ring_fn_t	find_tx_ring_fn;
	mac_ring_handle_t	ring = NULL;
	void			*arg;
	mac_soft_ring_t		*sringp;

	find_tx_ring_fn = srs_tx->st_capab_aggr.mca_find_tx_ring_fn;
	arg = srs_tx->st_capab_aggr.mca_arg;
	if (find_tx_ring_fn(arg, mp_chain, fanout_hint, &ring) == NULL)
		return (NULL);
	sringp = srs_tx->st_soft_rings[((mac_ring_t *)ring)->mr_index];
	return (mac_tx_soft_ring_process(sringp, mp_chain, flag, ret_mp));
}

void
mac_tx_invoke_callbacks(mac_client_impl_t *mcip, mac_tx_cookie_t cookie)
{
	mac_cb_t *mcb;
	mac_tx_notify_cb_t *mtnfp;

	/* Wakeup callback registered clients */
	MAC_CALLBACK_WALKER_INC(&mcip->mci_tx_notify_cb_info);
	for (mcb = mcip->mci_tx_notify_cb_list; mcb != NULL;
	    mcb = mcb->mcb_nextp) {
		mtnfp = (mac_tx_notify_cb_t *)mcb->mcb_objp;
		mtnfp->mtnf_fn(mtnfp->mtnf_arg, cookie);
	}
	MAC_CALLBACK_WALKER_DCR(&mcip->mci_tx_notify_cb_info,
	    &mcip->mci_tx_notify_cb_list);
}

/* ARGSUSED */
void
mac_tx_srs_drain(mac_soft_ring_set_t *mac_srs, uint_t proc_type)
{
	mblk_t			*head, *tail;
	size_t			sz;
	uint32_t		tx_mode;
	uint_t			saved_pkt_count;
	mac_tx_stats_t		stats;
	mac_srs_tx_t		*srs_tx = &mac_srs->srs_tx;
	clock_t			now;

	saved_pkt_count = 0;
	ASSERT(mutex_owned(&mac_srs->srs_lock));
	ASSERT(!(mac_srs->srs_state & SRS_PROC));

	mac_srs->srs_state |= SRS_PROC;

	tx_mode = srs_tx->st_mode;
	if (tx_mode == SRS_TX_DEFAULT || tx_mode == SRS_TX_SERIALIZE) {
		if (mac_srs->srs_first != NULL) {
			head = mac_srs->srs_first;
			tail = mac_srs->srs_last;
			saved_pkt_count = mac_srs->srs_count;
			mac_srs->srs_first = NULL;
			mac_srs->srs_last = NULL;
			mac_srs->srs_count = 0;
			mutex_exit(&mac_srs->srs_lock);

			head = mac_tx_send(srs_tx->st_arg1, srs_tx->st_arg2,
			    head, &stats);

			mutex_enter(&mac_srs->srs_lock);
			if (head != NULL) {
				/* Device out of tx desc, set block */
				if (head->b_next == NULL)
					VERIFY(head == tail);
				tail->b_next = mac_srs->srs_first;
				mac_srs->srs_first = head;
				mac_srs->srs_count +=
				    (saved_pkt_count - stats.mts_opackets);
				if (mac_srs->srs_last == NULL)
					mac_srs->srs_last = tail;
				MAC_TX_SRS_BLOCK(mac_srs, head);
			} else {
				srs_tx->st_woken_up = B_FALSE;
				SRS_TX_STATS_UPDATE(mac_srs, &stats);
			}
		}
	} else if (tx_mode == SRS_TX_BW) {
		/*
		 * We are here because the timer fired and we have some data
		 * to tranmit. Also mac_tx_srs_worker should have reset
		 * SRS_BW_ENFORCED flag
		 */
		ASSERT(!(mac_srs->srs_bw->mac_bw_state & SRS_BW_ENFORCED));
		head = tail = mac_srs->srs_first;
		while (mac_srs->srs_first != NULL) {
			tail = mac_srs->srs_first;
			tail->b_prev = NULL;
			mac_srs->srs_first = tail->b_next;
			if (mac_srs->srs_first == NULL)
				mac_srs->srs_last = NULL;
			mac_srs->srs_count--;
			sz = msgdsize(tail);
			mac_srs->srs_size -= sz;
			saved_pkt_count++;
			MAC_TX_UPDATE_BW_INFO(mac_srs, sz);

			if (mac_srs->srs_bw->mac_bw_used <
			    mac_srs->srs_bw->mac_bw_limit)
				continue;

			now = ddi_get_lbolt();
			if (mac_srs->srs_bw->mac_bw_curr_time != now) {
				mac_srs->srs_bw->mac_bw_curr_time = now;
				mac_srs->srs_bw->mac_bw_used = sz;
				continue;
			}
			mac_srs->srs_bw->mac_bw_state |= SRS_BW_ENFORCED;
			break;
		}

		ASSERT((head == NULL && tail == NULL) ||
		    (head != NULL && tail != NULL));
		if (tail != NULL) {
			tail->b_next = NULL;
			mutex_exit(&mac_srs->srs_lock);

			head = mac_tx_send(srs_tx->st_arg1, srs_tx->st_arg2,
			    head, &stats);

			mutex_enter(&mac_srs->srs_lock);
			if (head != NULL) {
				uint_t size_sent;

				/* Device out of tx desc, set block */
				if (head->b_next == NULL)
					VERIFY(head == tail);
				tail->b_next = mac_srs->srs_first;
				mac_srs->srs_first = head;
				mac_srs->srs_count +=
				    (saved_pkt_count - stats.mts_opackets);
				if (mac_srs->srs_last == NULL)
					mac_srs->srs_last = tail;
				size_sent = sz - stats.mts_obytes;
				mac_srs->srs_size += size_sent;
				mac_srs->srs_bw->mac_bw_sz += size_sent;
				if (mac_srs->srs_bw->mac_bw_used > size_sent) {
					mac_srs->srs_bw->mac_bw_used -=
					    size_sent;
				} else {
					mac_srs->srs_bw->mac_bw_used = 0;
				}
				MAC_TX_SRS_BLOCK(mac_srs, head);
			} else {
				srs_tx->st_woken_up = B_FALSE;
				SRS_TX_STATS_UPDATE(mac_srs, &stats);
			}
		}
	} else if (tx_mode == SRS_TX_BW_FANOUT || tx_mode == SRS_TX_BW_AGGR) {
		mblk_t *prev;
		uint64_t hint;

		/*
		 * We are here because the timer fired and we
		 * have some quota to tranmit.
		 */
		prev = NULL;
		head = tail = mac_srs->srs_first;
		while (mac_srs->srs_first != NULL) {
			tail = mac_srs->srs_first;
			mac_srs->srs_first = tail->b_next;
			if (mac_srs->srs_first == NULL)
				mac_srs->srs_last = NULL;
			mac_srs->srs_count--;
			sz = msgdsize(tail);
			mac_srs->srs_size -= sz;
			mac_srs->srs_bw->mac_bw_used += sz;
			if (prev == NULL)
				hint = (ulong_t)tail->b_prev;
			if (hint != (ulong_t)tail->b_prev) {
				prev->b_next = NULL;
				mutex_exit(&mac_srs->srs_lock);
				TX_SRS_TO_SOFT_RING(mac_srs, head, hint);
				head = tail;
				hint = (ulong_t)tail->b_prev;
				mutex_enter(&mac_srs->srs_lock);
			}

			prev = tail;
			tail->b_prev = NULL;
			if (mac_srs->srs_bw->mac_bw_used <
			    mac_srs->srs_bw->mac_bw_limit)
				continue;

			now = ddi_get_lbolt();
			if (mac_srs->srs_bw->mac_bw_curr_time != now) {
				mac_srs->srs_bw->mac_bw_curr_time = now;
				mac_srs->srs_bw->mac_bw_used = 0;
				continue;
			}
			mac_srs->srs_bw->mac_bw_state |= SRS_BW_ENFORCED;
			break;
		}
		ASSERT((head == NULL && tail == NULL) ||
		    (head != NULL && tail != NULL));
		if (tail != NULL) {
			tail->b_next = NULL;
			mutex_exit(&mac_srs->srs_lock);
			TX_SRS_TO_SOFT_RING(mac_srs, head, hint);
			mutex_enter(&mac_srs->srs_lock);
		}
	}
	/*
	 * SRS_TX_FANOUT case not considered here because packets
	 * won't be queued in the SRS for this case. Packets will
	 * be sent directly to soft rings underneath and if there
	 * is any queueing at all, it would be in Tx side soft
	 * rings.
	 */

	/*
	 * When srs_count becomes 0, reset SRS_TX_HIWAT and
	 * SRS_TX_WAKEUP_CLIENT and wakeup registered clients.
	 */
	if (mac_srs->srs_count == 0 && (mac_srs->srs_state &
	    (SRS_TX_HIWAT | SRS_TX_WAKEUP_CLIENT | SRS_ENQUEUED))) {
		mac_client_impl_t *mcip = mac_srs->srs_mcip;
		boolean_t wakeup_required = B_FALSE;

		if (mac_srs->srs_state &
		    (SRS_TX_HIWAT|SRS_TX_WAKEUP_CLIENT)) {
			wakeup_required = B_TRUE;
		}
		mac_srs->srs_state &= ~(SRS_TX_HIWAT |
		    SRS_TX_WAKEUP_CLIENT | SRS_ENQUEUED);
		mutex_exit(&mac_srs->srs_lock);
		if (wakeup_required) {
			mac_tx_invoke_callbacks(mcip, (mac_tx_cookie_t)mac_srs);
			/*
			 * If the client is not the primary MAC client, then we
			 * need to send the notification to the clients upper
			 * MAC, i.e. mci_upper_mip.
			 */
			mac_tx_notify(mcip->mci_upper_mip != NULL ?
			    mcip->mci_upper_mip : mcip->mci_mip);
		}
		mutex_enter(&mac_srs->srs_lock);
	}
	mac_srs->srs_state &= ~SRS_PROC;
}

/*
 * Given a packet, get the flow_entry that identifies the flow
 * to which that packet belongs. The flow_entry will contain
 * the transmit function to be used to send the packet. If the
 * function returns NULL, the packet should be sent using the
 * underlying NIC.
 */
static flow_entry_t *
mac_tx_classify(mac_impl_t *mip, mblk_t *mp)
{
	flow_entry_t		*flent = NULL;
	mac_client_impl_t	*mcip;
	int	err;

	/*
	 * Do classification on the packet.
	 */
	err = mac_flow_lookup(mip->mi_flow_tab, mp, FLOW_OUTBOUND, &flent);
	if (err != 0)
		return (NULL);

	/*
	 * This flent might just be an additional one on the MAC client,
	 * i.e. for classification purposes (different fdesc), however
	 * the resources, SRS et. al., are in the mci_flent, so if
	 * this isn't the mci_flent, we need to get it.
	 */
	if ((mcip = flent->fe_mcip) != NULL && mcip->mci_flent != flent) {
		FLOW_REFRELE(flent);
		flent = mcip->mci_flent;
		FLOW_TRY_REFHOLD(flent, err);
		if (err != 0)
			return (NULL);
	}

	return (flent);
}

/*
 * This macro is only meant to be used by mac_tx_send().
 */
#define	CHECK_VID_AND_ADD_TAG(mp) {			\
	if (vid_check) {				\
		int err = 0;				\
							\
		MAC_VID_CHECK(src_mcip, (mp), err);	\
		if (err != 0) {				\
			freemsg((mp));			\
			(mp) = next;			\
			oerrors++;			\
			continue;			\
		}					\
	}						\
	if (add_tag) {					\
		(mp) = mac_add_vlan_tag((mp), 0, vid);	\
		if ((mp) == NULL) {			\
			(mp) = next;			\
			oerrors++;			\
			continue;			\
		}					\
	}						\
}

mblk_t *
mac_tx_send(mac_client_handle_t mch, mac_ring_handle_t ring, mblk_t *mp_chain,
    mac_tx_stats_t *stats)
{
	mac_client_impl_t *src_mcip = (mac_client_impl_t *)mch;
	mac_impl_t *mip = src_mcip->mci_mip;
	uint_t obytes = 0, opackets = 0, oerrors = 0;
	mblk_t *mp = NULL, *next;
	boolean_t vid_check, add_tag;
	uint16_t vid = 0;

	if (mip->mi_nclients > 1) {
		vid_check = MAC_VID_CHECK_NEEDED(src_mcip);
		add_tag = MAC_TAG_NEEDED(src_mcip);
		if (add_tag)
			vid = mac_client_vid(mch);
	} else {
		ASSERT(mip->mi_nclients == 1);
		vid_check = add_tag = B_FALSE;
	}

	/*
	 * Fastpath: if there's only one client, we simply send
	 * the packet down to the underlying NIC.
	 */
	if (mip->mi_nactiveclients == 1) {
		DTRACE_PROBE2(fastpath,
		    mac_client_impl_t *, src_mcip, mblk_t *, mp_chain);

		mp = mp_chain;
		while (mp != NULL) {
			next = mp->b_next;
			mp->b_next = NULL;
			opackets++;
			obytes += (mp->b_cont == NULL ? MBLKL(mp) :
			    msgdsize(mp));

			CHECK_VID_AND_ADD_TAG(mp);
			MAC_TX(mip, ring, mp, src_mcip);

			/*
			 * If the driver is out of descriptors and does a
			 * partial send it will return a chain of unsent
			 * mblks. Adjust the accounting stats.
			 */
			if (mp != NULL) {
				opackets--;
				obytes -= msgdsize(mp);
				mp->b_next = next;
				break;
			}
			mp = next;
		}
		goto done;
	}

	/*
	 * No fastpath, we either have more than one MAC client
	 * defined on top of the same MAC, or one or more MAC
	 * client promiscuous callbacks.
	 */
	DTRACE_PROBE3(slowpath, mac_client_impl_t *,
	    src_mcip, int, mip->mi_nclients, mblk_t *, mp_chain);

	mp = mp_chain;
	while (mp != NULL) {
		flow_entry_t *dst_flow_ent;
		void *flow_cookie;
		size_t	pkt_size;
		mblk_t *mp1;

		next = mp->b_next;
		mp->b_next = NULL;
		opackets++;
		pkt_size = (mp->b_cont == NULL ? MBLKL(mp) : msgdsize(mp));
		obytes += pkt_size;
		CHECK_VID_AND_ADD_TAG(mp);

		/*
		 * Find the destination.
		 */
		dst_flow_ent = mac_tx_classify(mip, mp);

		if (dst_flow_ent != NULL) {
			size_t	hdrsize;
			int	err = 0;

			if (mip->mi_info.mi_nativemedia == DL_ETHER) {
				struct ether_vlan_header *evhp =
				    (struct ether_vlan_header *)mp->b_rptr;

				if (ntohs(evhp->ether_tpid) == ETHERTYPE_VLAN)
					hdrsize = sizeof (*evhp);
				else
					hdrsize = sizeof (struct ether_header);
			} else {
				mac_header_info_t	mhi;

				err = mac_header_info((mac_handle_t)mip,
				    mp, &mhi);
				if (err == 0)
					hdrsize = mhi.mhi_hdrsize;
			}

			/*
			 * Got a matching flow. It's either another
			 * MAC client, or a broadcast/multicast flow.
			 * Make sure the packet size is within the
			 * allowed size. If not drop the packet and
			 * move to next packet.
			 */
			if (err != 0 ||
			    (pkt_size - hdrsize) > mip->mi_sdu_max) {
				oerrors++;
				DTRACE_PROBE2(loopback__drop, size_t, pkt_size,
				    mblk_t *, mp);
				freemsg(mp);
				mp = next;
				FLOW_REFRELE(dst_flow_ent);
				continue;
			}
			flow_cookie = mac_flow_get_client_cookie(dst_flow_ent);
			if (flow_cookie != NULL) {
				/*
				 * The vnic_bcast_send function expects
				 * to receive the sender MAC client
				 * as value for arg2.
				 */
				mac_bcast_send(flow_cookie, src_mcip, mp,
				    B_TRUE);
			} else {
				/*
				 * loopback the packet to a local MAC
				 * client. We force a context switch
				 * if both source and destination MAC
				 * clients are used by IP, i.e.
				 * bypass is set.
				 */
				boolean_t do_switch;
				mac_client_impl_t *dst_mcip =
				    dst_flow_ent->fe_mcip;

				/*
				 * Check if there are promiscuous mode
				 * callbacks defined. This check is
				 * done here in the 'else' case and
				 * not in other cases because this
				 * path is for local loopback
				 * communication which does not go
				 * through MAC_TX(). For paths that go
				 * through MAC_TX(), the promisc_list
				 * check is done inside the MAC_TX()
				 * macro.
				 */
				if (mip->mi_promisc_list != NULL)
					mac_promisc_dispatch(mip, mp, src_mcip);

				do_switch = ((src_mcip->mci_state_flags &
				    dst_mcip->mci_state_flags &
				    MCIS_CLIENT_POLL_CAPABLE) != 0);

				if ((mp1 = mac_fix_cksum(mp)) != NULL) {
					(dst_flow_ent->fe_cb_fn)(
					    dst_flow_ent->fe_cb_arg1,
					    dst_flow_ent->fe_cb_arg2,
					    mp1, do_switch);
				}
			}
			FLOW_REFRELE(dst_flow_ent);
		} else {
			/*
			 * Unknown destination, send via the underlying
			 * NIC.
			 */
			MAC_TX(mip, ring, mp, src_mcip);
			if (mp != NULL) {
				/*
				 * Adjust for the last packet that
				 * could not be transmitted
				 */
				opackets--;
				obytes -= pkt_size;
				mp->b_next = next;
				break;
			}
		}
		mp = next;
	}

done:
	stats->mts_obytes = obytes;
	stats->mts_opackets = opackets;
	stats->mts_oerrors = oerrors;
	return (mp);
}

/*
 * mac_tx_srs_ring_present
 *
 * Returns whether the specified ring is part of the specified SRS.
 */
boolean_t
mac_tx_srs_ring_present(mac_soft_ring_set_t *srs, mac_ring_t *tx_ring)
{
	int i;
	mac_soft_ring_t *soft_ring;

	if (srs->srs_tx.st_arg2 == tx_ring)
		return (B_TRUE);

	for (i = 0; i < srs->srs_tx_ring_count; i++) {
		soft_ring =  srs->srs_tx_soft_rings[i];
		if (soft_ring->s_ring_tx_arg2 == tx_ring)
			return (B_TRUE);
	}

	return (B_FALSE);
}

/*
 * mac_tx_srs_get_soft_ring
 *
 * Returns the TX soft ring associated with the given ring, if present.
 */
mac_soft_ring_t *
mac_tx_srs_get_soft_ring(mac_soft_ring_set_t *srs, mac_ring_t *tx_ring)
{
	int		i;
	mac_soft_ring_t	*soft_ring;

	if (srs->srs_tx.st_arg2 == tx_ring)
		return (NULL);

	for (i = 0; i < srs->srs_tx_ring_count; i++) {
		soft_ring =  srs->srs_tx_soft_rings[i];
		if (soft_ring->s_ring_tx_arg2 == tx_ring)
			return (soft_ring);
	}

	return (NULL);
}

/*
 * mac_tx_srs_wakeup
 *
 * Called when Tx desc become available. Wakeup the appropriate worker
 * thread after resetting the SRS_TX_BLOCKED/S_RING_BLOCK bit in the
 * state field.
 */
void
mac_tx_srs_wakeup(mac_soft_ring_set_t *mac_srs, mac_ring_handle_t ring)
{
	int i;
	mac_soft_ring_t *sringp;
	mac_srs_tx_t *srs_tx = &mac_srs->srs_tx;

	mutex_enter(&mac_srs->srs_lock);
	/*
	 * srs_tx_ring_count == 0 is the single ring mode case. In
	 * this mode, there will not be Tx soft rings associated
	 * with the SRS.
	 */
	if (!MAC_TX_SOFT_RINGS(mac_srs)) {
		if (srs_tx->st_arg2 == ring &&
		    mac_srs->srs_state & SRS_TX_BLOCKED) {
			mac_srs->srs_state &= ~SRS_TX_BLOCKED;
			srs_tx->st_stat.mts_unblockcnt++;
			cv_signal(&mac_srs->srs_async);
		}
		/*
		 * A wakeup can come before tx_srs_drain() could
		 * grab srs lock and set SRS_TX_BLOCKED. So
		 * always set woken_up flag when we come here.
		 */
		srs_tx->st_woken_up = B_TRUE;
		mutex_exit(&mac_srs->srs_lock);
		return;
	}

	/*
	 * If you are here, it is for FANOUT, BW_FANOUT,
	 * AGGR_MODE or AGGR_BW_MODE case
	 */
	for (i = 0; i < mac_srs->srs_tx_ring_count; i++) {
		sringp = mac_srs->srs_tx_soft_rings[i];
		mutex_enter(&sringp->s_ring_lock);
		if (sringp->s_ring_tx_arg2 == ring) {
			if (sringp->s_ring_state & S_RING_BLOCK) {
				sringp->s_ring_state &= ~S_RING_BLOCK;
				sringp->s_st_stat.mts_unblockcnt++;
				cv_signal(&sringp->s_ring_async);
			}
			sringp->s_ring_tx_woken_up = B_TRUE;
		}
		mutex_exit(&sringp->s_ring_lock);
	}
	mutex_exit(&mac_srs->srs_lock);
}

/*
 * Once the driver is done draining, send a MAC_NOTE_TX notification to unleash
 * the blocked clients again.
 */
void
mac_tx_notify(mac_impl_t *mip)
{
	i_mac_notify(mip, MAC_NOTE_TX);
}

/*
 * RX SOFTRING RELATED FUNCTIONS
 *
 * These functions really belong in mac_soft_ring.c and here for
 * a short period.
 */

#define	SOFT_RING_ENQUEUE_CHAIN(ringp, mp, tail, cnt, sz) {	       	\
	/*								\
	 * Enqueue our mblk chain.					\
	 */								\
	ASSERT(MUTEX_HELD(&(ringp)->s_ring_lock));			\
									\
	if ((ringp)->s_ring_last != NULL)				\
		(ringp)->s_ring_last->b_next = (mp);			\
	else								\
		(ringp)->s_ring_first = (mp);				\
	(ringp)->s_ring_last = (tail);					\
	(ringp)->s_ring_count += (cnt);					\
	ASSERT((ringp)->s_ring_count > 0);				\
	if ((ringp)->s_ring_type & ST_RING_BW_CTL) {			\
		(ringp)->s_ring_size += sz;				\
	}								\
}

/*
 * Default entry point to deliver a packet chain to a MAC client.
 * If the MAC client has flows, do the classification with these
 * flows as well.
 */
/* ARGSUSED */
void
mac_rx_deliver(void *arg1, mac_resource_handle_t mrh, mblk_t *mp_chain,
    mac_header_info_t *arg3)
{
	mac_client_impl_t *mcip = arg1;

	if (mcip->mci_nvids == 1 &&
	    !(mcip->mci_state_flags & MCIS_STRIP_DISABLE)) {
		/*
		 * If the client has exactly one VID associated with it
		 * and striping of VLAN header is not disabled,
		 * remove the VLAN tag from the packet before
		 * passing it on to the client's receive callback.
		 * Note that this needs to be done after we dispatch
		 * the packet to the promiscuous listeners of the
		 * client, since they expect to see the whole
		 * frame including the VLAN headers.
		 */
		mp_chain = mac_strip_vlan_tag_chain(mp_chain);
	}

	mcip->mci_rx_fn(mcip->mci_rx_arg, mrh, mp_chain, B_FALSE);
}

/*
 * mac_rx_soft_ring_process
 *
 * process a chain for a given soft ring. The number of packets queued
 * in the SRS and its associated soft rings (including this one) is
 * very small (tracked by srs_poll_pkt_cnt), then allow the entering
 * thread (interrupt or poll thread) to do inline processing. This
 * helps keep the latency down under low load.
 *
 * The proc and arg for each mblk is already stored in the mblk in
 * appropriate places.
 */
/* ARGSUSED */
void
mac_rx_soft_ring_process(mac_client_impl_t *mcip, mac_soft_ring_t *ringp,
    mblk_t *mp_chain, mblk_t *tail, int cnt, size_t sz)
{
	mac_direct_rx_t		proc;
	void			*arg1;
	mac_resource_handle_t	arg2;
	mac_soft_ring_set_t	*mac_srs = ringp->s_ring_set;

	ASSERT(ringp != NULL);
	ASSERT(mp_chain != NULL);
	ASSERT(tail != NULL);
	ASSERT(MUTEX_NOT_HELD(&ringp->s_ring_lock));

	mutex_enter(&ringp->s_ring_lock);
	ringp->s_ring_total_inpkt += cnt;
	ringp->s_ring_total_rbytes += sz;
	if ((mac_srs->srs_rx.sr_poll_pkt_cnt <= 1) &&
	    !(ringp->s_ring_type & ST_RING_WORKER_ONLY)) {
		/* If on processor or blanking on, then enqueue and return */
		if (ringp->s_ring_state & S_RING_BLANK ||
		    ringp->s_ring_state & S_RING_PROC) {
			SOFT_RING_ENQUEUE_CHAIN(ringp, mp_chain, tail, cnt, sz);
			mutex_exit(&ringp->s_ring_lock);
			return;
		}
		proc = ringp->s_ring_rx_func;
		arg1 = ringp->s_ring_rx_arg1;
		arg2 = ringp->s_ring_rx_arg2;
		/*
		 * See if anything is already queued. If we are the
		 * first packet, do inline processing else queue the
		 * packet and do the drain.
		 */
		if (ringp->s_ring_first == NULL) {
			/*
			 * Fast-path, ok to process and nothing queued.
			 */
			ringp->s_ring_run = curthread;
			ringp->s_ring_state |= (S_RING_PROC);

			mutex_exit(&ringp->s_ring_lock);

			/*
			 * We are the chain of 1 packet so
			 * go through this fast path.
			 */
			ASSERT(mp_chain->b_next == NULL);

			(*proc)(arg1, arg2, mp_chain, NULL);

			ASSERT(MUTEX_NOT_HELD(&ringp->s_ring_lock));
			/*
			 * If we have a soft ring set which is doing
			 * bandwidth control, we need to decrement
			 * srs_size and count so it the SRS can have a
			 * accurate idea of what is the real data
			 * queued between SRS and its soft rings. We
			 * decrement the counters only when the packet
			 * gets processed by both SRS and the soft ring.
			 */
			mutex_enter(&mac_srs->srs_lock);
			MAC_UPDATE_SRS_COUNT_LOCKED(mac_srs, cnt);
			MAC_UPDATE_SRS_SIZE_LOCKED(mac_srs, sz);
			mutex_exit(&mac_srs->srs_lock);

			mutex_enter(&ringp->s_ring_lock);
			ringp->s_ring_run = NULL;
			ringp->s_ring_state &= ~S_RING_PROC;
			if (ringp->s_ring_state & S_RING_CLIENT_WAIT)
				cv_signal(&ringp->s_ring_client_cv);

			if ((ringp->s_ring_first == NULL) ||
			    (ringp->s_ring_state & S_RING_BLANK)) {
				/*
				 * We processed inline our packet and
				 * nothing new has arrived or our
				 * receiver doesn't want to receive
				 * any packets. We are done.
				 */
				mutex_exit(&ringp->s_ring_lock);
				return;
			}
		} else {
			SOFT_RING_ENQUEUE_CHAIN(ringp,
			    mp_chain, tail, cnt, sz);
		}

		/*
		 * We are here because either we couldn't do inline
		 * processing (because something was already
		 * queued), or we had a chain of more than one
		 * packet, or something else arrived after we were
		 * done with inline processing.
		 */
		ASSERT(MUTEX_HELD(&ringp->s_ring_lock));
		ASSERT(ringp->s_ring_first != NULL);

		ringp->s_ring_drain_func(ringp);
		mutex_exit(&ringp->s_ring_lock);
		return;
	} else {
		/* ST_RING_WORKER_ONLY case */
		SOFT_RING_ENQUEUE_CHAIN(ringp, mp_chain, tail, cnt, sz);
		mac_soft_ring_worker_wakeup(ringp);
		mutex_exit(&ringp->s_ring_lock);
	}
}

/*
 * TX SOFTRING RELATED FUNCTIONS
 *
 * These functions really belong in mac_soft_ring.c and here for
 * a short period.
 */

#define	TX_SOFT_RING_ENQUEUE_CHAIN(ringp, mp, tail, cnt, sz) {	       	\
	ASSERT(MUTEX_HELD(&ringp->s_ring_lock));			\
	ringp->s_ring_state |= S_RING_ENQUEUED;				\
	SOFT_RING_ENQUEUE_CHAIN(ringp, mp_chain, tail, cnt, sz);	\
}

/*
 * mac_tx_sring_queued
 *
 * When we are out of transmit descriptors and we already have a
 * queue that exceeds hiwat (or the client called us with
 * MAC_TX_NO_ENQUEUE or MAC_DROP_ON_NO_DESC flag), return the
 * soft ring pointer as the opaque cookie for the client enable
 * flow control.
 */
static mac_tx_cookie_t
mac_tx_sring_enqueue(mac_soft_ring_t *ringp, mblk_t *mp_chain, uint16_t flag,
    mblk_t **ret_mp)
{
	int cnt;
	size_t sz;
	mblk_t *tail;
	mac_soft_ring_set_t *mac_srs = ringp->s_ring_set;
	mac_tx_cookie_t cookie = NULL;
	boolean_t wakeup_worker = B_TRUE;

	ASSERT(MUTEX_HELD(&ringp->s_ring_lock));
	MAC_COUNT_CHAIN(mac_srs, mp_chain, tail, cnt, sz);
	if (flag & MAC_DROP_ON_NO_DESC) {
		mac_pkt_drop(NULL, NULL, mp_chain, B_FALSE);
		/* increment freed stats */
		ringp->s_ring_drops += cnt;
		cookie = (mac_tx_cookie_t)ringp;
	} else {
		if (ringp->s_ring_first != NULL)
			wakeup_worker = B_FALSE;

		if (flag & MAC_TX_NO_ENQUEUE) {
			/*
			 * If QUEUED is not set, queue the packet
			 * and let mac_tx_soft_ring_drain() set
			 * the TX_BLOCKED bit for the reasons
			 * explained above. Otherwise, return the
			 * mblks.
			 */
			if (wakeup_worker) {
				TX_SOFT_RING_ENQUEUE_CHAIN(ringp,
				    mp_chain, tail, cnt, sz);
			} else {
				ringp->s_ring_state |= S_RING_WAKEUP_CLIENT;
				cookie = (mac_tx_cookie_t)ringp;
				*ret_mp = mp_chain;
			}
		} else {
			boolean_t enqueue = B_TRUE;

			if (ringp->s_ring_count > ringp->s_ring_tx_hiwat) {
				/*
				 * flow-controlled. Store ringp in cookie
				 * so that it can be returned as
				 * mac_tx_cookie_t to client
				 */
				ringp->s_ring_state |= S_RING_TX_HIWAT;
				cookie = (mac_tx_cookie_t)ringp;
				ringp->s_ring_hiwat_cnt++;
				if (ringp->s_ring_count >
				    ringp->s_ring_tx_max_q_cnt) {
					/* increment freed stats */
					ringp->s_ring_drops += cnt;
					/*
					 * b_prev may be set to the fanout hint
					 * hence can't use freemsg directly
					 */
					mac_pkt_drop(NULL, NULL,
					    mp_chain, B_FALSE);
					DTRACE_PROBE1(tx_queued_hiwat,
					    mac_soft_ring_t *, ringp);
					enqueue = B_FALSE;
				}
			}
			if (enqueue) {
				TX_SOFT_RING_ENQUEUE_CHAIN(ringp, mp_chain,
				    tail, cnt, sz);
			}
		}
		if (wakeup_worker)
			cv_signal(&ringp->s_ring_async);
	}
	return (cookie);
}


/*
 * mac_tx_soft_ring_process
 *
 * This routine is called when fanning out outgoing traffic among
 * multipe Tx rings.
 * Note that a soft ring is associated with a h/w Tx ring.
 */
mac_tx_cookie_t
mac_tx_soft_ring_process(mac_soft_ring_t *ringp, mblk_t *mp_chain,
    uint16_t flag, mblk_t **ret_mp)
{
	mac_soft_ring_set_t *mac_srs = ringp->s_ring_set;
	int	cnt;
	size_t	sz;
	mblk_t	*tail;
	mac_tx_cookie_t cookie = NULL;

	ASSERT(ringp != NULL);
	ASSERT(mp_chain != NULL);
	ASSERT(MUTEX_NOT_HELD(&ringp->s_ring_lock));
	/*
	 * The following modes can come here: SRS_TX_BW_FANOUT,
	 * SRS_TX_FANOUT, SRS_TX_AGGR, SRS_TX_BW_AGGR.
	 */
	ASSERT(MAC_TX_SOFT_RINGS(mac_srs));
	ASSERT(mac_srs->srs_tx.st_mode == SRS_TX_FANOUT ||
	    mac_srs->srs_tx.st_mode == SRS_TX_BW_FANOUT ||
	    mac_srs->srs_tx.st_mode == SRS_TX_AGGR ||
	    mac_srs->srs_tx.st_mode == SRS_TX_BW_AGGR);

	if (ringp->s_ring_type & ST_RING_WORKER_ONLY) {
		/* Serialization mode */

		mutex_enter(&ringp->s_ring_lock);
		if (ringp->s_ring_count > ringp->s_ring_tx_hiwat) {
			cookie = mac_tx_sring_enqueue(ringp, mp_chain,
			    flag, ret_mp);
			mutex_exit(&ringp->s_ring_lock);
			return (cookie);
		}
		MAC_COUNT_CHAIN(mac_srs, mp_chain, tail, cnt, sz);
		TX_SOFT_RING_ENQUEUE_CHAIN(ringp, mp_chain, tail, cnt, sz);
		if (ringp->s_ring_state & (S_RING_BLOCK | S_RING_PROC)) {
			/*
			 * If ring is blocked due to lack of Tx
			 * descs, just return. Worker thread
			 * will get scheduled when Tx desc's
			 * become available.
			 */
			mutex_exit(&ringp->s_ring_lock);
			return (cookie);
		}
		mac_soft_ring_worker_wakeup(ringp);
		mutex_exit(&ringp->s_ring_lock);
		return (cookie);
	} else {
		/* Default fanout mode */
		/*
		 * S_RING_BLOCKED is set when underlying NIC runs
		 * out of Tx descs and messages start getting
		 * queued. It won't get reset until
		 * tx_srs_drain() completely drains out the
		 * messages.
		 */
		mac_tx_stats_t		stats;

		if (ringp->s_ring_state & S_RING_ENQUEUED) {
			/* Tx descs/resources not available */
			mutex_enter(&ringp->s_ring_lock);
			if (ringp->s_ring_state & S_RING_ENQUEUED) {
				cookie = mac_tx_sring_enqueue(ringp, mp_chain,
				    flag, ret_mp);
				mutex_exit(&ringp->s_ring_lock);
				return (cookie);
			}
			/*
			 * While we were computing mblk count, the
			 * flow control condition got relieved.
			 * Continue with the transmission.
			 */
			mutex_exit(&ringp->s_ring_lock);
		}

		mp_chain = mac_tx_send(ringp->s_ring_tx_arg1,
		    ringp->s_ring_tx_arg2, mp_chain, &stats);

		/*
		 * Multiple threads could be here sending packets.
		 * Under such conditions, it is not possible to
		 * automically set S_RING_BLOCKED bit to indicate
		 * out of tx desc condition. To atomically set
		 * this, we queue the returned packet and do
		 * the setting of S_RING_BLOCKED in
		 * mac_tx_soft_ring_drain().
		 */
		if (mp_chain != NULL) {
			mutex_enter(&ringp->s_ring_lock);
			cookie =
			    mac_tx_sring_enqueue(ringp, mp_chain, flag, ret_mp);
			mutex_exit(&ringp->s_ring_lock);
			return (cookie);
		}
		SRS_TX_STATS_UPDATE(mac_srs, &stats);
		SOFTRING_TX_STATS_UPDATE(ringp, &stats);

		return (NULL);
	}
}<|MERGE_RESOLUTION|>--- conflicted
+++ resolved
@@ -40,15 +40,12 @@
  * design and structure of the data path. Before we cover other aspects, first
  * let's review the terminology that MAC uses.
  *
-<<<<<<< HEAD
-=======
  * MAC
  *
  * 	This driver. It interfaces with device drivers and provides abstractions
  * 	that the rest of the system consumes. All data links -- things managed
  * 	with dladm(1M), are accessed through MAC.
  *
->>>>>>> fae63477
  * GLDv3 DEVICE DRIVER
  *
  * 	A GLDv3 device driver refers to a driver, both for pseudo-devices and
@@ -101,30 +98,19 @@
  * 	ring. For example, the device may generate a specific MSI-X for a PCI
  * 	express device. A tx ring is similar, except that it is dedicated to
  * 	transmission. It may also be a vector for enabling features such as VLAN
-<<<<<<< HEAD
- * 	tagging and large transmit offloading.
-=======
  * 	tagging and large transmit offloading. It usually has its own dedicated
  * 	interrupts for transmit being completed.
->>>>>>> fae63477
  *
  * SW RING
  *
  * 	A software ring is a construction of MAC. It represents the same thing
  * 	that a hardware ring generally does, a collection of frames. However,
  * 	instead of being in a contiguous ring of memory, they're instead linked
-<<<<<<< HEAD
- * 	by using the mblk_t's b_next pointer. A software ring always represents
- * 	a collection of classified packets; however, it varies as to whether it
- * 	uses only layer two information, or a combination of that and additional
- * 	layer three and layer four data.
-=======
  * 	by using the mblk_t's b_next pointer. Each frame may itself be multiple
  * 	mblk_t's linked together by the b_cont pointer. A software ring always
  * 	represents a collection of classified packets; however, it varies as to
  * 	whether it uses only layer two information, or a combination of that and
  * 	additional layer three and layer four data.
->>>>>>> fae63477
  *
  * FANOUT
  *
@@ -140,11 +126,7 @@
  * 	penalizes a connection if the data arrives out of order. If a given flow
  * 	is processed on different CPUs, then the data will appear out of order,
  * 	hence the invariant that fanout always hash a given flow to the same
-<<<<<<< HEAD
- * 	bucket.
-=======
  * 	bucket and thus get processed on the same CPU.
->>>>>>> fae63477
  *
  * RECEIVE SIDE SCALING (RSS)
  *
@@ -194,15 +176,9 @@
  *
  * 	The primary mac client refers to a mac client whose unicast address
  * 	matches the address of the device itself. For example, if the system has
-<<<<<<< HEAD
- * 	instance of the e1000g driver such as e1000g0, e1000g1, etc. The primary
- * 	mac client is the one named after the device itself. VNICs that are
- * 	created on top of such devices are not the primary client.
-=======
  * 	instance of the e1000g driver such as e1000g0, e1000g1, etc., the
  * 	primary mac client is the one named after the device itself. VNICs that
  * 	are created on top of such devices are not the primary client.
->>>>>>> fae63477
  *
  * TRANSMIT DESCRIPTORS
  *
@@ -270,11 +246,7 @@
  * they allow for a dynamic assignment of rings to a group and sometimes they
  * have a static assignment of rings to a group. For example, the ixgbe driver
  * has a static assignment of rings to groups such that every group has exactly
-<<<<<<< HEAD
- * one ring and there are a number of groups equal to the number of rings.
-=======
  * one ring and the number of groups is equal to the number of rings.
->>>>>>> fae63477
  *
  * Classification and receive side scaling both come into play with how a device
  * advertises itself to MAC and how MAC uses it. If a device supports layer two
@@ -294,11 +266,7 @@
  * change around the way that rings are assigned to various groups as devices
  * come and go from the system. For example, when a VNIC is created, a new flow
  * will be created for the VNIC's MAC address. If a hardware ring is available,
-<<<<<<< HEAD
- * MAC may opt to reassign a it from one group to another.
-=======
  * MAC may opt to reassign it from one group to another.
->>>>>>> fae63477
  *
  * ASSIGNMENT OF HARDWARE RINGS
  *
@@ -327,11 +295,7 @@
  * client, whether it's on a 10 GbE or faster device, user controlled dladm(1M)
  * properties, and the nature of the hardware and the resources that it has.
  *
-<<<<<<< HEAD
- * When there is no fanout, MAC does not create any soft rings on a device and
-=======
  * When there is no fanout, MAC does not create any soft rings for a device and
->>>>>>> fae63477
  * the device has frames delivered directly to the MAC client.
  *
  * Otherwise, all fanout is performed by software. MAC divides incoming frames
@@ -361,11 +325,7 @@
  *
  * The other advantage of these software rings is that it allows upper layers to
  * optionally poll on them. For example, TCP can leverage an squeue to poll on
-<<<<<<< HEAD
- * the software ring.
-=======
  * the software ring, see squeue.c for more information.
->>>>>>> fae63477
  *
  * DLS BYPASS
  *
@@ -378,13 +338,8 @@
  *
  * When we have IPv4 TCP or UDP software rings, then traffic on those rings is
  * eligible for what we call the dls bypass. In those cases, rather than going
-<<<<<<< HEAD
- * out mac_rx_deliver() to DLS, DLS instead registers them to go directly the
- * direct callback registered with DLS, generally ip_input().
-=======
  * out mac_rx_deliver() to DLS, DLS instead registers them to go directly via
  * the direct callback registered with DLS, generally ip_input().
->>>>>>> fae63477
  *
  * HARDWARE RING POLLING
  *
