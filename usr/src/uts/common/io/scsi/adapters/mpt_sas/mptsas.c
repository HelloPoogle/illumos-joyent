--- conflicted
+++ resolved
@@ -6230,11 +6230,7 @@
 	}
 
 	mptsas_log(mpt, CE_WARN, "mptsas failed to find dev_info_t or "
-<<<<<<< HEAD
-	    "mdi_pathinfo_t for target with WWN %016"PRIx64,
-=======
 	    "mdi_pathinfo_t for target with WWN %016" PRIx64,
->>>>>>> 7b2aa502
 	    ptgt->m_addr.mta_wwn);
 
 	return (B_FALSE);
