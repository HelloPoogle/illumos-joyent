/*
 * CDDL HEADER START
 *
 * The contents of this file are subject to the terms of the
 * Common Development and Distribution License (the "License").
 * You may not use this file except in compliance with the License.
 *
 * You can obtain a copy of the license at usr/src/OPENSOLARIS.LICENSE
 * or http://www.opensolaris.org/os/licensing.
 * See the License for the specific language governing permissions
 * and limitations under the License.
 *
 * When distributing Covered Code, include this CDDL HEADER in each
 * file and include the License file at usr/src/OPENSOLARIS.LICENSE.
 * If applicable, add the following below this CDDL HEADER, with the
 * fields enclosed by brackets "[]" replaced with your own identifying
 * information: Portions Copyright [yyyy] [name of copyright owner]
 *
 * CDDL HEADER END
 */
/*
 * Copyright (c) 2005, 2010, Oracle and/or its affiliates. All rights reserved.
 * Copyright (c) 2017, Joyent, Inc.
 */

/*
 * Data-Link Driver
 */

#include	<sys/conf.h>
#include	<sys/mkdev.h>
#include	<sys/modctl.h>
#include	<sys/stat.h>
#include	<sys/dld_impl.h>
#include	<sys/dld_ioc.h>
#include	<sys/dls_impl.h>
#include	<sys/softmac.h>
#include	<sys/mac.h>
#include	<sys/mac_ether.h>
#include	<sys/mac_client.h>
#include	<sys/mac_client_impl.h>
#include	<sys/mac_client_priv.h>
#include	<inet/common.h>
#include	<sys/policy.h>
#include	<sys/priv_names.h>
#include	<sys/zone.h>
#include	<sys/sysmacros.h>

static void	drv_init(void);
static int	drv_fini(void);

static int	drv_getinfo(dev_info_t	*, ddi_info_cmd_t, void *, void **);
static int	drv_attach(dev_info_t *, ddi_attach_cmd_t);
static int	drv_detach(dev_info_t *, ddi_detach_cmd_t);

/*
 * Secure objects declarations
 */
#define	SECOBJ_WEP_HASHSZ	67
static krwlock_t	drv_secobj_lock;
static kmem_cache_t	*drv_secobj_cachep;
static mod_hash_t	*drv_secobj_hash;
static void		drv_secobj_init(void);
static void		drv_secobj_fini(void);
static int		drv_ioc_setap(datalink_id_t, struct dlautopush *);
static int		drv_ioc_getap(datalink_id_t, struct dlautopush *);
static int		drv_ioc_clrap(datalink_id_t);


/*
 * The following entry points are private to dld and are used for control
 * operations only. The entry points exported to mac drivers are defined
 * in dld_str.c. Refer to the comment on top of dld_str.c for details.
 */
static int	drv_open(dev_t *, int, int, cred_t *);
static int	drv_ioctl(dev_t, int, intptr_t, int, cred_t *, int *);

static dev_info_t	*dld_dip;	/* dev_info_t for the driver */
uint32_t		dld_opt = 0;	/* Global options */

#define	NAUTOPUSH 32
static mod_hash_t *dld_ap_hashp;
static krwlock_t dld_ap_hash_lock;

static struct cb_ops drv_cb_ops = {
	drv_open,		/* open */
	nulldev,		/* close */
	nulldev,		/* strategy */
	nulldev,		/* print */
	nodev,			/* dump */
	nodev,			/* read */
	nodev,			/* write */
	drv_ioctl,		/* ioctl */
	nodev,			/* devmap */
	nodev,			/* mmap */
	nodev,			/* segmap */
	nochpoll,		/* poll */
	ddi_prop_op,		/* cb_prop_op */
	0,			/* streamtab  */
	D_MP			/* Driver compatibility flag */
};

static struct dev_ops drv_ops = {
	DEVO_REV,		/* devo_rev */
	0,			/* refcnt */
	drv_getinfo,		/* get_dev_info */
	nulldev,		/* identify */
	nulldev,		/* probe */
	drv_attach,		/* attach */
	drv_detach,		/* detach */
	nodev,			/* reset */
	&drv_cb_ops,		/* driver operations */
	NULL,			/* bus operations */
	nodev,			/* dev power */
	ddi_quiesce_not_supported,	/* dev quiesce */
};

/*
 * Module linkage information for the kernel.
 */
static	struct modldrv		drv_modldrv = {
	&mod_driverops,
	DLD_INFO,
	&drv_ops
};

static	struct modlinkage	drv_modlinkage = {
	MODREV_1,
	&drv_modldrv,
	NULL
};

int
_init(void)
{
	return (mod_install(&drv_modlinkage));
}

int
_fini(void)
{
	return (mod_remove(&drv_modlinkage));
}

int
_info(struct modinfo *modinfop)
{
	return (mod_info(&drv_modlinkage, modinfop));
}

/*
 * Initialize component modules.
 */
static void
drv_init(void)
{
	drv_secobj_init();
	dld_str_init();

	/*
	 * Create a hash table for autopush configuration.
	 */
	dld_ap_hashp = mod_hash_create_idhash("dld_autopush_hash",
	    NAUTOPUSH, mod_hash_null_valdtor);

	ASSERT(dld_ap_hashp != NULL);
	rw_init(&dld_ap_hash_lock, NULL, RW_DRIVER, NULL);
}

/* ARGSUSED */
static uint_t
drv_ap_exist(mod_hash_key_t key, mod_hash_val_t *val, void *arg)
{
	boolean_t *pexist = arg;

	*pexist = B_TRUE;
	return (MH_WALK_TERMINATE);
}

static int
drv_fini(void)
{
	int		err;
	boolean_t	exist = B_FALSE;

	rw_enter(&dld_ap_hash_lock, RW_READER);
	mod_hash_walk(dld_ap_hashp, drv_ap_exist, &exist);
	rw_exit(&dld_ap_hash_lock);
	if (exist)
		return (EBUSY);

	if ((err = dld_str_fini()) != 0)
		return (err);

	drv_secobj_fini();
	mod_hash_destroy_idhash(dld_ap_hashp);
	rw_destroy(&dld_ap_hash_lock);
	return (0);
}

/*
 * devo_getinfo: getinfo(9e)
 */
/*ARGSUSED*/
static int
drv_getinfo(dev_info_t *dip, ddi_info_cmd_t cmd, void *arg, void **resp)
{
	if (dld_dip == NULL)
		return (DDI_FAILURE);

	switch (cmd) {
	case DDI_INFO_DEVT2INSTANCE:
		*resp = 0;
		break;
	case DDI_INFO_DEVT2DEVINFO:
		*resp = dld_dip;
		break;
	default:
		return (DDI_FAILURE);
	}

	return (DDI_SUCCESS);
}

/*
 * Check properties to set options. (See dld.h for property definitions).
 */
static void
drv_set_opt(dev_info_t *dip)
{
	if (ddi_prop_get_int(DDI_DEV_T_ANY, dip, DDI_PROP_DONTPASS,
	    DLD_PROP_NO_FASTPATH, 0) != 0) {
		dld_opt |= DLD_OPT_NO_FASTPATH;
	}

	if (ddi_prop_get_int(DDI_DEV_T_ANY, dip, DDI_PROP_DONTPASS,
	    DLD_PROP_NO_POLL, 0) != 0) {
		dld_opt |= DLD_OPT_NO_POLL;
	}

	if (ddi_prop_get_int(DDI_DEV_T_ANY, dip, DDI_PROP_DONTPASS,
	    DLD_PROP_NO_ZEROCOPY, 0) != 0) {
		dld_opt |= DLD_OPT_NO_ZEROCOPY;
	}

	if (ddi_prop_get_int(DDI_DEV_T_ANY, dip, DDI_PROP_DONTPASS,
	    DLD_PROP_NO_SOFTRING, 0) != 0) {
		dld_opt |= DLD_OPT_NO_SOFTRING;
	}
}

/*
 * devo_attach: attach(9e)
 */
static int
drv_attach(dev_info_t *dip, ddi_attach_cmd_t cmd)
{
	if (cmd != DDI_ATTACH)
		return (DDI_FAILURE);

	ASSERT(ddi_get_instance(dip) == 0);
	drv_init();
	drv_set_opt(dip);

	/*
	 * Create control node. DLPI provider nodes will be created on demand.
	 */
	if (ddi_create_minor_node(dip, DLD_CONTROL_MINOR_NAME, S_IFCHR,
	    DLD_CONTROL_MINOR, DDI_PSEUDO, 0) != DDI_SUCCESS)
		return (DDI_FAILURE);

	dld_dip = dip;

	/*
	 * Log the fact that the driver is now attached.
	 */
	ddi_report_dev(dip);
	return (DDI_SUCCESS);
}

/*
 * devo_detach: detach(9e)
 */
static int
drv_detach(dev_info_t *dip, ddi_detach_cmd_t cmd)
{
	if (cmd != DDI_DETACH)
		return (DDI_FAILURE);

	ASSERT(dld_dip == dip);
	if (drv_fini() != 0)
		return (DDI_FAILURE);

	/*
	 * Remove the control node.
	 */
	ddi_remove_minor_node(dip, DLD_CONTROL_MINOR_NAME);
	dld_dip = NULL;

	return (DDI_SUCCESS);
}

/*
 * dld control node open procedure.
 */
/*ARGSUSED*/
static int
drv_open(dev_t *devp, int flag, int sflag, cred_t *credp)
{
	/*
	 * Only the control node can be opened.
	 */
	if (getminor(*devp) != DLD_CONTROL_MINOR)
		return (ENODEV);
	return (0);
}

/*
 * Verify if the caller is allowed to modify a link of the given class.
 */
static int
drv_ioc_checkprivs(datalink_class_t class, cred_t *cred)
{
	if (class == DATALINK_CLASS_IPTUN)
		return (secpolicy_iptun_config(cred));
	return (secpolicy_dl_config(cred));
}

/*
 * DLDIOC_ATTR
 */
/* ARGSUSED */
static int
drv_ioc_attr(void *karg, intptr_t arg, int mode, cred_t *cred, int *rvalp)
{
	dld_ioc_attr_t		*diap = karg;
	dls_dl_handle_t		dlh;
	dls_link_t		*dlp;
	zoneid_t		zoneid = crgetzoneid(cred);
	int			err;
	mac_perim_handle_t	mph;

	if (zoneid != GLOBAL_ZONEID &&
	    zone_check_datalink(&zoneid, diap->dia_linkid) != 0)
		return (ENOENT);

	if ((err = dls_devnet_hold_tmp(diap->dia_linkid, &dlh)) != 0)
		return (err);

	if ((err = mac_perim_enter_by_macname(dls_devnet_mac(dlh),
	    &mph)) != 0) {
		dls_devnet_rele_tmp(dlh);
		return (err);
	}

	if ((err = dls_link_hold(dls_devnet_mac(dlh), &dlp)) != 0) {
		mac_perim_exit(mph);
		dls_devnet_rele_tmp(dlh);
		return (err);
	}

	mac_sdu_get(dlp->dl_mh, NULL, &diap->dia_max_sdu);
	dls_link_rele(dlp);
	mac_perim_exit(mph);
	dls_devnet_rele_tmp(dlh);

	return (0);
}

/*
 * DLDIOC_PHYS_ATTR
 */
/* ARGSUSED */
static int
drv_ioc_phys_attr(void *karg, intptr_t arg, int mode, cred_t *cred, int *rvalp)
{
	dld_ioc_phys_attr_t	*dipp = karg;
	int			err;
	dls_dl_handle_t		dlh;
	dls_dev_handle_t	ddh;
	dev_t			phydev;
	zoneid_t		zoneid = crgetzoneid(cred);

	if (zoneid != GLOBAL_ZONEID &&
	    zone_check_datalink(&zoneid, dipp->dip_linkid) != 0)
		return (ENOENT);

	/*
	 * Every physical link should have its physical dev_t kept in the
	 * daemon. If not, it is not a valid physical link.
	 */
	if (dls_mgmt_get_phydev(dipp->dip_linkid, &phydev) != 0)
		return (EINVAL);

	/*
	 * Although this is a valid physical link, it might already be removed
	 * by DR or during system shutdown. softmac_hold_device() would return
	 * ENOENT in this case.
	 */
	if ((err = softmac_hold_device(phydev, &ddh)) != 0)
		return (err);

	if (dls_devnet_hold_tmp(dipp->dip_linkid, &dlh) != 0) {
		/*
		 * Although this is an active physical link, its link type is
		 * not supported by GLDv3, and therefore it does not have
		 * vanity naming support.
		 */
		dipp->dip_novanity = B_TRUE;
	} else {
		dipp->dip_novanity = B_FALSE;
		dls_devnet_rele_tmp(dlh);
	}
	/*
	 * Get the physical device name from the major number and the instance
	 * number derived from phydev.
	 */
	(void) snprintf(dipp->dip_dev, MAXLINKNAMELEN, "%s%d",
	    ddi_major_to_name(getmajor(phydev)), getminor(phydev) - 1);

	softmac_rele_device(ddh);
	return (0);
}

/* ARGSUSED */
static int
drv_ioc_hwgrpget(void *karg, intptr_t arg, int mode, cred_t *cred, int *rvalp)
{
	dld_ioc_hwgrpget_t	*hwgrpp = karg;
	dld_hwgrpinfo_t		hwgrp, *hip;
	mac_handle_t		mh = NULL;
	int			i, err, rgrpnum, tgrpnum;
	uint_t			bytes_left;
	int			totgrps = 0;
	zoneid_t		zoneid = crgetzoneid(cred);

	if (zoneid != GLOBAL_ZONEID &&
	    zone_check_datalink(&zoneid, hwgrpp->dih_linkid) != 0)
		return (ENOENT);

	hwgrpp->dih_n_groups = 0;
	err = mac_open_by_linkid(hwgrpp->dih_linkid, &mh);
	if (err != 0)
		goto done;

	hip = (dld_hwgrpinfo_t *)
	    ((uchar_t *)arg + sizeof (dld_ioc_hwgrpget_t));
	bytes_left = hwgrpp->dih_size;

	rgrpnum = mac_hwgrp_num(mh, MAC_RING_TYPE_RX);
	/* display the default group information first */
	if (rgrpnum > 0) {
		if (sizeof (dld_hwgrpinfo_t) > bytes_left) {
			err = ENOSPC;
			goto done;
		}

		bzero(&hwgrp, sizeof (hwgrp));
		bcopy(mac_name(mh), hwgrp.dhi_link_name,
		    sizeof (hwgrp.dhi_link_name));
		mac_get_hwrxgrp_info(mh, 0, &hwgrp.dhi_grp_num,
		    &hwgrp.dhi_n_rings, hwgrp.dhi_rings, &hwgrp.dhi_grp_type,
		    &hwgrp.dhi_n_clnts, hwgrp.dhi_clnts);
		if (hwgrp.dhi_n_rings != 0) {
			if (copyout(&hwgrp, hip, sizeof (hwgrp)) != 0) {
				err = EFAULT;
				goto done;
			}
		}
		hip++;
		totgrps++;
		bytes_left -= sizeof (dld_hwgrpinfo_t);
	}

	tgrpnum = mac_hwgrp_num(mh, MAC_RING_TYPE_TX);
	/* display the default group information first */
	if (tgrpnum > 0) {
		if (sizeof (dld_hwgrpinfo_t) > bytes_left) {
			err = ENOSPC;
			goto done;
		}

		bzero(&hwgrp, sizeof (hwgrp));
		bcopy(mac_name(mh), hwgrp.dhi_link_name,
		    sizeof (hwgrp.dhi_link_name));
		mac_get_hwtxgrp_info(mh, tgrpnum - 1, &hwgrp.dhi_grp_num,
		    &hwgrp.dhi_n_rings, hwgrp.dhi_rings, &hwgrp.dhi_grp_type,
		    &hwgrp.dhi_n_clnts, hwgrp.dhi_clnts);
		if (hwgrp.dhi_n_rings != 0) {
			if (copyout(&hwgrp, hip, sizeof (hwgrp)) != 0) {
				err = EFAULT;
				goto done;
			}
		}
		hip++;
		totgrps++;
		bytes_left -= sizeof (dld_hwgrpinfo_t);
	}

	/* Rest of the rx groups */
	for (i = 1; i < rgrpnum; i++) {
		if (sizeof (dld_hwgrpinfo_t) > bytes_left) {
			err = ENOSPC;
			goto done;
		}

		bzero(&hwgrp, sizeof (hwgrp));
		bcopy(mac_name(mh), hwgrp.dhi_link_name,
		    sizeof (hwgrp.dhi_link_name));
		mac_get_hwrxgrp_info(mh, i, &hwgrp.dhi_grp_num,
		    &hwgrp.dhi_n_rings, hwgrp.dhi_rings, &hwgrp.dhi_grp_type,
		    &hwgrp.dhi_n_clnts, hwgrp.dhi_clnts);
		if (hwgrp.dhi_n_rings == 0)
			continue;
		if (copyout(&hwgrp, hip, sizeof (hwgrp)) != 0) {
			err = EFAULT;
			goto done;
		}

		hip++;
		totgrps++;
		bytes_left -= sizeof (dld_hwgrpinfo_t);
	}

	/* Rest of the tx group */
	tgrpnum = mac_hwgrp_num(mh, MAC_RING_TYPE_TX);
	for (i = 0; i < tgrpnum - 1; i++) {
		if (sizeof (dld_hwgrpinfo_t) > bytes_left) {
			err = ENOSPC;
			goto done;
		}

		bzero(&hwgrp, sizeof (hwgrp));
		bcopy(mac_name(mh), hwgrp.dhi_link_name,
		    sizeof (hwgrp.dhi_link_name));
		mac_get_hwtxgrp_info(mh, i, &hwgrp.dhi_grp_num,
		    &hwgrp.dhi_n_rings, hwgrp.dhi_rings, &hwgrp.dhi_grp_type,
		    &hwgrp.dhi_n_clnts, hwgrp.dhi_clnts);
		if (hwgrp.dhi_n_rings == 0)
			continue;
		if (copyout(&hwgrp, hip, sizeof (hwgrp)) != 0) {
			err = EFAULT;
			goto done;
		}

		hip++;
		totgrps++;
		bytes_left -= sizeof (dld_hwgrpinfo_t);
	}

done:
	if (mh != NULL)
		dld_mac_close(mh);
	if (err == 0)
		hwgrpp->dih_n_groups = totgrps;
	return (err);
}

/* ARGSUSED */
static int
drv_ioc_macaddrget(void *karg, intptr_t arg, int mode, cred_t *cred, int *rvalp)
{
	dld_ioc_macaddrget_t	*magp = karg;
	dld_macaddrinfo_t	mai, *maip;
	mac_handle_t		mh = NULL;
	int			i, err;
	uint_t			bytes_left;
	boolean_t		is_used;
	zoneid_t		zoneid = crgetzoneid(cred);

	if (zoneid != GLOBAL_ZONEID &&
	    zone_check_datalink(&zoneid, magp->dig_linkid) != 0)
		return (ENOENT);

	magp->dig_count = 0;
	err = mac_open_by_linkid(magp->dig_linkid, &mh);
	if (err != 0)
		goto done;

	maip = (dld_macaddrinfo_t *)
	    ((uchar_t *)arg + sizeof (dld_ioc_macaddrget_t));
	bytes_left = magp->dig_size;

	for (i = 0; i < mac_addr_factory_num(mh) + 1; i++) {
		if (sizeof (dld_macaddrinfo_t) > bytes_left) {
			err = ENOSPC;
			goto done;
		}

		bzero(&mai, sizeof (mai));

		if (i == 0) {
			/* primary MAC address */
			mac_unicast_primary_get(mh, mai.dmi_addr);
			mai.dmi_addrlen = mac_addr_len(mh);
			mac_unicast_primary_info(mh, mai.dmi_client_name,
			    &is_used);
		} else {
			/* factory MAC address slot */
			mac_addr_factory_value(mh, i, mai.dmi_addr,
			    &mai.dmi_addrlen, mai.dmi_client_name, &is_used);
		}

		mai.dmi_slot = i;
		if (is_used)
			mai.dmi_flags |= DLDIOCMACADDR_USED;

		if (copyout(&mai, maip, sizeof (mai)) != 0) {
			err = EFAULT;
			goto done;
		}

		maip++;
		bytes_left -= sizeof (dld_macaddrinfo_t);
	}

done:
	if (mh != NULL)
		dld_mac_close(mh);
	if (err == 0)
		magp->dig_count = mac_addr_factory_num(mh) + 1;
	return (err);
}

/*
 * DLDIOC_SET/GETMACPROP
 */
static int
drv_ioc_prop_common(dld_ioc_macprop_t *prop, intptr_t arg, boolean_t set,
    cred_t *cred, int mode)
{
	int			err = EINVAL;
	dls_dl_handle_t 	dlh = NULL;
	dls_link_t		*dlp = NULL;
	mac_perim_handle_t	mph = NULL;
	dld_ioc_macprop_t	*kprop;
	datalink_id_t		linkid;
	datalink_class_t	class;
	zoneid_t		zoneid = crgetzoneid(cred);
	uint_t			dsize;

	/*
	 * We only use pr_valsize from prop, as the caller only did a
	 * copyin() for sizeof (dld_ioc_prop_t), which doesn't cover
	 * the property data.  We copyin the full dld_ioc_prop_t
	 * including the data into kprop down below.
	 */
	dsize = sizeof (dld_ioc_macprop_t) + prop->pr_valsize - 1;
	if (dsize < prop->pr_valsize)
		return (EINVAL);

	/*
	 * The property data is variable size, so we need to allocate
	 * a buffer for kernel use as this data was not part of the
	 * prop allocation and copyin() done by the framework.
	 */
	if ((kprop = kmem_alloc(dsize, KM_NOSLEEP)) == NULL)
		return (ENOMEM);

	if (ddi_copyin((void *)arg, kprop, dsize, mode) != 0) {
		err = EFAULT;
		goto done;
	}

	linkid = kprop->pr_linkid;

	if (set) {
		if ((err = dls_mgmt_get_linkinfo(linkid, NULL, &class, NULL,
		    NULL)) != 0 || (err = drv_ioc_checkprivs(class, cred)) != 0)
			goto done;
	}

	if ((err = dls_devnet_hold_tmp(linkid, &dlh)) != 0)
		goto done;
	if ((err = mac_perim_enter_by_macname(dls_devnet_mac(dlh), &mph)) != 0)
		goto done;
	if ((err = dls_link_hold(dls_devnet_mac(dlh), &dlp)) != 0)
		goto done;

	/*
	 * Don't allow a process to get or set properties of a link if that
	 * link doesn't belong to that zone.
	 */
	if (zoneid != dls_devnet_getownerzid(dlh)) {
		err = ENOENT;
		goto done;
	}

	if (!mac_prop_check_size(kprop->pr_num, kprop->pr_valsize,
	    kprop->pr_flags & DLD_PROP_POSSIBLE)) {
		err = ENOBUFS;
		goto done;
	}

	switch (kprop->pr_num) {
	case MAC_PROP_ZONE:
		if (set) {
			dld_ioc_zid_t *dzp = (dld_ioc_zid_t *)kprop->pr_val;

			if (zoneid != GLOBAL_ZONEID) {
				err = EACCES;
				goto done;
			}
			err = dls_devnet_setzid(dlh, dzp->diz_zid,
			    dzp->diz_transient);
		} else {
			kprop->pr_perm_flags = MAC_PROP_PERM_RW;
			(*(zoneid_t *)kprop->pr_val) = dls_devnet_getzid(dlh);
		}
		break;
	case MAC_PROP_AUTOPUSH: {
		struct dlautopush *dlap = (struct dlautopush *)kprop->pr_val;

		if (set) {
			if (kprop->pr_valsize != 0)
				err = drv_ioc_setap(linkid, dlap);
			else
				err = drv_ioc_clrap(linkid);
		} else {
			/*
			 * You might think that the earlier call to
			 * mac_prop_check_size() should catch this but
			 * it can't. The autopush prop uses 0 as a
			 * sentinel value to clear the prop. This
			 * check ensures we don't allow a get with a
			 * valsize of 0.
			 */
			if (kprop->pr_valsize == 0) {
				err = ENOBUFS;
				goto done;
			}

			kprop->pr_perm_flags = MAC_PROP_PERM_RW;
			err = drv_ioc_getap(linkid, dlap);
		}
		break;
	}
	case MAC_PROP_TAGMODE:
		if (set) {
			link_tagmode_t mode = *(link_tagmode_t *)kprop->pr_val;

			if (mode != LINK_TAGMODE_VLANONLY &&
			    mode != LINK_TAGMODE_NORMAL) {
				err = EINVAL;
			} else {
				dlp->dl_tagmode = mode;
				err = 0;
			}
		} else {
			*(link_tagmode_t *)kprop->pr_val = dlp->dl_tagmode;
			kprop->pr_perm_flags = MAC_PROP_PERM_RW;
			err = 0;
		}
		break;
	default: {
		mac_propval_range_t *rangep = NULL;
		void *default_val = NULL;
		uint_t default_size = 0;

		/* set a property value */
		if (set) {
			err = mac_set_prop(dlp->dl_mh, kprop->pr_num,
			    kprop->pr_name, kprop->pr_val, kprop->pr_valsize);
			break;
		}

		/*
		 * Get the property value, default, or possible value
		 * depending on flags passed from the user.
		 */

		/* a property has RW permissions by default */
		kprop->pr_perm_flags = MAC_PROP_PERM_RW;

		if (kprop->pr_flags & DLD_PROP_POSSIBLE) {
			rangep = (mac_propval_range_t *)kprop->pr_val;

			/*
			 * fail if rangep is not aligned to first
			 * member of mac_propval_range_t.
			 */
			ASSERT(IS_P2ALIGNED(rangep, sizeof (uint_t)));
		} else if (kprop->pr_flags & DLD_PROP_DEFAULT) {
			default_val = kprop->pr_val;
			default_size = kprop->pr_valsize;
		}

		/*
		 * Always return the permissions, and optionally return
		 * the default value or possible values range.
		 */
		err = mac_prop_info(dlp->dl_mh, kprop->pr_num, kprop->pr_name,
		    default_val, default_size, rangep, &kprop->pr_perm_flags);
		if (err != 0)
			goto done;

		if (default_val == NULL && rangep == NULL) {
			err = mac_get_prop(dlp->dl_mh, kprop->pr_num,
			    kprop->pr_name, kprop->pr_val, kprop->pr_valsize);
		}
	}
	}

done:
	if (!set && ddi_copyout(kprop, (void *)arg, dsize, mode) != 0)
		err = EFAULT;

	if (dlp != NULL)
		dls_link_rele(dlp);

	if (mph != NULL) {
		int32_t	cpuid;
		void	*mdip = NULL;

		if (dlp != NULL && set && err == 0) {
			cpuid = mac_client_intr_cpu(dlp->dl_mch);
			mdip = mac_get_devinfo(dlp->dl_mh);
		}

		mac_perim_exit(mph);

		if (mdip != NULL && cpuid != -1)
			mac_client_set_intr_cpu(mdip, dlp->dl_mch, cpuid);
	}

	if (dlh != NULL)
		dls_devnet_rele_tmp(dlh);

	if (kprop != NULL)
		kmem_free(kprop, dsize);
	return (err);
}

/* ARGSUSED */
static int
drv_ioc_setprop(void *karg, intptr_t arg, int mode, cred_t *cred, int *rvalp)
{
	return (drv_ioc_prop_common(karg, arg, B_TRUE, cred, mode));
}

/* ARGSUSED */
static int
drv_ioc_getprop(void *karg, intptr_t arg, int mode, cred_t *cred, int *rvalp)
{
	return (drv_ioc_prop_common(karg, arg, B_FALSE, cred, mode));
}

/*
 * DLDIOC_RENAME.
 *
 * This function handles two cases of link renaming. See more in comments above
 * dls_datalink_rename().
 */
/* ARGSUSED */
static int
drv_ioc_rename(void *karg, intptr_t arg, int mode, cred_t *cred, int *rvalp)
{
	dld_ioc_rename_t	*dir = karg;
	mod_hash_key_t		key;
	mod_hash_val_t		val;
	zoneid_t		zoneid = crgetzoneid(cred);
	datalink_class_t	class;
	int			err;

	if (zoneid != GLOBAL_ZONEID &&
	    (zone_check_datalink(&zoneid, dir->dir_linkid1) != 0 ||
	    dir->dir_linkid2 != DATALINK_INVALID_LINKID &&
	    zone_check_datalink(&zoneid, dir->dir_linkid2) != 0))
		return (ENOENT);

	if ((err = dls_mgmt_get_linkinfo(dir->dir_linkid1, NULL, &class, NULL,
	    NULL)) != 0)
		return (err);

	if ((err = drv_ioc_checkprivs(class, cred)) != 0)
		return (err);

	if ((err = dls_devnet_rename(dir->dir_linkid1, dir->dir_linkid2,
	    dir->dir_link, dir->dir_zoneinit)) != 0)
		return (err);

	if (dir->dir_linkid2 == DATALINK_INVALID_LINKID)
		return (0);

	/*
	 * if dir_linkid2 is not DATALINK_INVALID_LINKID, it means this
	 * renaming request is to rename a valid physical link (dir_linkid1)
	 * to a "removed" physical link (dir_linkid2, which is removed by DR
	 * or during system shutdown). In this case, the link (specified by
	 * dir_linkid1) would inherit all the configuration of dir_linkid2,
	 * and dir_linkid1 and its configuration would be lost.
	 *
	 * Remove per-link autopush configuration of dir_linkid1 in this case.
	 */
	key = (mod_hash_key_t)(uintptr_t)dir->dir_linkid1;
	rw_enter(&dld_ap_hash_lock, RW_WRITER);
	if (mod_hash_find(dld_ap_hashp, key, &val) != 0) {
		rw_exit(&dld_ap_hash_lock);
		return (0);
	}

	VERIFY(mod_hash_remove(dld_ap_hashp, key, &val) == 0);
	kmem_free(val, sizeof (dld_ap_t));
	rw_exit(&dld_ap_hash_lock);
	return (0);
}

static int
drv_ioc_setap(datalink_id_t linkid, struct dlautopush *dlap)
{
	dld_ap_t	*dap;
	int		i;
	mod_hash_key_t	key;

	if (dlap->dap_npush == 0 || dlap->dap_npush > MAXAPUSH)
		return (EINVAL);

	/*
	 * Validate that the specified list of modules exist.
	 */
	for (i = 0; i < dlap->dap_npush; i++) {
		if (fmodsw_find(dlap->dap_aplist[i], FMODSW_LOAD) == NULL)
			return (EINVAL);
	}


	key = (mod_hash_key_t)(uintptr_t)linkid;

	rw_enter(&dld_ap_hash_lock, RW_WRITER);
	if (mod_hash_find(dld_ap_hashp, key, (mod_hash_val_t *)&dap) != 0) {
		dap = kmem_zalloc(sizeof (dld_ap_t), KM_NOSLEEP);
		if (dap == NULL) {
			rw_exit(&dld_ap_hash_lock);
			return (ENOMEM);
		}

		dap->da_linkid = linkid;
		VERIFY(mod_hash_insert(dld_ap_hashp, key,
		    (mod_hash_val_t)dap) == 0);
	}

	/*
	 * Update the configuration.
	 */
	dap->da_anchor = dlap->dap_anchor;
	dap->da_npush = dlap->dap_npush;
	for (i = 0; i < dlap->dap_npush; i++) {
		(void) strlcpy(dap->da_aplist[i], dlap->dap_aplist[i],
		    FMNAMESZ + 1);
	}
	rw_exit(&dld_ap_hash_lock);

	return (0);
}

static int
drv_ioc_getap(datalink_id_t linkid, struct dlautopush *dlap)
{
	dld_ap_t	*dap;
	int		i;

	rw_enter(&dld_ap_hash_lock, RW_READER);
	if (mod_hash_find(dld_ap_hashp,
	    (mod_hash_key_t)(uintptr_t)linkid,
	    (mod_hash_val_t *)&dap) != 0) {
		rw_exit(&dld_ap_hash_lock);
		dlap->dap_npush = 0;
		return (0);
	}

	/*
	 * Retrieve the configuration.
	 */
	dlap->dap_anchor = dap->da_anchor;
	dlap->dap_npush = dap->da_npush;
	for (i = 0; i < dap->da_npush; i++) {
		(void) strlcpy(dlap->dap_aplist[i], dap->da_aplist[i],
		    FMNAMESZ + 1);
	}
	rw_exit(&dld_ap_hash_lock);

	return (0);
}

static int
drv_ioc_clrap(datalink_id_t linkid)
{
	mod_hash_val_t	val;
	mod_hash_key_t	key;

	key = (mod_hash_key_t)(uintptr_t)linkid;

	rw_enter(&dld_ap_hash_lock, RW_WRITER);
	if (mod_hash_find(dld_ap_hashp, key, &val) != 0) {
		rw_exit(&dld_ap_hash_lock);
		return (0);
	}

	VERIFY(mod_hash_remove(dld_ap_hashp, key, &val) == 0);
	kmem_free(val, sizeof (dld_ap_t));
	rw_exit(&dld_ap_hash_lock);
	return (0);
}

/*
 * DLDIOC_DOORSERVER
 */
/* ARGSUSED */
static int
drv_ioc_doorserver(void *karg, intptr_t arg, int mode, cred_t *cred, int *rvalp)
{
	dld_ioc_door_t	*did = karg;

	return (dls_mgmt_door_set(did->did_start_door));
}

/*
 * DLDIOC_USAGELOG
 */
/* ARGSUSED */
static int
drv_ioc_usagelog(void *karg, intptr_t arg, int mode, cred_t *cred,
    int *rvalp)
{
	dld_ioc_usagelog_t	*log_info = (dld_ioc_usagelog_t *)karg;
	int			err = 0;

	if (log_info->ul_type < MAC_LOGTYPE_LINK ||
	    log_info->ul_type > MAC_LOGTYPE_FLOW)
		return (EINVAL);

	if (log_info->ul_onoff) {
		err = mac_start_logusage(log_info->ul_type,
		    log_info->ul_interval);
	} else {
		mac_stop_logusage(log_info->ul_type);
	}
	return (err);
}

/*
 * Process a DLDIOC_ADDFLOW request.
 */
/* ARGSUSED */
static int
drv_ioc_addflow(void *karg, intptr_t arg, int mode, cred_t *cred, int *rvalp)
{
	dld_ioc_addflow_t	*afp = karg;

	return (dld_add_flow(afp->af_linkid, afp->af_name,
	    &afp->af_flow_desc, &afp->af_resource_props));
}

/*
 * Process a DLDIOC_REMOVEFLOW request.
 */
/* ARGSUSED */
static int
drv_ioc_removeflow(void *karg, intptr_t arg, int mode, cred_t *cred, int *rvalp)
{
	dld_ioc_removeflow_t	*rfp = karg;

	return (dld_remove_flow(rfp->rf_name));
}

/*
 * Process a DLDIOC_MODIFYFLOW request.
 */
/* ARGSUSED */
static int
drv_ioc_modifyflow(void *karg, intptr_t arg, int mode, cred_t *cred, int *rvalp)
{
	dld_ioc_modifyflow_t	*mfp = karg;

	return (dld_modify_flow(mfp->mf_name, &mfp->mf_resource_props));
}

/*
 * Process a DLDIOC_WALKFLOW request.
 */
/* ARGSUSED */
static int
drv_ioc_walkflow(void *karg, intptr_t arg, int mode, cred_t *cred, int *rvalp)
{
	dld_ioc_walkflow_t	*wfp = karg;

	return (dld_walk_flow(wfp, arg, cred));
}

/*
 * Check for GLDv3 autopush information.  There are three cases:
 *
 *   1. If devp points to a GLDv3 datalink and it has autopush configuration,
 *	fill dlap in with that information and return 0.
 *
 *   2. If devp points to a GLDv3 datalink but it doesn't have autopush
 *	configuration, then replace devp with the physical device (if one
 *	exists) and return 1.  This allows stropen() to find the old-school
 *	per-driver autopush configuration.  (For softmac, the result is that
 *	the softmac dev_t is replaced with the legacy device's dev_t).
 *
 *   3. If neither of the above apply, don't touch the args and return -1.
 */
int
dld_autopush(dev_t *devp, struct dlautopush *dlap)
{
	dld_ap_t	*dap;
	datalink_id_t	linkid;
	dev_t		phydev;

	if (!GLDV3_DRV(getmajor(*devp)))
		return (-1);

	/*
	 * Find the linkid by the link's dev_t.
	 */
	if (dls_devnet_dev2linkid(*devp, &linkid) != 0)
		return (-1);

	/*
	 * Find the autopush configuration associated with the linkid.
	 */
	rw_enter(&dld_ap_hash_lock, RW_READER);
	if (mod_hash_find(dld_ap_hashp, (mod_hash_key_t)(uintptr_t)linkid,
	    (mod_hash_val_t *)&dap) == 0) {
		*dlap = dap->da_ap;
		rw_exit(&dld_ap_hash_lock);
		return (0);
	}
	rw_exit(&dld_ap_hash_lock);

	if (dls_devnet_phydev(linkid, &phydev) != 0)
		return (-1);

	*devp = phydev;
	return (1);
}

/*
 * Secure objects implementation
 */

/* ARGSUSED */
static int
drv_secobj_ctor(void *buf, void *arg, int kmflag)
{
	bzero(buf, sizeof (dld_secobj_t));
	return (0);
}

static void
drv_secobj_init(void)
{
	rw_init(&drv_secobj_lock, NULL, RW_DEFAULT, NULL);
	drv_secobj_cachep = kmem_cache_create("drv_secobj_cache",
	    sizeof (dld_secobj_t), 0, drv_secobj_ctor, NULL,
	    NULL, NULL, NULL, 0);
	drv_secobj_hash = mod_hash_create_extended("drv_secobj_hash",
	    SECOBJ_WEP_HASHSZ, mod_hash_null_keydtor, mod_hash_null_valdtor,
	    mod_hash_bystr, NULL, mod_hash_strkey_cmp, KM_SLEEP);
}

static void
drv_secobj_fini(void)
{
	mod_hash_destroy_hash(drv_secobj_hash);
	kmem_cache_destroy(drv_secobj_cachep);
	rw_destroy(&drv_secobj_lock);
}

/* ARGSUSED */
static int
drv_ioc_secobj_set(void *karg, intptr_t arg, int mode, cred_t *cred, int *rvalp)
{
	dld_ioc_secobj_set_t	*ssp = karg;
	dld_secobj_t		*sobjp, *objp;
	int			err;

	sobjp = &ssp->ss_obj;

	if (sobjp->so_class != DLD_SECOBJ_CLASS_WEP &&
	    sobjp->so_class != DLD_SECOBJ_CLASS_WPA)
		return (EINVAL);

	if (sobjp->so_name[DLD_SECOBJ_NAME_MAX - 1] != '\0' ||
	    sobjp->so_len > DLD_SECOBJ_VAL_MAX)
		return (EINVAL);

	rw_enter(&drv_secobj_lock, RW_WRITER);
	err = mod_hash_find(drv_secobj_hash, (mod_hash_key_t)sobjp->so_name,
	    (mod_hash_val_t *)&objp);
	if (err == 0) {
		if ((ssp->ss_flags & DLD_SECOBJ_OPT_CREATE) != 0) {
			rw_exit(&drv_secobj_lock);
			return (EEXIST);
		}
	} else {
		ASSERT(err == MH_ERR_NOTFOUND);
		if ((ssp->ss_flags & DLD_SECOBJ_OPT_CREATE) == 0) {
			rw_exit(&drv_secobj_lock);
			return (ENOENT);
		}
		objp = kmem_cache_alloc(drv_secobj_cachep, KM_SLEEP);
		(void) strlcpy(objp->so_name, sobjp->so_name,
		    DLD_SECOBJ_NAME_MAX);

		VERIFY(mod_hash_insert(drv_secobj_hash,
		    (mod_hash_key_t)objp->so_name, (mod_hash_val_t)objp) == 0);
	}
	bcopy(sobjp->so_val, objp->so_val, sobjp->so_len);
	objp->so_len = sobjp->so_len;
	objp->so_class = sobjp->so_class;
	rw_exit(&drv_secobj_lock);
	return (0);
}

typedef struct dld_secobj_state {
	uint_t		ss_free;
	uint_t		ss_count;
	int		ss_rc;
	int		ss_mode;
	dld_secobj_t	*ss_objp;
} dld_secobj_state_t;

/* ARGSUSED */
static uint_t
drv_secobj_walker(mod_hash_key_t key, mod_hash_val_t *val, void *arg)
{
	dld_secobj_state_t	*statep = arg;
	dld_secobj_t		*sobjp = (dld_secobj_t *)val;

	if (statep->ss_free < sizeof (dld_secobj_t)) {
		statep->ss_rc = ENOSPC;
		return (MH_WALK_TERMINATE);
	}
	if (ddi_copyout(sobjp, statep->ss_objp, sizeof (*sobjp),
	    statep->ss_mode) != 0) {
		statep->ss_rc = EFAULT;
		return (MH_WALK_TERMINATE);
	}
	statep->ss_objp++;
	statep->ss_free -= sizeof (dld_secobj_t);
	statep->ss_count++;
	return (MH_WALK_CONTINUE);
}

/* ARGSUSED */
static int
drv_ioc_secobj_get(void *karg, intptr_t arg, int mode, cred_t *cred, int *rvalp)
{
	dld_ioc_secobj_get_t	*sgp = karg;
	dld_secobj_t		*sobjp, *objp;
	int			err;

	sobjp = &sgp->sg_obj;
	if (sobjp->so_name[DLD_SECOBJ_NAME_MAX - 1] != '\0')
		return (EINVAL);

	rw_enter(&drv_secobj_lock, RW_READER);
	if (sobjp->so_name[0] != '\0') {
		err = mod_hash_find(drv_secobj_hash,
		    (mod_hash_key_t)sobjp->so_name, (mod_hash_val_t *)&objp);
		if (err != 0) {
			ASSERT(err == MH_ERR_NOTFOUND);
			rw_exit(&drv_secobj_lock);
			return (ENOENT);
		}
		bcopy(objp->so_val, sobjp->so_val, objp->so_len);
		sobjp->so_len = objp->so_len;
		sobjp->so_class = objp->so_class;
		sgp->sg_count = 1;
	} else {
		dld_secobj_state_t	state;

		state.ss_free = sgp->sg_size - sizeof (dld_ioc_secobj_get_t);
		state.ss_count = 0;
		state.ss_rc = 0;
		state.ss_mode = mode;
		state.ss_objp = (dld_secobj_t *)((uchar_t *)arg +
		    sizeof (dld_ioc_secobj_get_t));

		mod_hash_walk(drv_secobj_hash, drv_secobj_walker, &state);
		if (state.ss_rc != 0) {
			rw_exit(&drv_secobj_lock);
			return (state.ss_rc);
		}
		sgp->sg_count = state.ss_count;
	}
	rw_exit(&drv_secobj_lock);
	return (0);
}

/* ARGSUSED */
static int
drv_ioc_secobj_unset(void *karg, intptr_t arg, int mode, cred_t *cred,
    int *rvalp)
{
	dld_ioc_secobj_unset_t	*sup = karg;
	dld_secobj_t		*objp;
	mod_hash_val_t		val;
	int			err;

	if (sup->su_name[DLD_SECOBJ_NAME_MAX - 1] != '\0')
		return (EINVAL);

	rw_enter(&drv_secobj_lock, RW_WRITER);
	err = mod_hash_find(drv_secobj_hash, (mod_hash_key_t)sup->su_name,
	    (mod_hash_val_t *)&objp);
	if (err != 0) {
		ASSERT(err == MH_ERR_NOTFOUND);
		rw_exit(&drv_secobj_lock);
		return (ENOENT);
	}
	VERIFY(mod_hash_remove(drv_secobj_hash, (mod_hash_key_t)sup->su_name,
	    (mod_hash_val_t *)&val) == 0);
	ASSERT(objp == (dld_secobj_t *)val);

	kmem_cache_free(drv_secobj_cachep, objp);
	rw_exit(&drv_secobj_lock);
	return (0);
}

/* ARGSUSED */
static int
drv_ioc_gettran(void *karg, intptr_t arg, int mode, cred_t *cred,
    int *rvalp)
{
	int			ret = 0;
	mac_perim_handle_t	mph = NULL;
	dls_dl_handle_t 	dlh = NULL;
	dls_link_t		*dlp = NULL;
	dld_ioc_gettran_t	*dgt = karg;

	if ((ret = dls_devnet_hold_tmp(dgt->dgt_linkid, &dlh)) != 0)
		goto done;

	if ((ret = mac_perim_enter_by_macname(dls_devnet_mac(dlh), &mph)) != 0)
		goto done;

	if ((ret = dls_link_hold(dls_devnet_mac(dlh), &dlp)) != 0)
		goto done;

	/*
	 * Make sure that this link belongs to the zone.
	 */
	if (crgetzoneid(cred) != dls_devnet_getownerzid(dlh)) {
		ret = ENOENT;
		goto done;
	}

	if (dgt->dgt_tran_id == DLDIOC_GETTRAN_GETNTRAN) {
		ret = mac_transceiver_count(dlp->dl_mh, &dgt->dgt_tran_id);
	} else {
		ret = mac_transceiver_info(dlp->dl_mh, dgt->dgt_tran_id,
		    &dgt->dgt_present, &dgt->dgt_usable);
	}

done:
	if (dlp != NULL)
		dls_link_rele(dlp);

	if (mph != NULL)
		mac_perim_exit(mph);

	if (dlh != NULL)
		dls_devnet_rele_tmp(dlh);

	return (ret);
}

/* ARGSUSED */
static int
drv_ioc_readtran(void *karg, intptr_t arg, int mode, cred_t *cred,
    int *rvalp)
{
	int			ret = 0;
	mac_perim_handle_t	mph = NULL;
	dls_dl_handle_t 	dlh = NULL;
	dls_link_t		*dlp = NULL;
	dld_ioc_tranio_t	*dti = karg;
	uint8_t			buf[256];
	size_t			nr;

	/*
	 * Be strict for the moment
	 */
	if (dti->dti_nbytes != 256 || dti->dti_off != 0)
		return (EINVAL);

	if ((ret = dls_devnet_hold_tmp(dti->dti_linkid, &dlh)) != 0)
		goto done;

	if ((ret = mac_perim_enter_by_macname(dls_devnet_mac(dlh), &mph)) != 0)
		goto done;

	if ((ret = dls_link_hold(dls_devnet_mac(dlh), &dlp)) != 0)
		goto done;

	/*
	 * Make sure that this link belongs to the zone.
	 */
	if (crgetzoneid(cred) != dls_devnet_getownerzid(dlh)) {
		ret = ENOENT;
		goto done;
	}

	bzero(buf, sizeof (buf));
	if ((ret = mac_transceiver_read(dlp->dl_mh, dti->dti_tran_id,
	    dti->dti_page, buf, dti->dti_nbytes, dti->dti_off, &nr)) == 0) {
		dti->dti_nbytes = nr;
		ret = ddi_copyout(buf, (void *)(uintptr_t)dti->dti_buf,
		    sizeof (buf), mode);
	}

done:
	if (dlp != NULL)
		dls_link_rele(dlp);

	if (mph != NULL)
		mac_perim_exit(mph);

	if (dlh != NULL)
		dls_devnet_rele_tmp(dlh);

	return (ret);
}

/* ARGSUSED */
static int
drv_ioc_getled(void *karg, intptr_t arg, int mode, cred_t *cred,
    int *rvalp)
{
	int			ret = 0;
	mac_perim_handle_t	mph = NULL;
	dls_dl_handle_t 	dlh = NULL;
	dls_link_t		*dlp = NULL;
	dld_ioc_led_t		*dil = karg;

	if ((mode & FREAD) == 0)
		return (EBADF);

	if ((ret = dls_devnet_hold_tmp(dil->dil_linkid, &dlh)) != 0)
		goto done;

	if ((ret = mac_perim_enter_by_macname(dls_devnet_mac(dlh), &mph)) != 0)
		goto done;

	if ((ret = dls_link_hold(dls_devnet_mac(dlh), &dlp)) != 0)
		goto done;

	/*
	 * Make sure that this link belongs to the zone.
	 */
	if (crgetzoneid(cred) != dls_devnet_getownerzid(dlh)) {
		ret = ENOENT;
		goto done;
	}

	ret = mac_led_get(dlp->dl_mh, &dil->dil_supported, &dil->dil_active);

done:
	if (dlp != NULL)
		dls_link_rele(dlp);

	if (mph != NULL)
		mac_perim_exit(mph);

	if (dlh != NULL)
		dls_devnet_rele_tmp(dlh);

	return (ret);
}

/* ARGSUSED */
static int
drv_ioc_setled(void *karg, intptr_t arg, int mode, cred_t *cred,
    int *rvalp)
{
	int			ret = 0;
	mac_perim_handle_t	mph = NULL;
	dls_dl_handle_t 	dlh = NULL;
	dls_link_t		*dlp = NULL;
	dld_ioc_led_t		*dil = karg;

	if ((mode & FWRITE) == 0)
		return (EBADF);

	if ((ret = dls_devnet_hold_tmp(dil->dil_linkid, &dlh)) != 0)
		goto done;

	if ((ret = mac_perim_enter_by_macname(dls_devnet_mac(dlh), &mph)) != 0)
		goto done;

	if ((ret = dls_link_hold(dls_devnet_mac(dlh), &dlp)) != 0)
		goto done;

	/*
	 * Make sure that this link belongs to the zone.
	 */
	if (crgetzoneid(cred) != dls_devnet_getownerzid(dlh)) {
		ret = ENOENT;
		goto done;
	}

	ret = mac_led_set(dlp->dl_mh, dil->dil_active);

done:
	if (dlp != NULL)
		dls_link_rele(dlp);

	if (mph != NULL)
		mac_perim_exit(mph);

	if (dlh != NULL)
		dls_devnet_rele_tmp(dlh);

	return (ret);
}

<<<<<<< HEAD
=======
/* ARGSUSED */
static int
drv_ioc_getled(void *karg, intptr_t arg, int mode, cred_t *cred,
    int *rvalp)
{
	int			ret = 0;
	mac_perim_handle_t	mph = NULL;
	dls_dl_handle_t 	dlh = NULL;
	dls_link_t		*dlp = NULL;
	dld_ioc_led_t		*dil = karg;

	if ((mode & FREAD) == 0)
		return (EBADF);

	if ((ret = dls_devnet_hold_tmp(dil->dil_linkid, &dlh)) != 0)
		goto done;

	if ((ret = mac_perim_enter_by_macname(dls_devnet_mac(dlh), &mph)) != 0)
		goto done;

	if ((ret = dls_link_hold(dls_devnet_mac(dlh), &dlp)) != 0)
		goto done;

	/*
	 * Make sure that this link belongs to the zone.
	 */
	if (crgetzoneid(cred) != dls_devnet_getownerzid(dlh)) {
		ret = ENOENT;
		goto done;
	}

	ret = mac_led_get(dlp->dl_mh, &dil->dil_supported, &dil->dil_active);

done:
	if (dlp != NULL)
		dls_link_rele(dlp);

	if (mph != NULL)
		mac_perim_exit(mph);

	if (dlh != NULL)
		dls_devnet_rele_tmp(dlh);

	return (ret);
}

/* ARGSUSED */
static int
drv_ioc_setled(void *karg, intptr_t arg, int mode, cred_t *cred,
    int *rvalp)
{
	int			ret = 0;
	mac_perim_handle_t	mph = NULL;
	dls_dl_handle_t 	dlh = NULL;
	dls_link_t		*dlp = NULL;
	dld_ioc_led_t		*dil = karg;

	if ((mode & FWRITE) == 0)
		return (EBADF);

	if ((ret = dls_devnet_hold_tmp(dil->dil_linkid, &dlh)) != 0)
		goto done;

	if ((ret = mac_perim_enter_by_macname(dls_devnet_mac(dlh), &mph)) != 0)
		goto done;

	if ((ret = dls_link_hold(dls_devnet_mac(dlh), &dlp)) != 0)
		goto done;

	/*
	 * Make sure that this link belongs to the zone.
	 */
	if (crgetzoneid(cred) != dls_devnet_getownerzid(dlh)) {
		ret = ENOENT;
		goto done;
	}

	ret = mac_led_set(dlp->dl_mh, dil->dil_active);

done:
	if (dlp != NULL)
		dls_link_rele(dlp);

	if (mph != NULL)
		mac_perim_exit(mph);

	if (dlh != NULL)
		dls_devnet_rele_tmp(dlh);

	return (ret);
}

>>>>>>> 936dcb54

/*
 * Note that ioctls that modify links have a NULL di_priv_func(), as
 * privileges can only be checked after we know the class of the link being
 * modified (due to class-specific fine-grained privileges such as
 * sys_iptun_config).
 */
static dld_ioc_info_t drv_ioc_list[] = {
	{DLDIOC_ATTR, DLDCOPYINOUT, sizeof (dld_ioc_attr_t),
	    drv_ioc_attr, NULL},
	{DLDIOC_PHYS_ATTR, DLDCOPYINOUT, sizeof (dld_ioc_phys_attr_t),
	    drv_ioc_phys_attr, NULL},
	{DLDIOC_SECOBJ_SET, DLDCOPYIN, sizeof (dld_ioc_secobj_set_t),
	    drv_ioc_secobj_set, secpolicy_dl_config},
	{DLDIOC_SECOBJ_GET, DLDCOPYINOUT, sizeof (dld_ioc_secobj_get_t),
	    drv_ioc_secobj_get, secpolicy_dl_config},
	{DLDIOC_SECOBJ_UNSET, DLDCOPYIN, sizeof (dld_ioc_secobj_unset_t),
	    drv_ioc_secobj_unset, secpolicy_dl_config},
	{DLDIOC_DOORSERVER, DLDCOPYIN, sizeof (dld_ioc_door_t),
	    drv_ioc_doorserver, secpolicy_dl_config},
	{DLDIOC_RENAME, DLDCOPYIN, sizeof (dld_ioc_rename_t),
	    drv_ioc_rename, NULL},
	{DLDIOC_MACADDRGET, DLDCOPYINOUT, sizeof (dld_ioc_macaddrget_t),
	    drv_ioc_macaddrget, NULL},
	{DLDIOC_ADDFLOW, DLDCOPYIN, sizeof (dld_ioc_addflow_t),
	    drv_ioc_addflow, secpolicy_dl_config},
	{DLDIOC_REMOVEFLOW, DLDCOPYIN, sizeof (dld_ioc_removeflow_t),
	    drv_ioc_removeflow, secpolicy_dl_config},
	{DLDIOC_MODIFYFLOW, DLDCOPYIN, sizeof (dld_ioc_modifyflow_t),
	    drv_ioc_modifyflow, secpolicy_dl_config},
	{DLDIOC_WALKFLOW, DLDCOPYINOUT, sizeof (dld_ioc_walkflow_t),
	    drv_ioc_walkflow, NULL},
	{DLDIOC_USAGELOG, DLDCOPYIN, sizeof (dld_ioc_usagelog_t),
	    drv_ioc_usagelog, secpolicy_dl_config},
	{DLDIOC_SETMACPROP, DLDCOPYIN, sizeof (dld_ioc_macprop_t),
	    drv_ioc_setprop, NULL},
	{DLDIOC_GETMACPROP, DLDCOPYIN, sizeof (dld_ioc_macprop_t),
	    drv_ioc_getprop, NULL},
	{DLDIOC_GETHWGRP, DLDCOPYINOUT, sizeof (dld_ioc_hwgrpget_t),
	    drv_ioc_hwgrpget, NULL},
	{DLDIOC_GETTRAN, DLDCOPYINOUT, sizeof (dld_ioc_gettran_t),
	    drv_ioc_gettran, NULL },
	{DLDIOC_READTRAN, DLDCOPYINOUT, sizeof (dld_ioc_tranio_t),
	    drv_ioc_readtran, NULL },
	{DLDIOC_GETLED, DLDCOPYINOUT, sizeof (dld_ioc_led_t),
	    drv_ioc_getled, NULL },
	{DLDIOC_SETLED, DLDCOPYIN, sizeof (dld_ioc_led_t),
	    drv_ioc_setled, secpolicy_dl_config}
};

typedef struct dld_ioc_modentry {
	uint16_t	dim_modid;	/* Top 16 bits of ioctl command */
	char		*dim_modname;	/* Module to be loaded */
	int		ctrl_node_inst;	/* Ctrl node instance */
	dld_ioc_info_t	*dim_list;	/* array of ioctl structures */
	uint_t		dim_count;	/* number of elements in dim_list */
} dld_ioc_modentry_t;

/*
 * For all modules except for dld, dim_list and dim_count are assigned
 * when the modules register their ioctls in dld_ioc_register().  We
 * can statically initialize dld's ioctls in-line here; there's no
 * need for it to call dld_ioc_register() itself. ctrl_node_inst controls
 * whether an instance of the device will be held or the driver. If set to
 * a non-negative integer, device instance specified in ctrl_node_inst will
 * be held; so dld_ioc_register() _must_ be called in xxx_attach() routine of
 * the driver. If set to -1, driver will be held; so dld_ioc_register() _must_
 * be called in xxx_init() routine of the driver.
 */
static dld_ioc_modentry_t dld_ioc_modtable[] = {
	{DLD_IOC,	"dld", 0, drv_ioc_list, DLDIOCCNT(drv_ioc_list)},
	{AGGR_IOC,	"aggr", 0, NULL, 0},
	{VNIC_IOC,	"vnic",	0, NULL, 0},
	{SIMNET_IOC,	"simnet", 0, NULL, 0},
	{BRIDGE_IOC,	"bridge", 0, NULL, 0},
	{IPTUN_IOC,	"iptun", 0, NULL, 0},
	{IBPART_IOC,	"ibp", -1, NULL, 0},
	{OVERLAY_IOC,	"overlay", 0, NULL, 0}
};
#define	DLDIOC_CNT	\
	(sizeof (dld_ioc_modtable) / sizeof (dld_ioc_modentry_t))

static dld_ioc_modentry_t *
dld_ioc_findmod(uint16_t modid)
{
	int	i;

	for (i = 0; i < DLDIOC_CNT; i++) {
		if (modid == dld_ioc_modtable[i].dim_modid)
			return (&dld_ioc_modtable[i]);
	}
	return (NULL);
}

int
dld_ioc_register(uint16_t modid, dld_ioc_info_t *list, uint_t count)
{
	dld_ioc_modentry_t *dim = dld_ioc_findmod(modid);

	if (dim == NULL)
		return (ENOENT);

	dim->dim_list = list;
	dim->dim_count = count;
	return (0);
}

void
dld_ioc_unregister(uint16_t modid)
{
	VERIFY(dld_ioc_register(modid, NULL, 0) == 0);
}

/*
 * The general design with GLDv3 ioctls is that all ioctls issued
 * through /dev/dld go through this drv_ioctl() function.  This
 * function handles all ioctls on behalf of modules listed in
 * dld_ioc_modtable.
 *
 * When an ioctl is received, this function looks for the associated
 * module-id-specific ioctl information using dld_ioc_findmod(). The
 * call to ddi_hold_driver() or ddi_hold_devi_by_instance() on the
 * associated device will cause the kernel module responsible for the
 * ioctl to be loaded if it's not already loaded, which should result
 * in that module calling dld_ioc_register(), thereby filling in the
 * dim_list containing the details for the ioctl being processed.
 *
 * This function can then perform operations such as copyin() data and
 * do credential checks based on the registered ioctl information,
 * then issue the callback function di_func() registered by the
 * responsible module.  Upon return, the appropriate copyout()
 * operation can be performed and the operation completes.
 */
/* ARGSUSED */
static int
drv_ioctl(dev_t dev, int cmd, intptr_t arg, int mode, cred_t *cred, int *rvalp)
{
	dld_ioc_modentry_t *dim;
	dld_ioc_info_t	*info;
	dev_info_t	*dip = NULL;
	struct dev_ops	*dops = NULL;
	major_t		major;
	void		*buf = NULL;
	size_t		sz;
	int		i, err;

	if ((dim = dld_ioc_findmod(DLD_IOC_MODID(cmd))) == NULL)
		return (ENOTSUP);

	major = ddi_name_to_major(dim->dim_modname);

	if (dim->ctrl_node_inst == -1) {
		/*
		 * No dedicated instance to process ioctls.
		 * dld_ioc_register() is called in xxx_init().
		 */
		dops = ddi_hold_driver(major);
	} else {
		/*
		 * Dedicated instance to handle ioctl.
		 * dld_ioc_register() is called in xxx_attach().
		 */
		dip = ddi_hold_devi_by_instance(major, dim->ctrl_node_inst, 0);
	}

	if ((dip == NULL && dops == NULL) || dim->dim_list == NULL) {
		err = ENODEV;
		goto done;
	}

	for (i = 0; i < dim->dim_count; i++) {
		if (cmd == dim->dim_list[i].di_cmd)
			break;
	}
	if (i == dim->dim_count) {
		err = ENOTSUP;
		goto done;
	}

	info = &dim->dim_list[i];

	if (info->di_priv_func != NULL &&
	    (err = info->di_priv_func(cred)) != 0)
		goto done;

	sz = info->di_argsize;
	if ((buf = kmem_zalloc(sz, KM_NOSLEEP)) == NULL) {
		err = ENOMEM;
		goto done;
	}

	if ((info->di_flags & DLDCOPYIN) &&
	    ddi_copyin((void *)arg, buf, sz, mode) != 0) {
		err = EFAULT;
		goto done;
	}

	err = info->di_func(buf, arg, mode, cred, rvalp);

	if ((info->di_flags & DLDCOPYOUT) &&
	    ddi_copyout(buf, (void *)arg, sz, mode) != 0 && err == 0)
		err = EFAULT;

done:
	if (buf != NULL)
		kmem_free(buf, sz);
	if (dip != NULL)
		ddi_release_devi(dip);
	if (dops != NULL)
		ddi_rele_driver(major);
	return (err);
}<|MERGE_RESOLUTION|>--- conflicted
+++ resolved
@@ -1516,102 +1516,6 @@
 
 	return (ret);
 }
-
-<<<<<<< HEAD
-=======
-/* ARGSUSED */
-static int
-drv_ioc_getled(void *karg, intptr_t arg, int mode, cred_t *cred,
-    int *rvalp)
-{
-	int			ret = 0;
-	mac_perim_handle_t	mph = NULL;
-	dls_dl_handle_t 	dlh = NULL;
-	dls_link_t		*dlp = NULL;
-	dld_ioc_led_t		*dil = karg;
-
-	if ((mode & FREAD) == 0)
-		return (EBADF);
-
-	if ((ret = dls_devnet_hold_tmp(dil->dil_linkid, &dlh)) != 0)
-		goto done;
-
-	if ((ret = mac_perim_enter_by_macname(dls_devnet_mac(dlh), &mph)) != 0)
-		goto done;
-
-	if ((ret = dls_link_hold(dls_devnet_mac(dlh), &dlp)) != 0)
-		goto done;
-
-	/*
-	 * Make sure that this link belongs to the zone.
-	 */
-	if (crgetzoneid(cred) != dls_devnet_getownerzid(dlh)) {
-		ret = ENOENT;
-		goto done;
-	}
-
-	ret = mac_led_get(dlp->dl_mh, &dil->dil_supported, &dil->dil_active);
-
-done:
-	if (dlp != NULL)
-		dls_link_rele(dlp);
-
-	if (mph != NULL)
-		mac_perim_exit(mph);
-
-	if (dlh != NULL)
-		dls_devnet_rele_tmp(dlh);
-
-	return (ret);
-}
-
-/* ARGSUSED */
-static int
-drv_ioc_setled(void *karg, intptr_t arg, int mode, cred_t *cred,
-    int *rvalp)
-{
-	int			ret = 0;
-	mac_perim_handle_t	mph = NULL;
-	dls_dl_handle_t 	dlh = NULL;
-	dls_link_t		*dlp = NULL;
-	dld_ioc_led_t		*dil = karg;
-
-	if ((mode & FWRITE) == 0)
-		return (EBADF);
-
-	if ((ret = dls_devnet_hold_tmp(dil->dil_linkid, &dlh)) != 0)
-		goto done;
-
-	if ((ret = mac_perim_enter_by_macname(dls_devnet_mac(dlh), &mph)) != 0)
-		goto done;
-
-	if ((ret = dls_link_hold(dls_devnet_mac(dlh), &dlp)) != 0)
-		goto done;
-
-	/*
-	 * Make sure that this link belongs to the zone.
-	 */
-	if (crgetzoneid(cred) != dls_devnet_getownerzid(dlh)) {
-		ret = ENOENT;
-		goto done;
-	}
-
-	ret = mac_led_set(dlp->dl_mh, dil->dil_active);
-
-done:
-	if (dlp != NULL)
-		dls_link_rele(dlp);
-
-	if (mph != NULL)
-		mac_perim_exit(mph);
-
-	if (dlh != NULL)
-		dls_devnet_rele_tmp(dlh);
-
-	return (ret);
-}
-
->>>>>>> 936dcb54
 
 /*
  * Note that ioctls that modify links have a NULL di_priv_func(), as
