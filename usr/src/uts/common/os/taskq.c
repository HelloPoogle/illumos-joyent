--- conflicted
+++ resolved
@@ -26,11 +26,7 @@
 /*
  * Copyright 2015 Nexenta Systems, Inc.  All rights reserved.
  * Copyright (c) 2017 by Delphix. All rights reserved.
-<<<<<<< HEAD
- * Copyright (c) 2017, Joyent, Inc.
-=======
  * Copyright 2018, Joyent, Inc.
->>>>>>> 9a67df4b
  */
 
 /*
