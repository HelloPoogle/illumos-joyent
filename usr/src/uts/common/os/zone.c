--- conflicted
+++ resolved
@@ -2268,10 +2268,7 @@
 	    KSTAT_DATA_UINT32);
 	kstat_named_init(&zmp->zm_ffnomem, "forkfail_nomem", KSTAT_DATA_UINT32);
 	kstat_named_init(&zmp->zm_ffmisc, "forkfail_misc", KSTAT_DATA_UINT32);
-<<<<<<< HEAD
-=======
-
->>>>>>> 08db0dbc
+
 
 	ksp->ks_update = zone_misc_kstat_update;
 	ksp->ks_private = zone;
