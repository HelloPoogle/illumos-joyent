/*
 * CDDL HEADER START
 *
 * The contents of this file are subject to the terms of the
 * Common Development and Distribution License (the "License").
 * You may not use this file except in compliance with the License.
 *
 * You can obtain a copy of the license at usr/src/OPENSOLARIS.LICENSE
 * or http://www.opensolaris.org/os/licensing.
 * See the License for the specific language governing permissions
 * and limitations under the License.
 *
 * When distributing Covered Code, include this CDDL HEADER in each
 * file and include the License file at usr/src/OPENSOLARIS.LICENSE.
 * If applicable, add the following below this CDDL HEADER, with the
 * fields enclosed by brackets "[]" replaced with your own identifying
 * information: Portions Copyright [yyyy] [name of copyright owner]
 *
 * CDDL HEADER END
 */
/*
 * Copyright 2009 Sun Microsystems, Inc.  All rights reserved.
 * Use is subject to license terms.
 * Copyright 2014 Toomas Soome <tsoome@me.com>
 */

#include <stdio.h>
#include <errno.h>
#include <stdlib.h>
#include <string.h>
#include <unistd.h>
#include <sys/types.h>
#include <sys/stat.h>
#include <limits.h>
#include <fcntl.h>
#include <strings.h>

#include <sys/mman.h>
#include <sys/elf.h>
#include <sys/multiboot.h>

#include "message.h"
#include "bootadm.h"

direct_or_multi_t bam_direct = BAM_DIRECT_NOT_SET;
hv_t bam_is_hv = BAM_HV_UNKNOWN;
findroot_t bam_is_findroot = BAM_FINDROOT_UNKNOWN;

static void
get_findroot_cap(const char *osroot)
{
	FILE		*fp;
	char		path[PATH_MAX];
	char		buf[BAM_MAXLINE];
	struct stat	sb;
	int		dboot;
	int		error;
	int		ret;
	const char	*fcn = "get_findroot_cap()";

	(void) snprintf(path, sizeof (path), "%s/%s",
	    osroot, "boot/grub/capability");

	if (stat(path, &sb) == -1) {
		bam_is_findroot = BAM_FINDROOT_ABSENT;
		BAM_DPRINTF((D_FINDROOT_ABSENT, fcn));
		return;
	}

	fp = fopen(path, "r");
	error = errno;
	INJECT_ERROR1("GET_CAP_FINDROOT_FOPEN", fp = NULL);
	if (fp == NULL) {
		bam_error(OPEN_FAIL, path, strerror(error));
		return;
	}

	dboot = 0;
	while (s_fgets(buf, sizeof (buf), fp) != NULL) {
		if (strcmp(buf, "findroot") == 0) {
			BAM_DPRINTF((D_FINDROOT_PRESENT, fcn));
			bam_is_findroot = BAM_FINDROOT_PRESENT;
		}
		if (strcmp(buf, "dboot") == 0) {
			BAM_DPRINTF((D_DBOOT_PRESENT, fcn));
			dboot = 1;
		}
	}

	assert(dboot);

	if (bam_is_findroot == BAM_FINDROOT_UNKNOWN) {
		bam_is_findroot = BAM_FINDROOT_ABSENT;
		BAM_DPRINTF((D_FINDROOT_ABSENT, fcn));
	}
out:
	ret = fclose(fp);
	error = errno;
	INJECT_ERROR1("GET_CAP_FINDROOT_FCLOSE", ret = 1);
	if (ret != 0) {
		bam_error(CLOSE_FAIL, path, strerror(error));
	}
}

error_t
get_boot_cap(const char *osroot)
{
	char		fname[PATH_MAX];
	char		*image;
	uchar_t		*ident;
	int		fd;
	int		m;
	multiboot_header_t *mbh;
	struct stat	sb;
	int		error;
	const char	*fcn = "get_boot_cap()";

	if (is_sparc()) {
		/* there is no non dboot sparc new-boot */
		bam_direct = BAM_DIRECT_DBOOT;
		BAM_DPRINTF((D_IS_SPARC_DBOOT, fcn));
		return (BAM_SUCCESS);
	}

<<<<<<< HEAD
	if (!is_grub(osroot)) {
		return (BAM_ERROR);
	}

=======
>>>>>>> 0fbc0cd0
	(void) snprintf(fname, PATH_MAX, "%s/%s", osroot,
	    "platform/i86pc/kernel/unix");
	fd = open(fname, O_RDONLY);
	error = errno;
	INJECT_ERROR1("GET_CAP_UNIX_OPEN", fd = -1);
	if (fd < 0) {
		bam_error(OPEN_FAIL, fname, strerror(error));
		return (BAM_ERROR);
	}

	/*
	 * Verify that this is a sane unix at least 8192 bytes in length
	 */
	if (fstat(fd, &sb) == -1 || sb.st_size < 8192) {
		(void) close(fd);
		bam_error(INVALID_BINARY, fname);
		return (BAM_ERROR);
	}

	/*
	 * mmap the first 8K
	 */
	image = mmap(NULL, 8192, PROT_READ, MAP_SHARED, fd, 0);
	error = errno;
	INJECT_ERROR1("GET_CAP_MMAP", image = MAP_FAILED);
	if (image == MAP_FAILED) {
		bam_error(MMAP_FAIL, fname, strerror(error));
		return (BAM_ERROR);
	}

	ident = (uchar_t *)image;
	if (ident[EI_MAG0] != ELFMAG0 || ident[EI_MAG1] != ELFMAG1 ||
	    ident[EI_MAG2] != ELFMAG2 || ident[EI_MAG3] != ELFMAG3) {
		bam_error(NOT_ELF_FILE, fname);
		return (BAM_ERROR);
	}
	if (ident[EI_CLASS] != ELFCLASS32) {
		bam_error(WRONG_ELF_CLASS, fname, ident[EI_CLASS]);
		return (BAM_ERROR);
	}

	/*
	 * The GRUB multiboot header must be 32-bit aligned and completely
	 * contained in the 1st 8K of the file.  If the unix binary has
	 * a multiboot header, then it is a 'dboot' kernel.  Otherwise,
	 * this kernel must be booted via multiboot -- we call this a
	 * 'multiboot' kernel.
	 */
	bam_direct = BAM_DIRECT_MULTIBOOT;
	for (m = 0; m < 8192 - sizeof (multiboot_header_t); m += 4) {
		mbh = (void *)(image + m);
		if (mbh->magic == MB_HEADER_MAGIC) {
			BAM_DPRINTF((D_IS_DBOOT, fcn));
			bam_direct = BAM_DIRECT_DBOOT;
			break;
		}
	}
	(void) munmap(image, 8192);
	(void) close(fd);

	INJECT_ERROR1("GET_CAP_MULTIBOOT", bam_direct = BAM_DIRECT_MULTIBOOT);
	if (bam_direct == BAM_DIRECT_DBOOT) {
		if (bam_is_hv == BAM_HV_PRESENT) {
			BAM_DPRINTF((D_IS_XVM, fcn));
		} else {
			BAM_DPRINTF((D_IS_NOT_XVM, fcn));
		}
	} else {
		BAM_DPRINTF((D_IS_MULTIBOOT, fcn));
	}

	/* Not a fatal error if this fails */
	get_findroot_cap(osroot);

	BAM_DPRINTF((D_RETURN_SUCCESS, fcn));
	return (BAM_SUCCESS);
}

#define	INST_RELEASE	"var/sadm/system/admin/INST_RELEASE"

/*
 * Return true if root has been bfu'ed.  bfu will blow away
 * var/sadm/system/admin/INST_RELEASE, so if it's still there, we can
 * assume the system has not been bfu'ed.
 */
static int
is_bfu_system(const char *root)
{
	static int		is_bfu = -1;
	char			path[PATH_MAX];
	struct stat		sb;
	const char		*fcn = "is_bfu_system()";

	if (is_bfu != -1) {
		BAM_DPRINTF((D_ALREADY_BFU_TEST, fcn, is_bfu ? "" : "NOT"));
		return (is_bfu);
	}

	(void) snprintf(path, sizeof (path), "%s/%s", root, INST_RELEASE);
	if (stat(path, &sb) != 0) {
		is_bfu = 1;
		BAM_DPRINTF((D_RETURN_SUCCESS, fcn));
	} else {
		is_bfu = 0;
		BAM_DPRINTF((D_RETURN_FAILURE, fcn));
	}
	return (is_bfu);
}

#define	MENU_URL(root)	(is_bfu_system(root) ?		\
	"http://illumos.org/msg/SUNOS-8000-CF" :	\
	"http://illumos.org/msg/SUNOS-8000-AK")

/*
 * Simply allocate a new line and copy in cmd + sep + arg
 */
void
update_line(line_t *linep)
{
	size_t		size;
	const char	*fcn = "update_line()";

	BAM_DPRINTF((D_UPDATE_LINE_BEFORE, fcn, linep->line));
	free(linep->line);
	size = strlen(linep->cmd) + strlen(linep->sep) + strlen(linep->arg) + 1;
	linep->line = s_calloc(1, size);
	(void) snprintf(linep->line, size, "%s%s%s", linep->cmd, linep->sep,
	    linep->arg);
	BAM_DPRINTF((D_UPDATE_LINE_AFTER, fcn, linep->line));
}

static char *
skip_wspace(char *ptr)
{
	const char		*fcn = "skip_wspace()";

	INJECT_ERROR1("SKIP_WSPACE", ptr = NULL);
	if (ptr == NULL) {
		BAM_DPRINTF((D_SKIP_WSPACE_PTR_NULL, fcn));
		return (NULL);
	}

	BAM_DPRINTF((D_SKIP_WSPACE_ENTRY_PTR, fcn, ptr));
	for (; *ptr != '\0'; ptr++) {
		if ((*ptr != ' ') && (*ptr != '\t') &&
		    (*ptr != '\n'))
			break;
	}

	ptr = (*ptr == '\0' ? NULL : ptr);

	BAM_DPRINTF((D_SKIP_WSPACE_EXIT_PTR, fcn, ptr ? ptr : "NULL"));

	return (ptr);
}

static char *
rskip_bspace(char *bound, char *ptr)
{
	const char		*fcn = "rskip_bspace()";
	assert(bound);
	assert(ptr);
	assert(bound <= ptr);
	assert(*bound != ' ' && *bound != '\t' && *bound != '\n');

	BAM_DPRINTF((D_RSKIP_BSPACE_ENTRY, fcn, ptr));
	for (; ptr > bound; ptr--) {
		if (*ptr == ' ' || *ptr == '\t' || *ptr == '\n')
			break;
	}

	BAM_DPRINTF((D_RSKIP_BSPACE_EXIT, fcn, ptr));
	return (ptr);
}

/*
 * The parse_kernel_line function examines a menu.lst kernel line.  For
 * multiboot, this is:
 *
 * kernel <multiboot path> <flags1> <kernel path> <flags2>
 *
 * <multiboot path> is either /platform/i86pc/multiboot or /boot/multiboot
 *
 * <kernel path> may be missing, or may be any full or relative path to unix.
 *	We check for it by looking for a word ending in "/unix".  If it ends
 *	in "kernel/unix", we upgrade it to a 32-bit entry.  If it ends in
 *	"kernel/amd64/unix", we upgrade it to the default entry.  Otherwise,
 *	it's a custom kernel, and we skip it.
 *
 * <flags*> are anything that doesn't fit either of the above - these will be
 *	copied over.
 *
 * For direct boot, the defaults are
 *
 * kernel$ <kernel path> <flags>
 *
 * <kernel path> is one of:
 *	/platform/i86pc/kernel/$ISADIR/unix
 *	/boot/platform/i86pc/kernel/$ISADIR/unix
 *	/platform/i86pc/kernel/unix
 *	/platform/i86pc/kernel/amd64/unix
 *	/boot/platform/i86pc/kernel/unix
 *	/boot/platform/i86pc/kernel/amd64/unix
 *
 * If <kernel path> is any of the last four, the command may also be "kernel".
 *
 * <flags> is anything that isn't <kernel path>.
 *
 * This function is only called to convert a multiboot entry to a dboot entry
 *
 * For safety, we do one more check: if the kernel path starts with /boot,
 * we verify that the new kernel exists before changing it.  This is mainly
 * done for bfu, as it may cause the failsafe archives to be a different
 * boot architecture from the newly bfu'ed system.
 */
static error_t
cvt_kernel_line(line_t *line, const char *osroot, entry_t *entry)
{
	char		path[PATH_MAX], path_64[PATH_MAX];
	char		linebuf[PATH_MAX];
	char		new_arg[PATH_MAX];
	struct stat	sb, sb_64;
	char		*old_ptr;
	char		*unix_ptr;
	char		*flags1_ptr;
	char		*flags2_ptr;
	const char	*fcn = "cvt_kernel_line()";

	BAM_DPRINTF((D_FUNC_ENTRY2, fcn, line->line, osroot));

	/*
	 * We only convert multiboot to dboot and nothing else.
	 */
	if (!(entry->flags & BAM_ENTRY_MULTIBOOT)) {
		BAM_DPRINTF((D_NOT_MULTIBOOT_CONVERT, fcn));
		return (BAM_SUCCESS);
	}

	if (entry->flags & BAM_ENTRY_FAILSAFE) {
		/*
		 * We're attempting to change failsafe to dboot.
		 * In the bfu case, we may not have a dboot failsafe
		 * kernel i.e. a "unix" under the "/boot" hierarchy.
		 * If so, just emit a message in verbose mode and
		 * return success.
		 */
		BAM_DPRINTF((D_TRYING_FAILSAFE_CVT_TO_DBOOT, fcn));
		(void) snprintf(path, PATH_MAX, "%s%s", osroot,
		    DIRECT_BOOT_FAILSAFE_32);
		(void) snprintf(path_64, PATH_MAX, "%s%s", osroot,
		    DIRECT_BOOT_FAILSAFE_64);
		if (stat(path, &sb) != 0 && stat(path_64, &sb_64) != 0) {
			if (bam_verbose) {
				bam_error(FAILSAFE_MISSING, line->lineNum);
			}
			BAM_DPRINTF((D_NO_FAILSAFE_UNIX_CONVERT, fcn));
			return (BAM_SUCCESS);
		}
	}

	/*
	 * Make sure we have the correct cmd
	 */

	free(line->cmd);
	line->cmd = s_strdup(menu_cmds[KERNEL_DOLLAR_CMD]);
	BAM_DPRINTF((D_CVT_CMD_KERN_DOLLAR, fcn, line->cmd));

	assert(sizeof (linebuf) > strlen(line->arg) + 32);
	(void) strlcpy(linebuf, line->arg, sizeof (linebuf));

	old_ptr = strpbrk(linebuf, " \t\n");
	old_ptr = skip_wspace(old_ptr);
	if (old_ptr == NULL) {
		/*
		 * only multiboot and nothing else
		 * i.e. flags1 = unix = flags2 = NULL
		 */
		flags1_ptr = unix_ptr = flags2_ptr = NULL;
		BAM_DPRINTF((D_FLAGS1_UNIX_FLAGS2_NULL, fcn))
		goto create;
	}

	/*
	 *
	 * old_ptr is either at "flags1" or "unix"
	 */
	if (unix_ptr = strstr(old_ptr, "/unix")) {

		/*
		 * There is a  unix.
		 */
		BAM_DPRINTF((D_UNIX_PRESENT, fcn));

		/* See if there's a flags2 past unix */
		flags2_ptr = unix_ptr + strlen("/unix");
		flags2_ptr = skip_wspace(flags2_ptr);
		if (flags2_ptr) {
			BAM_DPRINTF((D_FLAGS2_PRESENT, fcn, flags2_ptr));
		} else {
			BAM_DPRINTF((D_FLAGS2_ABSENT, fcn));
		}

		/* see if there is a flags1 before unix */
		unix_ptr = rskip_bspace(old_ptr, unix_ptr);

		if (unix_ptr == old_ptr) {
			flags1_ptr = NULL;
			BAM_DPRINTF((D_FLAGS1_ABSENT, fcn));
		} else {
			flags1_ptr = old_ptr;
			*unix_ptr = '\0';
			unix_ptr++;
			BAM_DPRINTF((D_FLAGS1_PRESENT, fcn, flags1_ptr));
		}

	} else  {
		/* There is no unix, there is only a bunch of flags */
		flags1_ptr = old_ptr;
		unix_ptr = flags2_ptr = NULL;
		BAM_DPRINTF((D_FLAGS1_ONLY, fcn, flags1_ptr));
	}

	/*
	 * With dboot, unix is fixed and is at the beginning. We need to
	 * migrate flags1 and flags2
	 */
create:
	if (entry->flags & BAM_ENTRY_FAILSAFE) {
		(void) snprintf(new_arg, sizeof (new_arg), "%s",
		    DIRECT_BOOT_FAILSAFE_KERNEL);
	} else {
		(void) snprintf(new_arg, sizeof (new_arg), "%s",
		    DIRECT_BOOT_KERNEL);
	}
	BAM_DPRINTF((D_CVTED_UNIX, fcn, new_arg));

	if (flags1_ptr != NULL) {
		(void) strlcat(new_arg, " ", sizeof (new_arg));
		(void) strlcat(new_arg, flags1_ptr, sizeof (new_arg));
	}

	if (flags2_ptr != NULL) {
		(void) strlcat(new_arg, " ", sizeof (new_arg));
		(void) strlcat(new_arg, flags2_ptr, sizeof (new_arg));
	}

	BAM_DPRINTF((D_CVTED_UNIX_AND_FLAGS, fcn, new_arg));

	free(line->arg);
	line->arg = s_strdup(new_arg);
	update_line(line);
	BAM_DPRINTF((D_CVTED_KERNEL_LINE, fcn, line->line));
	return (BAM_SUCCESS);
}

/*
 * Similar to above, except this time we're looking at a module line,
 * which is quite a bit simpler.
 *
 * Under multiboot, the archive line is:
 *
 * module /platform/i86pc/boot_archive
 *
 * Under directboot, the archive line is:
 *
 * module$ /platform/i86pc/$ISADIR/boot_archive
 *
 * which may be specified exactly as either of:
 *
 * module /platform/i86pc/boot_archive
 * module /platform/i86pc/amd64/boot_archive
 *
 * Under multiboot, the failsafe is:
 *
 * module /boot/x86.miniroot-safe
 *
 * Under dboot, the failsafe is:
 *
 * module$ /boot/$ISADIR/x86.miniroot-safe
 *
 * which may be specified exactly as either of:
 *
 * module /boot/x86.miniroot-safe
 * module /boot/amd64/x86.miniroot-safe
 */
static error_t
cvt_module_line(line_t *line, entry_t *entry)
{
	const char		*fcn = "cvt_module_line()";

	BAM_DPRINTF((D_FUNC_ENTRY1, fcn, line->line));

	/*
	 * We only convert multiboot to dboot and nothing else
	 */
	if (!(entry->flags & BAM_ENTRY_MULTIBOOT)) {
		BAM_DPRINTF((D_NOT_MULTIBOOT_CONVERT, fcn));
		return (BAM_SUCCESS);
	}

	if (entry->flags & BAM_ENTRY_FAILSAFE) {
		if (strcmp(line->arg, FAILSAFE_ARCHIVE) == 0) {
			BAM_DPRINTF((D_FAILSAFE_NO_CVT_NEEDED, fcn, line->arg));
			BAM_DPRINTF((D_RETURN_SUCCESS, fcn));
			return (BAM_SUCCESS);
		}
	} else if (strcmp(line->arg, MULTIBOOT_ARCHIVE) != 0) {
		bam_error(UNKNOWN_MODULE_LINE, line->lineNum);
		BAM_DPRINTF((D_RETURN_FAILURE, fcn));
		return (BAM_MSG);
	}

	free(line->cmd);
	free(line->arg);
	line->cmd = s_strdup(menu_cmds[MODULE_DOLLAR_CMD]);

	line->arg = s_strdup(entry->flags & BAM_ENTRY_FAILSAFE ?
	    FAILSAFE_ARCHIVE : DIRECT_BOOT_ARCHIVE);

	update_line(line);
	BAM_DPRINTF((D_CVTED_MODULE, fcn, line->line));
	BAM_DPRINTF((D_RETURN_SUCCESS, fcn));
	return (BAM_SUCCESS);
}

static void
bam_warn_hand_entries(menu_t *mp, char *osroot)
{
	int		hand_num;
	int		hand_max;
	int		*hand_list;
	int		i;
	entry_t		*entry;
	const char	*fcn = "bam_warn_hand_entries()";

	if (bam_force) {
		/*
		 * No warning needed, we are automatically converting
		 * the "hand" entries
		 */
		BAM_DPRINTF((D_FORCE_HAND_CVT,  fcn));
		return;
	}

	hand_num = 0;
	hand_max = BAM_ENTRY_NUM;
	hand_list = s_calloc(1, hand_max);

	for (entry = mp->entries; entry; entry = entry->next) {
		if (entry->flags & (BAM_ENTRY_BOOTADM|BAM_ENTRY_LU))
			continue;
		BAM_DPRINTF((D_FOUND_HAND, fcn, entry->entryNum));
		if (++hand_num > hand_max) {
			hand_max *= 2;
			hand_list = s_realloc(hand_list,
			    hand_max * sizeof (int));
		}
		hand_list[hand_num - 1] = entry->entryNum;
	}

	bam_error(HAND_ADDED_ENTRIES, osroot, MENU_URL(osroot));
	bam_print_stderr("Entry Number%s: ", (hand_num > 1) ?
	    "s" : "");
	for (i = 0; i < hand_num; i++) {
		bam_print_stderr("%d ", hand_list[i]);
	}
	bam_print_stderr("\n");
}

static entry_t *
find_matching_entry(
	entry_t *estart,
	char *grubsign,
	char *grubroot,
	int root_opt)
{
	entry_t		*entry;
	line_t		*line;
	char		opt[10];
	const char	*fcn = "find_matching_entry()";

	assert(grubsign);
	assert(root_opt == 0 || root_opt == 1);

	(void) snprintf(opt, sizeof (opt), "%d", root_opt);
	BAM_DPRINTF((D_FUNC_ENTRY3, fcn, grubsign, grubroot, opt));

	for (entry = estart; entry; entry = entry->next) {

		if (!(entry->flags & (BAM_ENTRY_BOOTADM|BAM_ENTRY_LU)) &&
		    !bam_force) {
			BAM_DPRINTF((D_SKIP_ENTRY, fcn, entry->entryNum));
			continue;
		}

		if (entry->flags & BAM_ENTRY_ROOT) {
			for (line = entry->start; line; line = line->next) {
				if (line->cmd == NULL || line->arg == NULL) {
					if (line == entry->end) {
						BAM_DPRINTF((D_ENTRY_END, fcn));
						break;
					} else {
						BAM_DPRINTF((D_SKIP_NULL, fcn));
						continue;
					}
				}
				if (strcmp(line->cmd, menu_cmds[ROOT_CMD])
				    == 0 && strcmp(line->arg, grubroot) == 0) {
					BAM_DPRINTF((D_ROOT_MATCH, fcn,
					    line->line, grubsign));
					return (entry);
				}
				if (line == entry->end) {
					BAM_DPRINTF((D_ENTRY_END, fcn));
					break;
				}
			}
		} else if (entry->flags & BAM_ENTRY_FINDROOT) {
			for (line = entry->start; line; line = line->next) {
				if (line->cmd == NULL || line->arg == NULL) {
					if (line == entry->end) {
						BAM_DPRINTF((D_ENTRY_END, fcn));
						break;
					} else {
						BAM_DPRINTF((D_SKIP_NULL, fcn));
						continue;
					}
				}
				if (strcmp(line->cmd, menu_cmds[FINDROOT_CMD])
				    == 0 && strcmp(line->arg, grubsign) == 0) {
					BAM_DPRINTF((D_FINDROOT_MATCH, fcn,
					    line->line, grubsign));
					return (entry);
				}
				if (line == entry->end) {
					BAM_DPRINTF((D_ENTRY_END, fcn));
					break;
				}
			}
		} else if (root_opt) {
			/* Neither root nor findroot */
			BAM_DPRINTF((D_NO_ROOT_FINDROOT, fcn, entry->entryNum));
			return (entry);
		}
	}

	BAM_DPRINTF((D_NO_MATCH, fcn));
	return (NULL);
}

/*
 * The following is a set of routines that attempt to convert the
 * menu entries for the supplied osroot into a format compatible
 * with the GRUB installation on osroot.
 *
 * Each of these conversion routines make no assumptions about
 * the current state of the menu entry, it does its best to
 * convert the menu entry to the new state. In the process
 * we may either upgrade or downgrade.
 *
 * We don't make any heroic efforts at conversion. It is better
 * to be conservative and bail out at the first sign of error. We will
 * in such cases, point the user at the knowledge-base article
 * so that they can upgrade manually.
 */
static error_t
bam_add_findroot(menu_t *mp, char *grubsign, char *grubroot, int root_opt)
{
	entry_t		*entry;
	line_t		*line;
	line_t		*newlp;
	int		update_num;
	char		linebuf[PATH_MAX];
	const char	*fcn = "bam_add_findroot()";

	update_num = 0;

	bam_print(CVT_FINDROOT);

	entry = mp->entries;
	for (; entry = find_matching_entry(entry, grubsign, grubroot, root_opt);
	    entry = entry->next) {
		if (entry->flags & BAM_ENTRY_FINDROOT) {
			/* already converted */
			BAM_DPRINTF((D_ALREADY_FINDROOT, fcn, entry->entryNum));
			continue;
		}
		for (line = entry->start; line; line = line->next) {
			if (line->cmd == NULL || line->arg == NULL) {
				if (line == entry->end) {
					BAM_DPRINTF((D_ENTRY_END, fcn));
					break;
				} else {
					BAM_DPRINTF((D_SKIP_NULL, fcn));
					continue;
				}
			}
			if (strcmp(line->cmd, menu_cmds[TITLE_CMD]) == 0) {
				newlp = s_calloc(1, sizeof (line_t));
				newlp->cmd = s_strdup(menu_cmds[FINDROOT_CMD]);
				newlp->sep = s_strdup(" ");
				newlp->arg = s_strdup(grubsign);
				(void) snprintf(linebuf, sizeof (linebuf),
				    "%s%s%s", newlp->cmd, newlp->sep,
				    newlp->arg);
				newlp->line = s_strdup(linebuf);
				bam_add_line(mp, entry, line, newlp);
				update_num = 1;
				entry->flags &= ~BAM_ENTRY_ROOT;
				entry->flags |= BAM_ENTRY_FINDROOT;
				BAM_DPRINTF((D_ADDED_FINDROOT, fcn,
				    newlp->line));
				line = newlp;
			}
			if (strcmp(line->cmd, menu_cmds[ROOT_CMD]) == 0) {
				BAM_DPRINTF((D_FREEING_ROOT, fcn, line->line));
				unlink_line(mp, line);
				line_free(line);
			}
			if (line == entry->end) {
				BAM_DPRINTF((D_ENTRY_END, fcn));
				break;
			}
		}
	}

	if (update_num) {
		BAM_DPRINTF((D_UPDATED_NUMBERING, fcn));
		update_numbering(mp);
	}

	BAM_DPRINTF((D_RETURN_SUCCESS, fcn));
	return (BAM_SUCCESS);
}

static error_t
bam_add_hv(menu_t *mp, char *grubsign, char *grubroot, int root_opt)
{
	entry_t		*entry;
	const char	*fcn = "bam_add_hv()";

	bam_print(CVT_HV);

	entry = mp->entries;
	for (; entry = find_matching_entry(entry, grubsign, grubroot, root_opt);
	    entry = entry->next) {
		if (entry->flags & BAM_ENTRY_HV) {
			BAM_DPRINTF((D_ALREADY_HV, fcn, entry->entryNum));
			return (BAM_SUCCESS);
		}
	}

	(void) add_boot_entry(mp, NEW_HV_ENTRY, grubsign, XEN_MENU,
	    XEN_KERNEL_MODULE_LINE, DIRECT_BOOT_ARCHIVE, NULL);

	BAM_DPRINTF((D_ADDED_XVM_ENTRY, fcn));

	update_numbering(mp);

	BAM_DPRINTF((D_RETURN_SUCCESS, fcn));

	return (BAM_SUCCESS);
}

static error_t
bam_add_dboot(
	menu_t *mp,
	char *osroot,
	char *grubsign,
	char *grubroot,
	int root_opt)
{
	int		msg = 0;
	entry_t		*entry;
	line_t		*line;
	error_t		ret;
	const char 	*fcn = "bam_add_dboot()";

	bam_print(CVT_DBOOT);

	entry = mp->entries;
	for (; entry = find_matching_entry(entry, grubsign, grubroot, root_opt);
	    entry = entry->next) {
		for (line = entry->start; line; line = line->next) {
			if (line->cmd == NULL || line->arg == NULL) {
				if (line == entry->end) {
					BAM_DPRINTF((D_ENTRY_END, fcn));
					break;
				} else {
					BAM_DPRINTF((D_SKIP_NULL, fcn));
					continue;
				}
			}

			/*
			 * If we have a kernel$ command, assume it
			 * is dboot already.  If it is not a dboot
			 * entry, something funny is going on and
			 * we will leave it alone
			 */
			if (strcmp(line->cmd, menu_cmds[KERNEL_CMD]) == 0) {
				ret = cvt_kernel_line(line, osroot, entry);
				INJECT_ERROR1("ADD_DBOOT_KERN_ERR",
				    ret = BAM_ERROR);
				INJECT_ERROR1("ADD_DBOOT_KERN_MSG",
				    ret = BAM_MSG);
				if (ret == BAM_ERROR) {
					BAM_DPRINTF((D_CVT_KERNEL_FAIL, fcn));
					return (ret);
				} else if (ret == BAM_MSG) {
					msg = 1;
					BAM_DPRINTF((D_CVT_KERNEL_MSG, fcn));
				}
			}
			if (strcmp(line->cmd, menu_cmds[MODULE_CMD]) == 0) {
				ret = cvt_module_line(line, entry);
				INJECT_ERROR1("ADD_DBOOT_MOD_ERR",
				    ret = BAM_ERROR);
				INJECT_ERROR1("ADD_DBOOT_MOD_MSG",
				    ret = BAM_MSG);
				if (ret == BAM_ERROR) {
					BAM_DPRINTF((D_CVT_MODULE_FAIL, fcn));
					return (ret);
				} else if (ret == BAM_MSG) {
					BAM_DPRINTF((D_CVT_MODULE_MSG, fcn));
					msg = 1;
				}
			}

			if (line == entry->end) {
				BAM_DPRINTF((D_ENTRY_END, fcn));
				break;
			}
		}
	}

	ret = msg ? BAM_MSG : BAM_SUCCESS;
	BAM_DPRINTF((D_RETURN_RET, fcn, ret));
	return (ret);
}

/*ARGSUSED*/
error_t
upgrade_menu(menu_t *mp, char *osroot, char *menu_root)
{
	char		*osdev;
	char		*grubsign;
	char		*grubroot;
	int		ret1;
	int		ret2;
	int		ret3;
	const char	*fcn = "upgrade_menu()";

	assert(osroot);
	assert(menu_root);

	BAM_DPRINTF((D_FUNC_ENTRY2, fcn, osroot, menu_root));

	/*
	 * We only support upgrades. Xen may not be present
	 * on smaller metaclusters so we don't check for that.
	 */
	if (bam_is_findroot != BAM_FINDROOT_PRESENT ||
	    bam_direct != BAM_DIRECT_DBOOT) {
		bam_error(DOWNGRADE_NOTSUP, osroot);
		return (BAM_ERROR);
	}

	/*
	 * First get the GRUB signature
	 */
	osdev = get_special(osroot);
	INJECT_ERROR1("UPGRADE_OSDEV", osdev = NULL);
	if (osdev == NULL) {
		bam_error(CANT_FIND_SPECIAL, osroot);
		return (BAM_ERROR);
	}

	grubsign = get_grubsign(osroot, osdev);
	INJECT_ERROR1("UPGRADE_GRUBSIGN", grubsign = NULL);
	if (grubsign == NULL) {
		free(osdev);
		bam_error(CANT_FIND_GRUBSIGN, osroot);
		return (BAM_ERROR);
	}

	/* not fatal if we can't get grubroot */
	grubroot = get_grubroot(osroot, osdev, menu_root);
	INJECT_ERROR1("UPGRADE_GRUBROOT", grubroot = NULL);

	free(osdev);

	ret1 = bam_add_findroot(mp, grubsign,
	    grubroot, root_optional(osroot, menu_root));
	INJECT_ERROR1("UPGRADE_ADD_FINDROOT", ret1 = BAM_ERROR);
	if (ret1 == BAM_ERROR)
		goto abort;

	if (bam_is_hv == BAM_HV_PRESENT) {
		ret2 = bam_add_hv(mp, grubsign, grubroot,
		    root_optional(osroot, menu_root));
		INJECT_ERROR1("UPGRADE_ADD_HV", ret2 = BAM_ERROR);
		if (ret2 == BAM_ERROR)
			goto abort;
	} else
		ret2 = BAM_SUCCESS;

	ret3 = bam_add_dboot(mp, osroot, grubsign,
	    grubroot, root_optional(osroot, menu_root));
	INJECT_ERROR1("UPGRADE_ADD_DBOOT", ret3 = BAM_ERROR);
	if (ret3 == BAM_ERROR)
		goto abort;

	if (ret1 == BAM_MSG || ret2 == BAM_MSG || ret3 == BAM_MSG) {
		bam_error(CVT_TODO, MENU_URL(osroot));
	} else {
		bam_warn_hand_entries(mp, osroot);
	}

	free(grubsign);

	BAM_DPRINTF((D_RETURN_RET, fcn, BAM_WRITE));
	return (BAM_WRITE);

abort:
	free(grubsign);
	bam_error(CVT_ABORT, osroot, MENU_URL(osroot));
	return (BAM_ERROR);
}<|MERGE_RESOLUTION|>--- conflicted
+++ resolved
@@ -122,13 +122,6 @@
 		return (BAM_SUCCESS);
 	}
 
-<<<<<<< HEAD
-	if (!is_grub(osroot)) {
-		return (BAM_ERROR);
-	}
-
-=======
->>>>>>> 0fbc0cd0
 	(void) snprintf(fname, PATH_MAX, "%s/%s", osroot,
 	    "platform/i86pc/kernel/unix");
 	fd = open(fname, O_RDONLY);
