'\" te
.\" Copyright 1989 AT&T
.\" Copyright (c) 2009, Sun Microsystems, Inc. All Rights Reserved
.\" Copyright (c) 2012, Joyent, Inc. All Rights Reserved
.\" The contents of this file are subject to the terms of the Common Development and Distribution License (the "License").  You may not use this file except in compliance with the License. You can obtain a copy of the license at usr/src/OPENSOLARIS.LICENSE or http://www.opensolaris.org/os/licensing.
.\"  See the License for the specific language governing permissions and limitations under the License. When distributing Covered Code, include this CDDL HEADER in each file and include the License file at usr/src/OPENSOLARIS.LICENSE.  If applicable, add the following below this CDDL HEADER, with
.\" the fields enclosed by brackets "[]" replaced with your own identifying information: Portions Copyright [yyyy] [name of copyright owner]
.TH LD 1 "Oct 24, 2012"
.SH NAME
ld \- link-editor for object files
.SH SYNOPSIS
.LP
.nf
\fBld\fR [\fB-32\fR | \fB-64\fR] [\fB-a\fR | \fB-r\fR] [\fB-b\fR] [\fB-B\fRdirect | nodirect]
[\fB-B\fR dynamic | static] [\fB-B\fR eliminate] [\fB-B\fR group] [\fB-B\fR local]
[\fB-B\fR reduce] [\fB-B\fR symbolic] [\fB-c\fR \fIname\fR] [\fB-C\fR] [\fB-d\fR y | n]
[\fB-D\fR \fItoken\fR,...] [\fB-e\fR \fIepsym\fR] [\fB-f\fR \fIname\fR | \fB-F\fR \fIname\fR] [\fB-G\fR] [\fB-h\fR \fIname\fR]
[\fB-i\fR] [\fB-I\fR \fIname\fR] [\fB-l\fR \fIx\fR] [\fB-L\fR \fIpath\fR] [\fB-m\fR] [\fB-M\fR \fImapfile\fR]
[\fB-N\fR \fIstring\fR] [\fB-o\fR \fIoutfile\fR] [\fB-p\fR \fIauditlib\fR] [\fB-P\fR \fIauditlib\fR]
[\fB-Q\fR y | n] [\fB-R\fR \fIpath\fR] [\fB-s\fR] [\fB-S\fR \fIsupportlib\fR] [\fB-t\fR]
[\fB-u\fR \fIsymname\fR] [\fB-V\fR] [\fB-Y P\fR\fI,dirlist\fR] [\fB-z\fR absexec]
[\fB-z\fR allextract | defaultextract | weakextract ] [\fB-z\fR altexec64]
[\fB-z\fR assert-deflib ] [ \fB-z\fR assert-deflib=\fIlibname\fR ]
[\fB-z\fR combreloc | nocombreloc ] [\fB-z\fR defs | nodefs]
[\fB-z\fR direct | nodirect] [\fB-z\fR endfiltee]
[\fB-z\fR fatal-warnings | nofatal-warnings ] [\fB-z\fR finiarray=\fIfunction\fR]
<<<<<<< HEAD
[\fB-z\fR globalaudit] [\fB-z\fR groupperm | nogroupperm] [\fB-z\fR help ]
=======
[\fB-z\fR globalaudit] [\fB-z\fR groupperm | nogroupperm] 
[\fB-z\fR guidance[=\fIid1\fR,\fIid2\fR...] [\fB-z\fR help ]
>>>>>>> 7c45eec5
[\fB-z\fR ignore | record] [\fB-z\fR initarray=\fIfunction\fR] [\fB-z\fR initfirst]
[\fB-z\fR interpose] [\fB-z\fR lazyload | nolazyload]
[\fB-z\fR ld32=\fIarg1\fR,\fIarg2\fR,...] [\fB-z\fR ld64=\fIarg1\fR,\fIarg2\fR,...]
[\fB-z\fR loadfltr] [\fB-z\fR muldefs] [\fB-z\fR nocompstrtab] [\fB-z\fR nodefaultlib]
[\fB-z\fR nodelete] [\fB-z\fR nodlopen] [\fB-z\fR nodump] [\fB-z\fR noldynsym]
[\fB-z\fR nopartial] [\fB-z\fR noversion] [\fB-z\fR now] [\fB-z\fR origin]
[\fB-z\fR preinitarray=\fIfunction\fR] [\fB-z\fR redlocsym] [\fB-z\fR relaxreloc]
[\fB-z\fR rescan-now] [\fB-z\fR recan] [\fB-z\fR rescan-start \fI\&...\fR \fB-z\fR rescan-end]]
[\fB-z\fR target=sparc|x86] [\fB-z\fR text | textwarn | textoff]
[\fB-z\fR verbose] [\fB-z\fR wrap=\fIsymbol\fR] \fIfilename\fR...
.fi

.SH DESCRIPTION
.sp
.LP
The link-editor, \fBld\fR, combines relocatable object files by resolving
symbol references to symbol definitions, together with performing relocations.
\fBld\fR operates in two modes, static or dynamic, as governed by the \fB-d\fR
option. In all cases, the output of \fBld\fR is left in the file \fBa.out\fR by
default. See NOTES.
.sp
.LP
In dynamic mode, \fB-dy\fR, the default, relocatable object files that are
provided as arguments are combined to produce an executable object file. This
file is linked at execution with any shared object files that are provided as
arguments. If the \fB-G\fR option is specified, relocatable object files are
combined to produce a shared object. Without the \fB-G\fR option, a dynamic
executable is created.
.sp
.LP
In static mode, \fB-dn\fR, relocatable object files that are provided as
arguments are combined to produce a static executable file. If the \fB-r\fR
option is specified, relocatable object files are combined to produce one
relocatable object file. See \fBStatic Executables\fR.
.sp
.LP
Dynamic linking is the most common model for combining relocatable objects, and
the eventual creation of processes within Solaris. This environment tightly
couples the work of the link-editor and the runtime linker, \fBld.so.1\fR(1).
Both of these utilities, together with their related technologies and
utilities, are extensively documented in the \fILinker and Libraries Guide\fR.
.sp
.LP
If any argument is a library, \fBld\fR by default searches the library exactly
once at the point the library is encountered on the argument list. The library
can be either a shared object or relocatable archive. See \fBar.h\fR(3HEAD)).
.sp
.LP
A shared object consists of an indivisible, whole unit that has been generated
by a previous link-edit of one or more input files. When the link-editor
processes a shared object, the entire contents of the shared object become a
logical part of the resulting output file image. The shared object is not
physically copied during the link-edit as its actual inclusion is deferred
until process execution. This logical inclusion means that all symbol entries
defined in the shared object are made available to the link-editing process.
See Chapter 4, \fIShared Objects,\fR in \fILinker and Libraries Guide\fR
.sp
.LP
For an archive library, \fBld\fR loads only those routines that define an
unresolved external reference. \fBld\fR searches the symbol table of the
archive library sequentially to resolve external references that can be
satisfied by library members. This search is repeated until no external
references can be resolved by the archive. Thus, the order of members in the
library is functionally unimportant, unless multiple library members exist that
define the same external symbol. Archive libraries that have interdependencies
can require multiple command line definitions, or the use of one of the
\fB-z\fR \fBrescan\fR options. See \fIArchive Processing\fR in \fILinker and
Libraries Guide\fR.
.sp
.LP
\fBld\fR is a cross link-editor, able to link 32-bit objects or 64-bit objects,
for Sparc or x86 targets. \fBld\fR uses the \fBELF\fR class and machine type of
the first relocatable object on the command line to govern the mode in which to
operate. The mixing of 32-bit objects and 64-bit objects is not permitted.
Similarly, only objects of a single machine type are allowed. See the
\fB-32\fR, \fB-64\fR and \fB-z target\fR options, and the \fBLD_NOEXEC_64\fR
environment variable.
.SS "Static Executables"
.sp
.LP
The creation of static executables has been discouraged for many releases. In
fact, 64-bit system archive libraries have never been provided. Because a
static executable is built against system archive libraries, the executable
contains system implementation details. This self-containment has a number of
drawbacks.
.RS +4
.TP
.ie t \(bu
.el o
The executable is immune to the benefits of system patches delivered as shared
objects. The executable therefore, must be rebuilt to take advantage of many
system improvements.
.RE
.RS +4
.TP
.ie t \(bu
.el o
The ability of the executable to run on future releases can be compromised.
.RE
.RS +4
.TP
.ie t \(bu
.el o
The duplication of system implementation details negatively affects system
performance.
.RE
.sp
.LP
With Solaris 10, 32-bit system archive libraries are no longer provided.
Without these libraries, specifically \fBlibc.a\fR, the creation of static
executables is no longer achievable without specialized system knowledge.
However, the capability of \fBld\fR to process static linking options, and the
processing of archive libraries, remains unchanged.
.SH OPTIONS
.sp
.LP
The following options are supported.
.sp
.ne 2
.na
\fB\fB-32\fR | \fB-64\fR\fR
.ad
.sp .6
.RS 4n
Creates a 32-bit, or 64-bit object.
.sp
By default, the class of the object being generated is determined from the
first \fBELF\fR object processed from the command line. If no objects are
specified, the class is determined by the first object encountered within the
first archive processed from the command line. If there are no objects or
archives, the link-editor creates a 32-bit object.
.sp
The \fB-64\fR option is required to create a 64-bit object solely from a
mapfile.
.sp
This \fB-32\fR or \fB-64\fR options can also be used in the rare case of
linking entirely from an archive that contains a mixture of 32 and 64-bit
objects. If the first object in the archive is not the class of the object that
is required to be created, then the \fB-32\fR or \fB-64\fR option can be used
to direct the link-editor. See \fIThe 32-bit link-editor and 64-bit
link-editor\fR in \fILinker and Libraries Guide\fR.
.RE

.sp
.ne 2
.na
\fB\fB-a\fR\fR
.ad
.sp .6
.RS 4n
In static mode only, produces an executable object file. Undefined references
are not permitted. This option is the default behavior for static mode. The
\fB-a\fR option can not be used with the \fB-r\fR option. See \fBStatic
Executables\fR under DESCRIPTION.
.RE

.sp
.ne 2
.na
\fB\fB-b\fR\fR
.ad
.sp .6
.RS 4n
In dynamic mode only, provides no special processing for dynamic executable
relocations that reference symbols in shared objects. Without the \fB-b\fR
option, the link-editor applies techniques within a dynamic executable so that
the text segment can remain read-only. One technique is the creation of special
position-independent relocations for references to functions that are defined
in shared objects. Another technique arranges for data objects that are defined
in shared objects to be copied into the memory image of an executable at
runtime.
.sp
The \fB-b\fR option is intended for specialized dynamic objects and is not
recommended for general use. Its use suppresses all specialized processing
required to ensure an object's shareability, and can even prevent the
relocation of 64-bit executables.
.RE

.sp
.ne 2
.na
\fB\fB-B\fR \fBdirect\fR | \fBnodirect\fR\fR
.ad
.sp .6
.RS 4n
These options govern direct binding. \fB-B\fR \fBdirect\fR establishes direct
binding information by recording the relationship between each symbol reference
together with the dependency that provides the definition. In addition, direct
binding information is established between each symbol reference and an
associated definition within the object being created. The runtime linker uses
this information to search directly for a symbol in the associated object
rather than to carry out a default symbol search.
.sp
Direct binding information can only be established to dependencies specified
with the link-edit. Thus, you should use the \fB-z\fR \fBdefs\fR option.
Objects that wish to interpose on symbols in a direct binding environment
should identify themselves as interposers with the \fB-z\fR \fBinterpose\fR
option. The use of \fB-B\fR \fBdirect\fR enables \fB-z\fR \fBlazyload\fR for
all dependencies.
.sp
The \fB-B\fR \fBnodirect\fR option prevents any direct binding to the
interfaces offered by the object being created. The object being created can
continue to directly bind to external interfaces by specifying the \fB-z\fR
\fBdirect\fR option. See Appendix D, \fIDirect Bindings,\fR in \fILinker and
Libraries Guide\fR.
.RE

.sp
.ne 2
.na
\fB\fB-B\fR \fBdynamic\fR | \fBstatic\fR\fR
.ad
.sp .6
.RS 4n
Options governing library inclusion. \fB-B\fR \fBdynamic\fR is valid in dynamic
mode only. These options can be specified any number of times on the command
line as toggles: if the \fB-B\fR \fBstatic\fR option is given, no shared
objects are accepted until \fB-B\fR \fBdynamic\fR is seen. See the \fB-l\fR
option.
.RE

.sp
.ne 2
.na
\fB\fB-B\fR \fBeliminate\fR\fR
.ad
.sp .6
.RS 4n
Causes any global symbols, not assigned to a version definition, to be
eliminated from the symbol table. Version definitions can be supplied by means
of a \fBmapfile\fR to indicate the global symbols that should remain visible in
the generated object. This option achieves the same symbol elimination as the
\fIauto-elimination\fR directive that is available as part of a \fBmapfile\fR
version definition. This option can be useful when combining versioned and
non-versioned relocatable objects. See also the \fB-B\fR \fBlocal\fR option and
the \fB-B\fR \fBreduce\fR option. See \fIDefining Additional Symbols with a
mapfile\fR in \fILinker and Libraries Guide\fR.
.RE

.sp
.ne 2
.na
\fB\fB-B\fR \fBgroup\fR\fR
.ad
.sp .6
.RS 4n
Establishes a shared object and its dependencies as a group. Objects within the
group are bound to other members of the group at runtime. This mode is similar
to adding the object to the process by using \fBdlopen\fR(3C) with the
\fBRTLD_GROUP\fR mode. An object that has an explicit dependency on a object
identified as a group, becomes a member of the group.
.sp
As the group must be self contained, use of the \fB-B\fR \fBgroup\fR option
also asserts the \fB-z\fR \fBdefs\fR option.
.RE

.sp
.ne 2
.na
\fB\fB-B\fR \fBlocal\fR\fR
.ad
.sp .6
.RS 4n
Causes any global symbols, not assigned to a version definition, to be reduced
to local. Version definitions can be supplied by means of a \fBmapfile\fR to
indicate the global symbols that should remain visible in the generated object.
This option achieves the same symbol reduction as the \fIauto-reduction\fR
directive that is available as part of a \fBmapfile\fR version definition. This
option can be useful when combining versioned and non-versioned relocatable
objects. See also the \fB-B\fR \fBeliminate\fR option and the \fB-B\fR
\fBreduce\fR option. See \fIDefining Additional Symbols with a mapfile\fR in
\fILinker and Libraries Guide\fR.
.RE

.sp
.ne 2
.na
\fB\fB-B\fR \fBreduce\fR\fR
.ad
.sp .6
.RS 4n
When generating a relocatable object, causes the reduction of symbolic
information defined by any version definitions. Version definitions can be
supplied by means of a \fBmapfile\fR to indicate the global symbols that should
remain visible in the generated object. By default, when a relocatable object
is generated, version definitions are only recorded in the output image. The
actual reduction of symbolic information is carried out when the object is used
in the construction of a dynamic executable or shared object. The \fB-B\fR
\fBreduce\fR option is applied automatically when a dynamic executable or
shared object is created.
.RE

.sp
.ne 2
.na
\fB\fB-B\fR \fBsymbolic\fR\fR
.ad
.sp .6
.RS 4n
In dynamic mode only. When building a shared object, binds references to global
symbols to their definitions, if available, within the object. Normally,
references to global symbols within shared objects are not bound until runtime,
even if definitions are available. This model allows definitions of the same
symbol in an executable or other shared object to override the object's own
definition. \fBld\fR issues warnings for undefined symbols unless \fB-z\fR
\fBdefs\fR overrides.
.sp
The \fB-B\fR \fBsymbolic\fR option is intended for specialized dynamic objects
and is not recommended for general use. To reduce the runtime relocation
processing that is required an object, the creation of a version definition is
recommended.
.RE

.sp
.ne 2
.na
\fB\fB-c\fR \fIname\fR\fR
.ad
.sp .6
.RS 4n
Records the configuration file \fIname\fR for use at runtime. Configuration
files can be employed to alter default search paths, provide a directory cache,
together with providing alternative object dependencies. See \fBcrle\fR(1).
.RE

.sp
.ne 2
.na
\fB\fB-C\fR\fR
.ad
.sp .6
.RS 4n
Demangles C++ symbol names displayed in diagnostic messages.
.RE

.sp
.ne 2
.na
\fB\fB-d\fR \fBy\fR | \fBn\fR\fR
.ad
.sp .6
.RS 4n
When \fB-d\fR \fBy\fR, the default, is specified, \fBld\fR uses dynamic
linking. When \fB-d\fR \fBn\fR is specified, \fBld\fR uses static linking. See
\fBStatic Executables\fR under DESCRIPTION, and \fB-B\fR
\fBdynamic\fR|\fBstatic\fR.
.RE

.sp
.ne 2
.na
\fB\fB-D\fR \fItoken\fR,...\fR
.ad
.sp .6
.RS 4n
Prints debugging information as specified by each \fItoken\fR, to the standard
error. The special token \fBhelp\fR indicates the full list of tokens
available. See \fIDebugging Aids\fR in \fILinker and Libraries Guide\fR.
.RE

.sp
.ne 2
.na
\fB\fB-e\fR \fIepsym\fR\fR
.ad
.br
.na
\fB\fB--entry\fR \fIepsym\fR\fR
.ad
.sp .6
.RS 4n
Sets the entry point address for the output file to be the symbol \fIepsym\fR.
.RE

.sp
.ne 2
.na
\fB\fB-f\fR \fIname\fR\fR
.ad
.br
.na
\fB\fB--auxiliary\fR \fIname\fR\fR
.ad
.sp .6
.RS 4n
Useful only when building a shared object. Specifies that the symbol table of
the shared object is used as an auxiliary filter on the symbol table of the
shared object specified by \fIname\fR. Multiple instances of this option are
allowed. This option can not be combined with the \fB-F\fR option. See
\fIGenerating Auxiliary Filters\fR in \fILinker and Libraries Guide\fR.
.RE

.sp
.ne 2
.na
\fB\fB-F\fR \fIname\fR\fR
.ad
.br
.na
\fB\fB--filter\fR \fIname\fR\fR
.ad
.sp .6
.RS 4n
Useful only when building a shared object. Specifies that the symbol table of
the shared object is used as a filter on the symbol table of the shared object
specified by \fIname\fR. Multiple instances of this option are allowed. This
option can not be combined with the \fB-f\fR option. See \fIGenerating Standard
Filters\fR in \fILinker and Libraries Guide\fR.
.RE

.sp
.ne 2
.na
\fB\fB-G\fR\fR
.ad
.br
.na
\fB\fB-shared\fR\fR
.ad
.sp .6
.RS 4n
In dynamic mode only, produces a shared object. Undefined symbols are allowed.
See Chapter 4, \fIShared Objects,\fR in \fILinker and Libraries Guide\fR.
.RE

.sp
.ne 2
.na
\fB\fB-h\fR \fIname\fR\fR
.ad
.br
.na
\fB\fB--soname\fR \fIname\fR\fR
.ad
.sp .6
.RS 4n
In dynamic mode only, when building a shared object, records \fIname\fR in the
object's dynamic section. \fIname\fR is recorded in any dynamic objects that
are linked with this object rather than the object's file system name.
Accordingly, \fIname\fR is used by the runtime linker as the name of the shared
object to search for at runtime. See \fIRecording a Shared Object Name\fR in
\fILinker and Libraries Guide\fR.
.RE

.sp
.ne 2
.na
\fB\fB-i\fR\fR
.ad
.sp .6
.RS 4n
Ignores \fBLD_LIBRARY_PATH\fR. This option is useful when an
\fBLD_LIBRARY_PATH\fR setting is in effect to influence the runtime library
search, which would interfere with the link-editing being performed.
.RE

.sp
.ne 2
.na
\fB\fB-I\fR \fIname\fR\fR
.ad
.br
.na
\fB\fB--dynamic-linker\fR \fIname\fR\fR
.ad
.sp .6
.RS 4n
When building an executable, uses \fIname\fR as the path name of the
interpreter to be written into the program header. The default in static mode
is no interpreter. In dynamic mode, the default is the name of the runtime
linker, \fBld.so.1\fR(1). Either case can be overridden by \fB-I\fR \fIname\fR.
\fBexec\fR(2) loads this interpreter when the \fBa.out\fR is loaded, and passes
control to the interpreter rather than to the \fBa.out\fR directly.
.RE

.sp
.ne 2
.na
\fB\fB-l\fR \fIx\fR\fR
.ad
.br
.na
\fB\fB--library\fR \fIx\fR\fR
.ad
.sp .6
.RS 4n
Searches a library \fBlib\fR\fIx\fR\fB\&.so\fR or \fBlib\fR\fIx\fR\fB\&.a\fR,
the conventional names for shared object and archive libraries, respectively.
In dynamic mode, unless the \fB-B\fR \fBstatic\fR option is in effect, \fBld\fR
searches each directory specified in the library search path for a
\fBlib\fR\fIx\fR\fB\&.so\fR or \fBlib\fR\fIx\fR\fB\&.a\fR file. The directory
search stops at the first directory containing either. \fBld\fR chooses the
file ending in \fB\&.so\fR if \fB-l\fR\fIx\fR expands to two files with names
of the form \fBlib\fR\fIx\fR\fB\&.so\fR and \fBlib\fR\fIx\fR\fB\&.a\fR. If no
\fBlib\fR\fIx\fR\fB\&.so\fR is found, then \fBld\fR accepts
\fBlib\fR\fIx\fR\fB\&.a\fR. In static mode, or when the \fB-B\fR \fBstatic\fR
option is in effect, \fBld\fR selects only the file ending in \fB\&.a\fR.
\fBld\fR searches a library when the library is encountered, so the placement
of \fB-l\fR is significant. See \fILinking With Additional Libraries\fR in
\fILinker and Libraries Guide\fR.
.RE

.sp
.ne 2
.na
\fB\fB-L\fR \fIpath\fR\fR
.ad
.br
.na
\fB\fB--library-path\fR \fIpath\fR\fR
.ad
.sp .6
.RS 4n
Adds \fIpath\fR to the library search directories. \fBld\fR searches for
libraries first in any directories specified by the \fB-L\fR options and then
in the standard directories. This option is useful only if the option precedes
the \fB-l\fR options to which the \fB-L\fR option applies. See \fIDirectories
Searched by the Link-Editor\fR in \fILinker and Libraries Guide\fR.
.sp
The environment variable \fBLD_LIBRARY_PATH\fR can be used to supplement the
library search path, however the \fB-L\fR option is recommended, as the
environment variable is also interpreted by the runtime environment. See
\fBLD_LIBRARY_PATH\fR under ENVIRONMENT VARIABLES.
.RE

.sp
.ne 2
.na
\fB\fB-m\fR\fR
.ad
.sp .6
.RS 4n
Produces a memory map or listing of the input/output sections, together with
any non-fatal multiply-defined symbols, on the standard output.
.RE

.sp
.ne 2
.na
\fB\fB-M\fR \fImapfile\fR\fR
.ad
.sp .6
.RS 4n
Reads \fImapfile\fR as a text file of directives to \fBld\fR. This option can
be specified multiple times. If \fImapfile\fR is a directory, then all regular
files, as defined by \fBstat\fR(2), within the directory are processed. See
Chapter 9, \fIMapfile Option,\fR in \fILinker and Libraries Guide\fR. Example
mapfiles are provided in \fB/usr/lib/ld\fR. See FILES.
.RE

.sp
.ne 2
.na
\fB\fB-N\fR \fIstring\fR\fR
.ad
.sp .6
.RS 4n
This option causes a \fBDT_NEEDED\fR entry to be added to the \fB\&.dynamic\fR
section of the object being built. The value of the \fBDT_NEEDED\fR string is
the \fIstring\fR that is specified on the command line. This option is position
dependent, and the \fBDT_NEEDED\fR \fB\&.dynamic\fR entry is relative to the
other dynamic dependencies discovered on the link-edit line. This option is
useful for specifying dependencies within device driver relocatable objects
when combined with the \fB-dy\fR and \fB-r\fR options.
.RE

.sp
.ne 2
.na
\fB\fB-o\fR \fIoutfile\fR\fR
.ad
.br
.na
\fB\fB--output\fR \fIoutfile\fR\fR
.ad
.sp .6
.RS 4n
Produces an output object file that is named \fIoutfile\fR. The name of the
default object file is \fBa.out\fR.
.RE

.sp
.ne 2
.na
\fB\fB-p\fR \fIauditlib\fR\fR
.ad
.sp .6
.RS 4n
Identifies an audit library, \fIauditlib\fR. This audit library is used to
audit the object being created at runtime. A shared object identified as
requiring auditing with the \fB-p\fR option, has this requirement inherited by
any object that specifies the shared object as a dependency. See the \fB-P\fR
option. See \fIRuntime Linker Auditing Interface\fR in \fILinker and Libraries
Guide\fR.
.RE

.sp
.ne 2
.na
\fB\fB-P\fR \fIauditlib\fR\fR
.ad
.sp .6
.RS 4n
Identifies an audit library, \fIauditlib\fR. This audit library is used to
audit the dependencies of the object being created at runtime. Dependency
auditing can also be inherited from dependencies that are identified as
requiring auditing. See the \fB-p\fR option, and the \fB-z\fR \fBglobalaudit\fR
option. See \fIRuntime Linker Auditing Interface\fR in \fILinker and Libraries
Guide\fR.
.RE

.sp
.ne 2
.na
\fB\fB-Q\fR \fBy\fR | \fBn\fR\fR
.ad
.sp .6
.RS 4n
Under \fB-Q\fR \fBy\fR, an \fBident\fR string is added to the \fB\&.comment\fR
section of the output file. This string identifies the version of the \fBld\fR
used to create the file. This results in multiple \fBld\fR \fBidents\fR when
there have been multiple linking steps, such as when using \fBld\fR \fB-r\fR.
This identification is identical with the default action of the \fBcc\fR
command. \fB-Q\fR \fBn\fR suppresses version identification. \fB\&.comment\fR
sections can be manipulated by the \fBmcs\fR(1) utility.
.RE

.sp
.ne 2
.na
\fB\fB-r\fR\fR
.ad
.br
.na
\fB\fB--relocatable\fR\fR
.ad
.sp .6
.RS 4n
Combines relocatable object files to produce one relocatable object file.
\fBld\fR does not complain about unresolved references. This option cannot be
used with the \fB-a\fR option.
.RE

.sp
.ne 2
.na
\fB\fB-R\fR \fIpath\fR\fR
.ad
.br
.na
\fB\fB-rpath\fR \fIpath\fR\fR
.ad
.sp .6
.RS 4n
A colon-separated list of directories used to specify library search
directories to the runtime linker. If present and not NULL, the path is
recorded in the output object file and passed to the runtime linker. Multiple
instances of this option are concatenated together with each \fIpath\fR
separated by a colon. See \fIDirectories Searched by the Runtime Linker\fR in
\fILinker and Libraries Guide\fR.
.sp
The use of a runpath within an associated object is preferable to setting
global search paths such as through the \fBLD_LIBRARY_PATH\fR environment
variable. Only the runpaths that are necessary to find the objects dependencies
should be recorded. \fBldd\fR(1) can also be used to discover unused runpaths
in dynamic objects, when used with the \fB-U\fR option.
.sp
Various tokens can also be supplied with a runpath that provide a flexible
means of identifying system capabilities or an objects location. See Appendix
C, \fIEstablishing Dependencies with Dynamic String Tokens,\fR in \fILinker and
Libraries Guide\fR. The \fB$ORIGIN\fR token is especially useful in allowing
dynamic objects to be relocated to different locations in the file system.
.RE

.sp
.ne 2
.na
\fB\fB-s\fR\fR
.ad
.br
.na
\fB\fB--strip-all\fR\fR
.ad
.sp .6
.RS 4n
Strips symbolic information from the output file. Any debugging information,
that is, \fB\&.line\fR, \fB\&.debug*\fR, and \fB\&.stab*\fR sections, and their
associated relocation entries are removed. Except for relocatable files, a
symbol table \fBSHT_SYMTAB\fR and its associated string table section are not
created in the output object file. The elimination of a \fBSHT_SYMTAB\fR symbol
table can reduce the \fB\&.stab*\fR debugging information that is generated
using the compiler drivers \fB-g\fR option. See the \fB-z\fR \fBredlocsym\fR
and \fB-z\fR \fBnoldynsym\fR options.
.RE

.sp
.ne 2
.na
\fB\fB-S\fR \fIsupportlib\fR\fR
.ad
.sp .6
.RS 4n
The shared object \fIsupportlib\fR is loaded with \fBld\fR and given
information regarding the linking process. Shared objects that are defined by
using the \fB-S\fR option can also be supplied using the \fBSGS_SUPPORT\fR
environment variable. See \fILink-Editor Support Interface\fR in \fILinker and
Libraries Guide\fR.
.RE

.sp
.ne 2
.na
\fB\fB-t\fR\fR
.ad
.sp .6
.RS 4n
Turns off the warning for multiply-defined symbols that have different sizes or
different alignments.
.RE

.sp
.ne 2
.na
\fB\fB-u\fR \fIsymname\fR\fR
.ad
.br
.na
\fB\fB--undefined\fR \fIsymname\fR\fR
.ad
.sp .6
.RS 4n
Enters \fIsymname\fR as an undefined symbol in the symbol table. This option is
useful for loading entirely from an archive library. In this instance, an
unresolved reference is needed to force the loading of the first routine. The
placement of this option on the command line is significant. This option must
be placed before the library that defines the symbol. See \fIDefining
Additional Symbols with the u option\fR in \fILinker and Libraries Guide\fR.
.RE

.sp
.ne 2
.na
\fB\fB-V\fR\fR
.ad
.br
.na
\fB\fB--version\fR\fR
.ad
.sp .6
.RS 4n
Outputs a message giving information about the version of \fBld\fR being used.
.RE

.sp
.ne 2
.na
\fB\fB-Y\fR \fBP,\fR\fIdirlist\fR\fR
.ad
.sp .6
.RS 4n
Changes the default directories used for finding libraries. \fIdirlist\fR is a
colon-separated path list.
.RE

.sp
.ne 2
.na
\fB\fB-z\fR \fBabsexec\fR\fR
.ad
.sp .6
.RS 4n
Useful only when building a dynamic executable. Specifies that references to
external absolute symbols should be resolved immediately instead of being left
for resolution at runtime. In very specialized circumstances, this option
removes text relocations that can result in excessive swap space demands by an
executable.
.RE

.sp
.ne 2
.na
\fB\fB-z\fR \fBallextract\fR | \fBdefaultextract\fR | \fBweakextract\fR\fR
.ad
.br
.na
\fB\fB--whole-archive\fR | \fB--no-whole-archive\fR\fR
.ad
.sp .6
.RS 4n
Alters the extraction criteria of objects from any archives that follow. By
default, archive members are extracted to satisfy undefined references and to
promote tentative definitions with data definitions. Weak symbol references do
not trigger extraction. Under the \fB-z\fR \fBallextract\fR or
\fB--whole-archive\fR options, all archive members are extracted from the
archive. Under \fB-z\fR \fBweakextract\fR, weak references trigger archive
extraction. The \fB-z\fR \fBdefaultextract\fR or \fB--no-whole-archive\fR
options provide a means of returning to the default following use of the former
extract options. See \fIArchive Processing\fR in \fILinker and Libraries
Guide\fR.
.RE

.sp
.ne 2
.na
\fB\fB-z\fR \fBaltexec64\fR\fR
.ad
.sp .6
.RS 4n
Execute the 64-bit \fBld\fR. The creation of very large 32-bit objects can
exhaust the virtual memory that is available to the 32-bit \fBld\fR. The
\fB-z\fR \fBaltexec64\fR option can be used to force the use of the associated
64-bit \fBld\fR. The 64-bit \fBld\fR provides a larger virtual address space
for building 32-bit objects. See \fIThe 32-bit link-editor and 64-bit
link-editor\fR in \fILinker and Libraries Guide\fR.
.RE

.sp
.ne 2
.na
\fB\fB-z\fR \fBcombreloc\fR | \fBnocombreloc\fR\fR
.ad
.sp .6
.RS 4n
By default, \fBld\fR combines multiple relocation sections when building
executables or shared objects. This section combination differs from
relocatable objects, in which relocation sections are maintained in a
one-to-one relationship with the sections to which the relocations must be
applied. The \fB-z\fR \fBnocombreloc\fR option disables this merging of
relocation sections, and preserves the one-to-one relationship found in the
original relocatable objects.
.sp
\fBld\fR sorts the entries of data relocation sections by their symbol
reference. This sorting reduces runtime symbol lookup. When multiple relocation
sections are combined, this sorting produces the least possible relocation
overhead when objects are loaded into memory, and speeds the runtime loading of
dynamic objects.
.sp
Historically, the individual relocation sections were carried over to any
executable or shared object, and the \fB-z\fR \fBcombreloc\fR option was
required to enable the relocation section merging previously described.
Relocation section merging is now the default. The \fB-z\fR \fBcombreloc\fR
option is still accepted for the benefit of old build environments, but the
option is unnecessary, and has no effect.
.RE

.sp
.ne 2
.na
\fB\fB-z\fR \fBassert-deflib\fR\fR
.ad
.br
.na
\fB\fB-z\fR \fBassert-deflib=\fR\fIlibname\fR\fR
.ad
.sp .6
.RS 4n
Enables warnings that check the location of where libraries passed in with
\fB-l\fR are found. If the link-editor finds a library on its default search
path it will emit a warning. This warning can be made fatal in conjunction with
the option \fB-z fatal-warnings\fR. Passing \fIlibname\fR white lists a library
from this check. The library must be the full name of the library, e.g.
\fIlibc.so\fR. To white list multiple libraries, the \fB-z
assert-deflib=\fR\fIlibname\fR option can be repeated multiple times. This
option is useful when trying to build self-contained objects where a referenced
library might exist in the default system library path and in alternate paths
specified by \fB-L\fR, but you only want the alternate paths to be used.
.RE

.sp
.ne 2
.na
\fB\fB-z\fR \fBdefs\fR | \fBnodefs\fR\fR
.ad
.br
.na
\fB\fB--no-undefined\fR\fR
.ad
.sp .6
.RS 4n
The \fB-z\fR \fBdefs\fR option and the \fB--no-undefined\fR option force a
fatal error if any undefined symbols remain at the end of the link. This mode
is the default when an executable is built. For historic reasons, this mode is
\fBnot\fR the default when building a shared object. Use of the \fB-z\fR
\fBdefs\fR option is recommended, as this mode assures the object being built
is self-contained. A self-contained object has all symbolic references resolved
internally, or to the object's immediate dependencies.
.sp
The \fB-z\fR \fBnodefs\fR option allows undefined symbols. For historic
reasons, this mode is the default when a shared object is built. When used with
executables, the behavior of references to such undefined symbols is
unspecified. Use of the \fB-z\fR \fBnodefs\fR option is not recommended.
.RE

.sp
.ne 2
.na
\fB\fB-z\fR \fBdirect\fR | \fBnodirect\fR\fR
.ad
.sp .6
.RS 4n
Enables or disables direct binding to any dependencies that follow on the
command line. These options allow finer control over direct binding than the
global counterpart \fB-B\fR \fBdirect\fR. The \fB-z\fR \fBdirect\fR option also
differs from the \fB-B\fR \fBdirect\fR option in the following areas. Direct
binding information is not established between a symbol reference and an
associated definition within the object being created. Lazy loading is not
enabled.
.RE

.sp
.ne 2
.na
\fB\fB-z\fR \fBendfiltee\fR\fR
.ad
.sp .6
.RS 4n
Marks a filtee so that when processed by a filter, the filtee terminates any
further filtee searches by the filter. See \fIReducing Filtee Searches\fR in
\fILinker and Libraries Guide\fR.
.RE

.sp
.ne 2
.na
\fB\fB-z\fR \fBfatal-warnings\fR | \fBnofatal-warnings\fR\fR
.ad
.br
.na
\fB\fB--fatal-warnings\fR | \fB--no-fatal-warnings\fR
.ad
.sp .6
.RS 4n
Controls the behavior of warnings emitted from the link-editor. Setting \fB-z
fatal-warnings\fR promotes warnings emitted by the link-editor to fatal errors
that will cause the link-editor to fail before linking. \fB-z
nofatal-warnings\fR instead demotes these warnings such that they will not cause
the link-editor to exit prematurely.
.RE


.sp
.ne 2
.na
\fB\fB-z\fR \fBfiniarray=\fR\fIfunction\fR\fR
.ad
.sp .6
.RS 4n
Appends an entry to the \fB\&.finiarray\fR section of the object being built.
If no \fB\&.finiarray\fR section is present, a section is created. The new
entry is initialized to point to \fIfunction\fR. See \fIInitialization and
Termination Sections\fR in \fILinker and Libraries Guide\fR.
.RE

.sp
.ne 2
.na
\fB\fB-z\fR \fBglobalaudit\fR\fR
.ad
.sp .6
.RS 4n
This option supplements an audit library definition that has been recorded with
the \fB-P\fR option. This option is only meaningful when building a dynamic
executable. Audit libraries that are defined within an object with the \fB-P\fR
option typically allow for the auditing of the immediate dependencies of the
object. The \fB-z\fR \fBglobalaudit\fR promotes the auditor to a global
auditor, thus allowing the auditing of all dependencies. See \fIInvoking the
Auditing Interface\fR in \fILinker and Libraries Guide\fR.
.sp
An auditor established with the \fB-P\fR option and the \fB-z\fR
\fBglobalaudit\fR option, is equivalent to the auditor being established with
the \fBLD_AUDIT\fR environment variable. See \fBld.so.1\fR(1).
.RE

.sp
.ne 2
.na
\fB\fB-z\fR \fBgroupperm\fR | \fBnogroupperm\fR\fR
.ad
.sp .6
.RS 4n
Assigns, or deassigns each dependency that follows to a unique group. The
assignment of a dependency to a group has the same effect as if the dependency
had been built using the \fB-B\fR \fBgroup\fR option.
.RE

.sp
.ne 2
.na
\fB-z\fR \fBguidance\fR[=\fIid1\fR,\fIid2\fR...]
.ad
.sp .6
.RS 4n
Give messages suggesting link-editor features that could improve the resulting
dynamic object.
.LP
Specific classes of suggestion can be silenced by specifying an optional comma separated
list of guidance identifiers.
.LP
The current classes of suggestion provided are:

.sp
.ne 2
.na
Enable use of direct binding
.ad
.sp .6
.RS 4n
Suggests that \fB-z direct\fR or \fB-B direct\fR be present prior to any
specified dependency.  This allows predictable symbol binding at runtime.

Can be disabled with \fB-z guidance=nodirect\fR 
.RE

.sp
.ne 2
.na
Enable lazy dependency loading
.ad
.sp .6
.RS 4n
Suggests that \fB-z lazyload\fR be present prior to any specified dependency.
This allows the dynamic object to be loaded more quickly.

Can be disabled with \fB-z guidance=nolazyload\fR.
.RE

.sp
.ne 2
.na
Shared objects should define all their dependencies.
.ad
.sp .6
.RS 4n
Suggests that \fB-z defs\fR be specified on the link-editor command line.
Shared objects that explicitly state all their dependencies behave more
predictably when used.

Can be be disabled with \fB-z guidance=nodefs\fR
.RE

.sp
.ne 2
.na
Version 2 mapfile syntax
.ad
.sp .6
.RS 4n
Suggests that any specified mapfiles use the more readable version 2 syntax.

Can be disabled with \fB-z guidance=nomapfile\fR.
.RE

.sp
.ne 2
.na
Read-only text segment
.ad
.sp .6
.RS 4n
Should any runtime relocations within the text segment exist, suggests that
the object be compiled with position independent code (PIC).  Keeping large
allocatable sections read-only allows them to be shared between processes
using a given shared object.

Can be disabled with \fB-z guidance=notext\fR
.RE

.sp
.ne 2
.na
No unused dependencies
.ad
.sp .6
.RS 4n
Suggests that any dependency not referenced by the resulting dynamic object be
removed from the link-editor command line.

Can be disabled with \fB-z guidance=nounused\fR.
.RE
.RE 

.sp
.ne 2
.na
\fB\fB-z\fR \fBhelp\fR\fR
.ad
.br
.na
\fB\fB--help\fR\fR
.ad
.sp .6
.RS 4n
Print a summary of the command line options on the standard output and exit.
.RE

.sp
.ne 2
.na
\fB\fB-z\fR \fBignore\fR | \fBrecord\fR\fR
.ad
.sp .6
.RS 4n
Ignores, or records, dynamic dependencies that are not referenced as part of
the link-edit. Ignores, or records, unreferenced \fBELF\fR sections from the
relocatable objects that are read as part of the link-edit. By default,
\fB-z\fR \fBrecord\fR is in effect.
.sp
If an \fBELF\fR section is ignored, the section is eliminated from the output
file being generated. A section is ignored when three conditions are true. The
eliminated section must contribute to an allocatable segment. The eliminated
section must provide no global symbols. No other section from any object that
contributes to the link-edit, must reference an eliminated section.
.RE

.sp
.ne 2
.na
\fB\fB-z\fR \fBinitarray=\fR\fIfunction\fR\fR
.ad
.sp .6
.RS 4n
Appends an entry to the \fB\&.initarray\fR section of the object being built.
If no \fB\&.initarray\fR section is present, a section is created. The new
entry is initialized to point to \fIfunction\fR. See \fIInitialization and
Termination Sections\fR in \fILinker and Libraries Guide\fR.
.RE

.sp
.ne 2
.na
\fB\fB-z\fR \fBinitfirst\fR\fR
.ad
.sp .6
.RS 4n
Marks the object so that its runtime initialization occurs before the runtime
initialization of any other objects brought into the process at the same time.
In addition, the object runtime finalization occurs after the runtime
finalization of any other objects removed from the process at the same time.
This option is only meaningful when building a shared object.
.RE

.sp
.ne 2
.na
\fB\fB-z\fR \fBinterpose\fR\fR
.ad
.sp .6
.RS 4n
Marks the object as an interposer. At runtime, an object is identified as an
explicit interposer if the object has been tagged using the \fB-z interpose\fR
option. An explicit interposer is also established when an object is loaded
using the \fBLD_PRELOAD\fR environment variable. Implicit interposition can
occur because of the load order of objects, however, this implicit
interposition is unknown to the runtime linker. Explicit interposition can
ensure that interposition takes place regardless of the order in which objects
are loaded. Explicit interposition also ensures that the runtime linker
searches for symbols in any explicit interposers when direct bindings are in
effect.
.RE

.sp
.ne 2
.na
\fB\fB-z\fR \fBlazyload\fR | \fBnolazyload\fR\fR
.ad
.sp .6
.RS 4n
Enables or disables the marking of dynamic dependencies to be lazily loaded.
Dynamic dependencies which are marked \fBlazyload\fR are not loaded at initial
process start-up. These dependencies are delayed until the first binding to the
object is made. \fBNote:\fR Lazy loading requires the correct declaration of
dependencies, together with associated runpaths for each dynamic object used
within a process. See \fILazy Loading of Dynamic Dependencies\fR in \fILinker
and Libraries Guide\fR.
.RE

.sp
.ne 2
.na
\fB\fB-z\fR \fBld32\fR=\fIarg1\fR,\fIarg2\fR,...\fR
.ad
.br
.na
\fB\fB-z\fR \fBld64\fR=\fIarg1\fR,\fIarg2\fR,...\fR
.ad
.sp .6
.RS 4n
The class of the link-editor is affected by the class of the output file being
created and by the capabilities of the underlying operating system. The
\fB-z\fR \fBld\fR[\fB32\fR|\fB64\fR] options provide a means of defining any
link-editor argument. The defined argument is only interpreted, respectively,
by the 32-bit class or 64-bit class of the link-editor.
.sp
For example, support libraries are class specific, so the correct class of
support library can be ensured using:
.sp
.in +2
.nf
\fBld ... -z ld32=-Saudit32.so.1 -z ld64=-Saudit64.so.1 ...\fR
.fi
.in -2
.sp

The class of link-editor that is invoked is determined from the \fBELF\fR class
of the first relocatable file that is seen on the command line. This
determination is carried out \fBprior\fR to any \fB-z\fR
\fBld\fR[\fB32\fR|\fB64\fR] processing.
.RE

.sp
.ne 2
.na
\fB\fB-z\fR \fBloadfltr\fR\fR
.ad
.sp .6
.RS 4n
Marks a filter to indicate that filtees must be processed immediately at
runtime. Normally, filter processing is delayed until a symbol reference is
bound to the filter. The runtime processing of an object that contains this
flag mimics that which occurs if the \fBLD_LOADFLTR\fR environment variable is
in effect. See the \fBld.so.1\fR(1).
.RE

.sp
.ne 2
.na
\fB\fB-z\fR \fBmuldefs\fR\fR
.ad
.br
.na
\fB\fB--allow-multiple-definition\fR\fR
.ad
.sp .6
.RS 4n
Allows multiple symbol definitions. By default, multiple symbol definitions
that occur between relocatable objects result in a fatal error condition. This
option, suppresses the error condition, allowing the first symbol definition to
be taken.
.RE

.sp
.ne 2
.na
\fB\fB-z\fR \fBnocompstrtab\fR\fR
.ad
.sp .6
.RS 4n
Disables the compression of \fBELF\fR string tables. By default, string
compression is applied to \fBSHT_STRTAB\fR sections, and to \fBSHT_PROGBITS\fR
sections that have their \fBSHF_MERGE\fR and \fBSHF_STRINGS\fR section flags
set.
.RE

.sp
.ne 2
.na
\fB\fB-z\fR \fBnodefaultlib\fR\fR
.ad
.sp .6
.RS 4n
Marks the object so that the runtime default library search path, used after
any \fBLD_LIBRARY_PATH\fR or runpaths, is ignored. This option implies that all
dependencies of the object can be satisfied from its runpath.
.RE

.sp
.ne 2
.na
\fB\fB-z\fR \fBnodelete\fR\fR
.ad
.sp .6
.RS 4n
Marks the object as non-deletable at runtime. This mode is similar to adding
the object to the process by using \fBdlopen\fR(3C) with the
\fBRTLD_NODELETE\fR mode.
.RE

.sp
.ne 2
.na
\fB\fB-z\fR \fBnodlopen\fR\fR
.ad
.sp .6
.RS 4n
Marks the object as not available to \fBdlopen\fR(3C), either as the object
specified by the \fBdlopen()\fR, or as any form of dependency required by the
object specified by the \fBdlopen()\fR. This option is only meaningful when
building a shared object.
.RE

.sp
.ne 2
.na
\fB\fB-z\fR \fBnodump\fR\fR
.ad
.sp .6
.RS 4n
Marks the object as not available to \fBdldump\fR(3C).
.RE

.sp
.ne 2
.na
\fB\fB-z\fR \fBnoldynsym\fR\fR
.ad
.sp .6
.RS 4n
Prevents the inclusion of a \fB\&.SUNW_ldynsym\fR section in dynamic
executables or sharable libraries. The \fB\&.SUNW_ldynsym\fR section augments
the \fB\&.dynsym\fR section by providing symbols for local functions. Local
function symbols allow debuggers to display local function names in stack
traces from stripped programs. Similarly, \fBdladdr\fR(3C) is able to supply
more accurate results.
.sp
The \fB-z\fR \fBnoldynsym\fR option also prevents the inclusion of the two
symbol sort sections that are related to the \fB\&.SUNW_ldynsym\fR section. The
\fB\&.SUNW_dynsymsort\fR section provides sorted access to regular function and
variable symbols. The \fB\&.SUNW_dyntlssort\fR section provides sorted access
to thread local storage (\fBTLS\fR) variable symbols.
.sp
The \fB\&.SUNW_ldynsym\fR, \fB\&.SUNW_dynsymsort\fR, and
\fB\&.SUNW_dyntlssort\fR sections, which becomes part of the allocable text
segment of the resulting file, cannot be removed by \fBstrip\fR(1). Therefore,
the \fB-z\fR \fBnoldynsym\fR option is the only way to prevent their inclusion.
See the \fB-s\fR and \fB-z\fR \fBredlocsym\fR options.
.RE

.sp
.ne 2
.na
\fB\fB-z\fR \fBnopartial\fR\fR
.ad
.sp .6
.RS 4n
Partially initialized symbols, that are defined within relocatable object
files, are expanded in the output file being generated.
.RE

.sp
.ne 2
.na
\fB\fB-z\fR \fBnoversion\fR\fR
.ad
.sp .6
.RS 4n
Does not record any versioning sections. Any version sections or associated
\fB\&.dynamic\fR section entries are not generated in the output image.
.RE

.sp
.ne 2
.na
\fB\fB-z\fR \fBnow\fR\fR
.ad
.sp .6
.RS 4n
Marks the object as requiring non-lazy runtime binding. This mode is similar to
adding the object to the process by using \fBdlopen\fR(3C) with the
\fBRTLD_NOW\fR mode. This mode is also similar to having the \fBLD_BIND_NOW\fR
environment variable in effect. See \fBld.so.1\fR(1).
.RE

.sp
.ne 2
.na
\fB\fB-z\fR \fBorigin\fR\fR
.ad
.sp .6
.RS 4n
Marks the object as requiring immediate \fB$ORIGIN\fR processing at runtime.
This option is only maintained for historic compatibility, as the runtime
analysis of objects to provide for \fB$ORIGIN\fR processing is now default.
.RE

.sp
.ne 2
.na
\fB\fB-z\fR \fBpreinitarray=\fR\fIfunction\fR\fR
.ad
.sp .6
.RS 4n
Appends an entry to the \fB\&.preinitarray\fR section of the object being
built. If no \fB\&.preinitarray\fR section is present, a section is created.
The new entry is initialized to point to \fIfunction\fR. See \fIInitialization
and Termination Sections\fR in \fILinker and Libraries Guide\fR.
.RE

.sp
.ne 2
.na
\fB\fB-z\fR \fBredlocsym\fR\fR
.ad
.sp .6
.RS 4n
Eliminates all local symbols except for the \fISECT\fR symbols from the symbol
table \fBSHT_SYMTAB\fR. All relocations that refer to local symbols are updated
to refer to the corresponding \fISECT\fR symbol. This option allows specialized
objects to greatly reduce their symbol table sizes. Eliminated local symbols
can reduce the \fB\&.stab*\fR debugging information that is generated using the
compiler drivers \fB-g\fR option. See the \fB-s\fR and \fB-z\fR \fBnoldynsym\fR
options.
.RE

.sp
.ne 2
.na
\fB\fB-z\fR \fBrelaxreloc\fR\fR
.ad
.sp .6
.RS 4n
\fBld\fR normally issues a fatal error upon encountering a relocation using a
symbol that references an eliminated COMDAT section. If \fB-z\fR
\fBrelaxreloc\fR is enabled, \fBld\fR instead redirects such relocations to the
equivalent symbol in the COMDAT section that was kept. \fB-z\fR
\fBrelaxreloc\fR is a specialized option, mainly of interest to compiler
authors, and is not intended for general use.
.RE

.sp
.ne 2
.na
\fB\fB-z\fR \fBrescan-now\fR\fR
.ad
.br
.na
\fB\fB-z\fR \fBrescan\fR\fR
.ad
.sp .6
.RS 4n
These options rescan the archive files that are provided to the link-edit. By
default, archives are processed once as the archives appear on the command
line. Archives are traditionally specified at the end of the command line so
that their symbol definitions resolve any preceding references. However,
specifying archives multiple times to satisfy their own interdependencies can
be necessary.
.sp
\fB-z\fR \fBrescan-now\fR is a positional option, and is processed by the
link-editor immediately when encountered on the command line. All archives seen
on the command line up to that point are immediately reprocessed in an attempt
to locate additional archive members that resolve symbol references. This
archive rescanning is repeated until a pass over the archives occurs in which
no new members are extracted.
.sp
\fB-z\fR \fBrescan\fR is a position independent option. The link-editor defers
the rescan operation until after it has processed the entire command line, and
then initiates a final rescan operation over all archives seen on the command
line. The \fB-z\fR \fBrescan\fR operation can interact          incorrectly
with objects that contain initialization (.init) or finalization (.fini)
sections, preventing the code in those sections from running. For this reason,
\fB-z\fR \fBrescan\fR is deprecated, and use of \fB-z\fR \fBrescan-now\fR is
advised.
.RE

.sp
.ne 2
.na
\fB\fB-z\fR \fBrescan-start\fR ... \fB-z\fR \fBrescan-end\fR\fR
.ad
.br
.na
\fB\fB--start-group\fR ... \fB--end-group\fR\fR
.ad
.br
.na
\fB\fB-(\fR ... \fB-)\fR\fR
.ad
.sp .6
.RS 4n
Defines an archive rescan group. This is a positional construct, and is
processed by the link-editor immediately upon encountering the closing
delimiter option.  Archives found within the group delimiter options are
reprocessed as a group in an attempt to locate  additional archive members that
resolve symbol references. This archive rescanning  is repeated  until a  pass
over the archives On the occurs in  which no  new  members are extracted.
Archive rescan groups cannot be nested.
.RE

.sp
.ne 2
.na
\fB\fB-z\fR \fBtarget=sparc|x86\fR \fI\fR\fR
.ad
.sp .6
.RS 4n
Specifies the machine type for the output object. Supported targets are Sparc
and x86. The 32-bit machine type for the specified target is used unless the
\fB-64\fR option is also present, in which case the corresponding 64-bit
machine type is used. By default, the machine type of the object being
generated is determined from the first \fBELF\fR object processed from the
command line. If no objects are specified, the machine type is determined by
the first object encountered within the first archive processed from the
command line. If there are no objects or archives, the link-editor assumes the
native machine. This option is useful when creating an object directly with
\fBld\fR whose input is solely from a \fBmapfile\fR. See the \fB-M\fR option.
It can also be useful in the rare case of linking entirely from an archive that
contains objects of different machine types for which the first object is not
of the desired machine type. See \fIThe 32-bit link-editor and 64-bit
link-editor\fR in \fILinker and Libraries Guide\fR.
.RE

.sp
.ne 2
.na
\fB\fB-z\fR \fBtext\fR\fR
.ad
.sp .6
.RS 4n
In dynamic mode only, forces a fatal error if any relocations against
non-writable, allocatable sections remain. For historic reasons, this mode is
not the default when building an executable or shared object. However, its use
is recommended to ensure that the text segment of the dynamic object being
built is shareable between multiple running processes. A shared text segment
incurs the least relocation overhead when loaded into memory. See
\fIPosition-Independent Code\fR in \fILinker and Libraries Guide\fR.
.RE

.sp
.ne 2
.na
\fB\fB-z\fR \fBtextoff\fR\fR
.ad
.sp .6
.RS 4n
In dynamic mode only, allows relocations against all allocatable sections,
including non-writable ones. This mode is the default when building a shared
object.
.RE

.sp
.ne 2
.na
\fB\fB-z\fR \fBtextwarn\fR\fR
.ad
.sp .6
.RS 4n
In dynamic mode only, lists a warning if any relocations against non-writable,
allocatable sections remain. This mode is the default when building an
executable.
.RE

.sp
.ne 2
.na
\fB\fB-z\fR \fBverbose\fR\fR
.ad
.sp .6
.RS 4n
This option provides additional warning diagnostics during a link-edit.
Presently, this option conveys suspicious use of displacement relocations. This
option also conveys the restricted use of static \fBTLS\fR relocations when
building shared objects. In future, this option might be enhanced to provide
additional diagnostics that are deemed too noisy to be generated by default.
.RE

.sp
.ne 2
.na
\fB\fB-z\fR\fBwrap=\fR\fIsymbol\fR\fR
.ad
.br
.na
\fB\fB-wrap=\fR \fIsymbol\fR\fR
.ad
.br
.na
\fB\fB--wrap=\fR \fIsymbol\fR\fR
.ad
.sp .6
.RS 4n
Rename undefined references to \fIsymbol\fR in order to allow wrapper code to
be linked into the output object without having to modify source code. When
\fB-z wrap\fR is specified, all undefined references to \fIsymbol\fR are
modified to reference \fB__wrap_\fR\fIsymbol\fR, and all references to
\fB__real_\fR\fIsymbol\fR are modified to reference \fIsymbol\fR. The user is
expected to provide an object containing the \fB__wrap_\fR\fIsymbol\fR
function. This wrapper function can call \fB__real_\fR\fIsymbol\fR in order to
reference the actual function being wrapped.
.sp
The following is an example of a wrapper for the \fBmalloc\fR(3C) function:
.sp
.in +2
.nf
void *
__wrap_malloc(size_t c)
{
        (void) printf("malloc called with %zu\n", c);
        return (__real_malloc(c));
}
.fi
.in -2

If you link other code with this file using \fB-z\fR \fBwrap=malloc\fR to
compile all the objects, then all calls to \fBmalloc\fR will call the function
\fB__wrap_malloc\fR instead. The call to \fB__real_malloc\fR will call the real
\fBmalloc\fR function.
.sp
The real and wrapped functions should be maintained in separate source files.
Otherwise, the compiler or assembler may resolve the call instead of leaving
that operation for the link-editor to carry out, and prevent the wrap from
occurring.
.RE

.SH ENVIRONMENT VARIABLES
.sp
.ne 2
.na
\fB\fBLD_ALTEXEC\fR\fR
.ad
.sp .6
.RS 4n
An alternative link-editor path name. \fBld\fR executes, and passes control to
this alternative link-editor. This environment variable provides a generic
means of overriding the default link-editor that is called from the various
compiler drivers. See the \fB-z altexec64\fR option.
.RE

.sp
.ne 2
.na
\fB\fBLD_LIBRARY_PATH\fR\fR
.ad
.sp .6
.RS 4n
A list of directories in which to search for the libraries specified using the
\fB-l\fR option. Multiple directories are separated by a colon. In the most
general case, this environment variable contains two directory lists separated
by a semicolon:
.sp
.in +2
.nf
\fIdirlist1\fR\fB;\fR\fIdirlist2\fR
.fi
.in -2
.sp

If \fBld\fR is called with any number of occurrences of \fB-L\fR, as in:
.sp
.in +2
.nf
\fBld ... -L\fIpath1\fR ... -L\fIpathn\fR ...\fR
.fi
.in -2
.sp

then the search path ordering is:
.sp
.in +2
.nf
\fB\fIdirlist1 path1\fR ... \fIpathn dirlist2\fR LIBPATH\fR
.fi
.in -2
.sp

When the list of directories does not contain a semicolon, the list is
interpreted as \fIdirlist2\fR.
.sp
The \fBLD_LIBRARY_PATH\fR environment variable also affects the runtime linkers
search for dynamic dependencies.
.sp
This environment variable can be specified with a _32 or _64 suffix. This makes
the environment variable specific, respectively, to 32-bit or 64-bit processes
and overrides any non-suffixed version of the environment variable that is in
effect.
.RE

.sp
.ne 2
.na
\fB\fBLD_NOEXEC_64\fR\fR
.ad
.sp .6
.RS 4n
Suppresses the automatic execution of the 64-bit link-editor. By default, the
link-editor executes the 64-bit version when the \fBELF\fR class of the first
relocatable file identifies a 64-bit object. The 64-bit image that a 32-bit
link-editor can create, has some limitations. However, some link-edits might
find the use of the 32-bit link-editor faster.
.RE

.sp
.ne 2
.na
\fB\fBLD_OPTIONS\fR\fR
.ad
.sp .6
.RS 4n
A default set of options to \fBld\fR. \fBLD_OPTIONS\fR is interpreted by
\fBld\fR just as though its value had been placed on the command line,
immediately following the name used to invoke \fBld\fR, as in:
.sp
.in +2
.nf
\fBld $LD_OPTIONS ... \fIother-arguments\fR ...\fR
.fi
.in -2
.sp

.RE

.sp
.ne 2
.na
\fB\fBLD_RUN_PATH\fR\fR
.ad
.sp .6
.RS 4n
An alternative mechanism for specifying a runpath to the link-editor. See the
\fB-R\fR option. If both \fBLD_RUN_PATH\fR and the \fB-R\fR option are
specified, \fB-R\fR supersedes.
.RE

.sp
.ne 2
.na
\fB\fBSGS_SUPPORT\fR\fR
.ad
.sp .6
.RS 4n
Provides a colon-separated list of shared objects that are loaded with the
link-editor and given information regarding the linking process. This
environment variable can be specified with a _32 or _64 suffix. This makes the
environment variable specific, respectively, to the 32-bit or 64-bit class of
\fBld\fR and overrides any non-suffixed version of the environment variable
that is in effect. See the \fB-S\fR option.
.RE

.sp
.LP
Notice that environment variable-names that begin with the
characters '\fBLD_\fR' are reserved for possible future enhancements to \fBld\fR and
\fBld.so.1\fR(1).
.SH FILES
.sp
.ne 2
.na
\fB\fBlib\fIx\fR.so\fR\fR
.ad
.RS 15n
shared object libraries.
.RE

.sp
.ne 2
.na
\fB\fBlib\fIx\fR.a\fR\fR
.ad
.RS 15n
archive libraries.
.RE

.sp
.ne 2
.na
\fB\fBa.out\fR\fR
.ad
.RS 15n
default output file.
.RE

.sp
.ne 2
.na
\fB\fILIBPATH\fR\fR
.ad
.RS 15n
For 32-bit libraries, the default search path is \fB/usr/ccs/lib\fR, followed
by \fB/lib\fR, and finally \fB/usr/lib\fR. For 64-bit libraries, the default
search path is \fB/lib/64\fR, followed by \fB/usr/lib/64\fR.
.RE

.sp
.ne 2
.na
\fB\fB/usr/lib/ld\fR\fR
.ad
.RS 15n
A directory containing several \fBmapfiles\fR that can be used during
link-editing. These \fBmapfiles\fR provide various capabilities, such as
defining memory layouts, aligning bss, and defining non-executable stacks.
.RE

.SH ATTRIBUTES
.sp
.LP
See \fBattributes\fR(5) for descriptions of the following attributes:
.sp

.sp
.TS
box;
c | c
l | l .
ATTRIBUTE TYPE	ATTRIBUTE VALUE
_
Interface Stability	Committed
.TE

.SH SEE ALSO
.sp
.LP
\fBas\fR(1), \fBcrle\fR(1), \fBgprof\fR(1), \fBld.so.1\fR(1), \fBldd\fR(1),
\fBmcs\fR(1), \fBpvs\fR(1), \fBexec\fR(2), \fBstat\fR(2), \fBdlopen\fR(3C),
\fBdldump\fR(3C), \fBelf\fR(3ELF), \fBar.h\fR(3HEAD), \fBa.out\fR(4),
\fBattributes\fR(5)
.sp
.LP
\fILinker and Libraries Guide\fR
.SH NOTES
.sp
.LP
Default options applied by \fBld\fR are maintained for historic reasons. In
today's programming environment, where dynamic objects dominate, alternative
defaults would often make more sense. However, historic defaults must be
maintained to ensure compatibility with existing program development
environments. Historic defaults are called out wherever possible in this
manual. For a description of the current recommended options, see Appendix A,
\fILink-Editor Quick Reference,\fR in \fILinker and Libraries Guide\fR.
.sp
.LP
If the file being created by \fBld\fR already exists, the file is unlinked
after all input files have been processed. A new file with the specified name
is then created. This allows \fBld\fR to create a new version of the file,
while simultaneously allowing existing processes that are accessing the old
file contents to continue running. If the old file has no other links, the disk
space of the removed file is freed when the last process referencing the file
terminates.
.sp
.LP
The behavior of \fBld\fR when the file being created already exists was changed
with \fBSXCE\fR build \fB43\fR. In older versions, the existing file was
rewritten in place, an approach with the potential to corrupt any running
processes that is using the file. This change has an implication for output
files that have multiple hard links in the file system. Previously, all links
would remain intact, with all links accessing the new file contents. The new
\fBld\fR behavior \fBbreaks\fR such links, with the result that only the
specified output file name references the new file. All the other links
continue to reference the old file. To ensure consistent behavior, applications
that rely on multiple hard links to linker output files should explicitly
remove and relink the other file names.<|MERGE_RESOLUTION|>--- conflicted
+++ resolved
@@ -24,12 +24,8 @@
 [\fB-z\fR combreloc | nocombreloc ] [\fB-z\fR defs | nodefs]
 [\fB-z\fR direct | nodirect] [\fB-z\fR endfiltee]
 [\fB-z\fR fatal-warnings | nofatal-warnings ] [\fB-z\fR finiarray=\fIfunction\fR]
-<<<<<<< HEAD
 [\fB-z\fR globalaudit] [\fB-z\fR groupperm | nogroupperm] [\fB-z\fR help ]
-=======
-[\fB-z\fR globalaudit] [\fB-z\fR groupperm | nogroupperm] 
 [\fB-z\fR guidance[=\fIid1\fR,\fIid2\fR...] [\fB-z\fR help ]
->>>>>>> 7c45eec5
 [\fB-z\fR ignore | record] [\fB-z\fR initarray=\fIfunction\fR] [\fB-z\fR initfirst]
 [\fB-z\fR interpose] [\fB-z\fR lazyload | nolazyload]
 [\fB-z\fR ld32=\fIarg1\fR,\fIarg2\fR,...] [\fB-z\fR ld64=\fIarg1\fR,\fIarg2\fR,...]
