--- conflicted
+++ resolved
@@ -22,10 +22,7 @@
 /*
  * Copyright (c) 2005, 2010, Oracle and/or its affiliates. All rights reserved.
  * Copyright 2010 Nexenta Systems, Inc. All rights reserved.
-<<<<<<< HEAD
-=======
  * Copyright (c) 2012, Joyent, Inc. All rights reserved.
->>>>>>> 435bba8a
  * Copyright (c) 2012 by Delphix. All rights reserved.
  */
 
