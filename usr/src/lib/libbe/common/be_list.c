/*
 * CDDL HEADER START
 *
 * The contents of this file are subject to the terms of the
 * Common Development and Distribution License (the "License").
 * You may not use this file except in compliance with the License.
 *
 * You can obtain a copy of the license at usr/src/OPENSOLARIS.LICENSE
 * or http://www.opensolaris.org/os/licensing.
 * See the License for the specific language governing permissions
 * and limitations under the License.
 *
 * When distributing Covered Code, include this CDDL HEADER in each
 * file and include the License file at usr/src/OPENSOLARIS.LICENSE.
 * If applicable, add the following below this CDDL HEADER, with the
 * fields enclosed by brackets "[]" replaced with your own identifying
 * information: Portions Copyright [yyyy] [name of copyright owner]
 *
 * CDDL HEADER END
 */

/*
 * Copyright (c) 2008, 2010, Oracle and/or its affiliates. All rights reserved.
 */

/*
 * Copyright 2013 Nexenta Systems, Inc. All rights reserved.
<<<<<<< HEAD
 * Copyright 2011 Joyent, Inc. All rights reserved.
=======
 * Copyright 2015 Toomas Soome <tsoome@me.com>
>>>>>>> 356f5799
 */

#include <assert.h>
#include <libintl.h>
#include <libnvpair.h>
#include <libzfs.h>
#include <stdio.h>
#include <stdlib.h>
#include <string.h>
#include <strings.h>
#include <sys/types.h>
#include <sys/stat.h>
#include <unistd.h>
#include <errno.h>

#include <libbe.h>
#include <libbe_priv.h>

/*
 * Callback data used for zfs_iter calls.
 */
typedef struct list_callback_data {
	char *zpool_name;
	char *be_name;
	be_node_list_t *be_nodes_head;
	be_node_list_t *be_nodes;
	char current_be[MAXPATHLEN];
} list_callback_data_t;

/*
 * Private function prototypes
 */
static int be_add_children_callback(zfs_handle_t *zhp, void *data);
static int be_get_list_callback(zpool_handle_t *, void *);
static int be_get_node_data(zfs_handle_t *, be_node_list_t *, char *,
    const char *, char *, char *);
static int be_get_zone_node_data(be_node_list_t *, char *);
static int be_get_ds_data(zfs_handle_t *, char *, be_dataset_list_t *,
    be_node_list_t *);
static int be_get_ss_data(zfs_handle_t *, char *, be_snapshot_list_t *,
    be_node_list_t *);
static void be_sort_list(be_node_list_t **,
    int (*)(const void *, const void *));
static int be_qsort_compare_BEs_name(const void *, const void *);
static int be_qsort_compare_BEs_name_rev(const void *, const void *);
static int be_qsort_compare_BEs_date(const void *, const void *);
static int be_qsort_compare_BEs_date_rev(const void *, const void *);
static int be_qsort_compare_BEs_space(const void *, const void *);
static int be_qsort_compare_BEs_space_rev(const void *, const void *);
static int be_qsort_compare_snapshots(const void *x, const void *y);
static int be_qsort_compare_datasets(const void *x, const void *y);
static void *be_list_alloc(int *, size_t);

/*
 * Private data.
 */
static char be_container_ds[MAXPATHLEN];
static boolean_t zone_be = B_FALSE;

/* ******************************************************************** */
/*			Public Functions				*/
/* ******************************************************************** */

/*
 * Function:	be_list
 * Description:	Calls _be_list which finds all the BEs on the system and
 *		returns the datasets and snapshots belonging to each BE.
 *		Also data, such as dataset and snapshot properties,
 *		for each BE and their snapshots and datasets is
 *		returned. The data returned is as described in the
 *		be_dataset_list_t, be_snapshot_list_t and be_node_list_t
 *		structures.
 * Parameters:
 *		be_name - The name of the BE to look up.
 *			  If NULL a list of all BEs will be returned.
 *		be_nodes - A reference pointer to the list of BEs. The list
 *			   structure will be allocated by _be_list and must
 *			   be freed by a call to be_free_list. If there are no
 *			   BEs found on the system this reference will be
 *			   set to NULL.
 * Return:
 *		BE_SUCCESS - Success
 *		be_errno_t - Failure
 * Scope:
 *		Public
 */
int
be_list(char *be_name, be_node_list_t **be_nodes)
{
	int	ret = BE_SUCCESS;

	/* Initialize libzfs handle */
	if (!be_zfs_init())
		return (BE_ERR_INIT);

	/* Validate be_name if its not NULL */
	if (be_name != NULL) {
		if (!be_valid_be_name(be_name)) {
			be_print_err(gettext("be_list: "
			    "invalid BE name %s\n"), be_name);
			return (BE_ERR_INVAL);
		}
	}

	ret = _be_list(be_name, be_nodes);

	be_zfs_fini();

	return (ret);
}

/*
 * Function:	be_sort
 * Description:	Sort BE node list
 * Parameters:
 *		pointer to address of list head
 *		sort order type
 * Returns:
 *		nothing
 * Side effect:
 *		node list sorted by name
 * Scope:
 *		Public
 */
void
be_sort(be_node_list_t **be_nodes, int order)
{
	int (*compar)(const void *, const void *) = be_qsort_compare_BEs_date;

	if (be_nodes == NULL)
		return;

	switch (order) {
	case BE_SORT_UNSPECIFIED:
	case BE_SORT_DATE:
		compar = be_qsort_compare_BEs_date;
		break;
	case BE_SORT_DATE_REV:
		compar = be_qsort_compare_BEs_date_rev;
		break;
	case BE_SORT_NAME:
		compar = be_qsort_compare_BEs_name;
		break;
	case BE_SORT_NAME_REV:
		compar = be_qsort_compare_BEs_name_rev;
		break;
	case BE_SORT_SPACE:
		compar = be_qsort_compare_BEs_space;
		break;
	case BE_SORT_SPACE_REV:
		compar = be_qsort_compare_BEs_space_rev;
		break;
	default:
		be_print_err(gettext("be_sort: invalid sort order %d\n"),
		    order);
		return;
	}

	be_sort_list(be_nodes, compar);
}

/* ******************************************************************** */
/*			Semi-Private Functions				*/
/* ******************************************************************** */

/*
 * Function:	_be_list
 * Description:	This does the actual work described in be_list.
 * Parameters:
 *		be_name - The name of the BE to look up.
 *			  If NULL a list of all BEs will be returned.
 *		be_nodes - A reference pointer to the list of BEs. The list
 *			   structure will be allocated here and must
 *			   be freed by a call to be_free_list. If there are no
 *			   BEs found on the system this reference will be
 *			   set to NULL.
 * Return:
 *		BE_SUCCESS - Success
 *		be_errno_t - Failure
 * Scope:
 *		Semi-private (library wide use only)
 */
int
_be_list(char *be_name, be_node_list_t **be_nodes)
{
	list_callback_data_t cb = { 0 };
	be_transaction_data_t bt = { 0 };
	int ret = BE_SUCCESS;
	zpool_handle_t *zphp;
	char *rpool = NULL;
	struct be_defaults be_defaults;

	if (be_nodes == NULL)
		return (BE_ERR_INVAL);

	be_get_defaults(&be_defaults);

	if (be_find_current_be(&bt) != BE_SUCCESS) {
		/*
		 * We were unable to find a currently booted BE which
		 * probably means that we're not booted in a BE envoronment.
		 * None of the BE's will be marked as the active BE.
		 */
		(void) strcpy(cb.current_be, "-");
	} else {
		(void) strncpy(cb.current_be, bt.obe_name,
		    sizeof (cb.current_be));
		rpool = bt.obe_zpool;
	}

	/*
	 * If be_name is NULL we'll look for all BE's on the system.
	 * If not then we will only return data for the specified BE.
	 */
	if (be_name != NULL)
		cb.be_name = strdup(be_name);

	if (be_defaults.be_deflt_rpool_container && rpool != NULL) {
		if ((zphp = zpool_open(g_zfs, rpool)) == NULL) {
			be_print_err(gettext("be_list: failed to "
			    "open rpool (%s): %s\n"), rpool,
			    libzfs_error_description(g_zfs));
			free(cb.be_name);
			return (zfs_err_to_be_err(g_zfs));
		}

		ret = be_get_list_callback(zphp, &cb);
	} else {
		if ((zpool_iter(g_zfs, be_get_list_callback, &cb)) != 0) {
			if (cb.be_nodes_head != NULL) {
				be_free_list(cb.be_nodes_head);
				cb.be_nodes_head = NULL;
				cb.be_nodes = NULL;
			}
			ret = BE_ERR_BE_NOENT;
		}
	}

	if (cb.be_nodes_head == NULL) {
		if (be_name != NULL)
			be_print_err(gettext("be_list: BE (%s) does not "
			    "exist\n"), be_name);
		else
			be_print_err(gettext("be_list: No BE's found\n"));
		ret = BE_ERR_BE_NOENT;
	}

	*be_nodes = cb.be_nodes_head;

	free(cb.be_name);

	be_sort(be_nodes, BE_SORT_DATE);

	return (ret);
}

/*
 * Function:	be_free_list
 * Description:	Frees up all the data allocated for the list of BEs,
 *		datasets and snapshots returned by be_list.
 * Parameters:
 *		be_node - be_nodes_t structure returned from call to be_list.
 * Returns:
 *		none
 * Scope:
 *		Semi-private (library wide use only)
 */
void
be_free_list(be_node_list_t *be_nodes)
{
	be_node_list_t *temp_node = NULL;
	be_node_list_t *list = be_nodes;

	while (list != NULL) {
		be_dataset_list_t *datasets = list->be_node_datasets;
		be_snapshot_list_t *snapshots = list->be_node_snapshots;

		while (datasets != NULL) {
			be_dataset_list_t *temp_ds = datasets;
			datasets = datasets->be_next_dataset;
			free(temp_ds->be_dataset_name);
			free(temp_ds->be_ds_mntpt);
			free(temp_ds->be_ds_plcy_type);
			free(temp_ds);
		}

		while (snapshots != NULL) {
			be_snapshot_list_t *temp_ss = snapshots;
			snapshots = snapshots->be_next_snapshot;
			free(temp_ss->be_snapshot_name);
			free(temp_ss->be_snapshot_type);
			free(temp_ss);
		}

		temp_node = list;
		list = list->be_next_node;
		free(temp_node->be_node_name);
		free(temp_node->be_root_ds);
		free(temp_node->be_rpool);
		free(temp_node->be_mntpt);
		free(temp_node->be_policy_type);
		free(temp_node->be_uuid_str);
		free(temp_node);
	}
}

/*
 * Function:	be_get_zone_be_list
 * Description:	Finds all the BEs for this zone on the system.
 * Parameters:
 *		zone_be_name - The name of the BE to look up.
 *              zone_be_container_ds - The dataset for the zone.
 *		zbe_nodes - A reference pointer to the list of BEs. The list
 *			   structure will be allocated here and must
 *			   be freed by a call to be_free_list. If there are no
 *			   BEs found on the system this reference will be
 *			   set to NULL.
 * Return:
 *		BE_SUCCESS - Success
 *		be_errno_t - Failure
 * Scope:
 *		Semi-private (library wide use only)
 */
int
be_get_zone_be_list(
/* LINTED */
	char *zone_be_name,
	char *zone_be_container_ds,
	be_node_list_t **zbe_nodes)
{
	zfs_handle_t *zhp = NULL;
	list_callback_data_t cb = { 0 };
	int ret = BE_SUCCESS;

	if (zbe_nodes == NULL)
		return (BE_ERR_INVAL);

	if (!zfs_dataset_exists(g_zfs, zone_be_container_ds,
	    ZFS_TYPE_FILESYSTEM)) {
		return (BE_ERR_BE_NOENT);
	}

	zone_be = B_TRUE;

	if ((zhp = zfs_open(g_zfs, zone_be_container_ds,
	    ZFS_TYPE_FILESYSTEM)) == NULL) {
		be_print_err(gettext("be_get_zone_be_list: failed to open "
		    "the zone BE dataset %s: %s\n"), zone_be_container_ds,
		    libzfs_error_description(g_zfs));
		ret = zfs_err_to_be_err(g_zfs);
		goto cleanup;
	}

	(void) strcpy(be_container_ds, zone_be_container_ds);

	if (cb.be_nodes_head == NULL) {
		if ((cb.be_nodes_head = be_list_alloc(&ret,
		    sizeof (be_node_list_t))) == NULL) {
			ZFS_CLOSE(zhp);
			goto cleanup;
		}
		cb.be_nodes = cb.be_nodes_head;
	}
	if (ret == 0)
		ret = zfs_iter_filesystems(zhp, be_add_children_callback, &cb);
	ZFS_CLOSE(zhp);

	*zbe_nodes = cb.be_nodes_head;

cleanup:
	zone_be = B_FALSE;

	return (ret);
}

/* ******************************************************************** */
/*			Private Functions				*/
/* ******************************************************************** */

/*
 * Function:	be_get_list_callback
 * Description:	Callback function used by zfs_iter to look through all
 *		the pools on the system looking for BEs. If a BE name was
 *		specified only that BE's information will be collected and
 *		returned.
 * Parameters:
 *		zlp - handle to the first zfs dataset. (provided by the
 *		      zfs_iter_* call)
 *		data - pointer to the callback data and where we'll pass
 *		       the BE information back.
 * Returns:
 *		0 - Success
 *		be_errno_t - Failure
 * Scope:
 *		Private
 */
static int
be_get_list_callback(zpool_handle_t *zlp, void *data)
{
	list_callback_data_t *cb = (list_callback_data_t *)data;
	char be_ds[MAXPATHLEN];
	char *open_ds = NULL;
	char *rpool = NULL;
	zfs_handle_t *zhp = NULL;
	int ret = 0;

	cb->zpool_name = rpool =  (char *)zpool_get_name(zlp);

	/*
	 * Generate string for the BE container dataset
	 */
	be_make_container_ds(rpool, be_container_ds,
	    sizeof (be_container_ds));

	/*
	 * If a BE name was specified we use it's root dataset in place of
	 * the container dataset. This is because we only want to collect
	 * the information for the specified BE.
	 */
	if (cb->be_name != NULL) {
		if (!be_valid_be_name(cb->be_name))
			return (BE_ERR_INVAL);
		/*
		 * Generate string for the BE root dataset
		 */
		be_make_root_ds(rpool, cb->be_name, be_ds, sizeof (be_ds));
		open_ds = be_ds;
	} else {
		open_ds = be_container_ds;
	}

	/*
	 * Check if the dataset exists
	 */
	if (!zfs_dataset_exists(g_zfs, open_ds,
	    ZFS_TYPE_FILESYSTEM)) {
		/*
		 * The specified dataset does not exist in this pool or
		 * there are no valid BE's in this pool. Try the next zpool.
		 */
		zpool_close(zlp);
		return (0);
	}

	if ((zhp = zfs_open(g_zfs, open_ds, ZFS_TYPE_FILESYSTEM)) == NULL) {
		be_print_err(gettext("be_get_list_callback: failed to open "
		    "the BE dataset %s: %s\n"), open_ds,
		    libzfs_error_description(g_zfs));
		ret = zfs_err_to_be_err(g_zfs);
		zpool_close(zlp);
		return (ret);
	}

	/*
	 * If a BE name was specified we iterate through the datasets
	 * and snapshots for this BE only. Otherwise we will iterate
	 * through the next level of datasets to find all the BE's
	 * within the pool
	 */
	if (cb->be_name != NULL) {
		if (cb->be_nodes_head == NULL) {
			if ((cb->be_nodes_head = be_list_alloc(&ret,
			    sizeof (be_node_list_t))) == NULL) {
				ZFS_CLOSE(zhp);
				zpool_close(zlp);
				return (ret);
			}
			cb->be_nodes = cb->be_nodes_head;
		}

		if ((ret = be_get_node_data(zhp, cb->be_nodes, cb->be_name,
		    rpool, cb->current_be, be_ds)) != BE_SUCCESS) {
			ZFS_CLOSE(zhp);
			zpool_close(zlp);
			return (ret);
		}
		ret = zfs_iter_snapshots(zhp, be_add_children_callback, cb);
	}

	if (ret == 0)
		ret = zfs_iter_filesystems(zhp, be_add_children_callback, cb);
	ZFS_CLOSE(zhp);

	zpool_close(zlp);
	return (ret);
}

/*
 * Function:	be_add_children_callback
 * Description:	Callback function used by zfs_iter to look through all
 *		the datasets and snapshots for each BE and add them to
 *		the lists of information to be passed back.
 * Parameters:
 *		zhp - handle to the first zfs dataset. (provided by the
 *		      zfs_iter_* call)
 *		data - pointer to the callback data and where we'll pass
 *		       the BE information back.
 * Returns:
 *		0 - Success
 *		be_errno_t - Failure
 * Scope:
 *		Private
 */
static int
be_add_children_callback(zfs_handle_t *zhp, void *data)
{
	list_callback_data_t	*cb = (list_callback_data_t *)data;
	char			*str = NULL, *ds_path = NULL;
	int			ret = 0;
	struct be_defaults be_defaults;

	be_get_defaults(&be_defaults);

	ds_path = str = strdup(zfs_get_name(zhp));

	/*
	 * get past the end of the container dataset plus the trailing "/"
	 */
	str = str + (strlen(be_container_ds) + 1);
	if (be_defaults.be_deflt_rpool_container) {
		/* just skip if invalid */
		if (!be_valid_be_name(str))
			return (BE_SUCCESS);
	}

	if (cb->be_nodes_head == NULL) {
		if ((cb->be_nodes_head = be_list_alloc(&ret,
		    sizeof (be_node_list_t))) == NULL) {
			ZFS_CLOSE(zhp);
			return (ret);
		}
		cb->be_nodes = cb->be_nodes_head;
	}

	if (zfs_get_type(zhp) == ZFS_TYPE_SNAPSHOT && !zone_be) {
		be_snapshot_list_t *snapshots = NULL;
		if (cb->be_nodes->be_node_snapshots == NULL) {
			if ((cb->be_nodes->be_node_snapshots =
			    be_list_alloc(&ret, sizeof (be_snapshot_list_t)))
			    == NULL || ret != BE_SUCCESS) {
				ZFS_CLOSE(zhp);
				return (ret);
			}
			cb->be_nodes->be_node_snapshots->be_next_snapshot =
			    NULL;
			snapshots = cb->be_nodes->be_node_snapshots;
		} else {
			for (snapshots = cb->be_nodes->be_node_snapshots;
			    snapshots != NULL;
			    snapshots = snapshots->be_next_snapshot) {
				if (snapshots->be_next_snapshot != NULL)
					continue;
				/*
				 * We're at the end of the list add the
				 * new snapshot.
				 */
				if ((snapshots->be_next_snapshot =
				    be_list_alloc(&ret,
				    sizeof (be_snapshot_list_t))) == NULL ||
				    ret != BE_SUCCESS) {
					ZFS_CLOSE(zhp);
					return (ret);
				}
				snapshots = snapshots->be_next_snapshot;
				snapshots->be_next_snapshot = NULL;
				break;
			}
		}
		if ((ret = be_get_ss_data(zhp, str, snapshots,
		    cb->be_nodes)) != BE_SUCCESS) {
			ZFS_CLOSE(zhp);
			return (ret);
		}
	} else if (strchr(str, '/') == NULL) {
		if (cb->be_nodes->be_node_name != NULL) {
			if ((cb->be_nodes->be_next_node =
			    be_list_alloc(&ret, sizeof (be_node_list_t))) ==
			    NULL || ret != BE_SUCCESS) {
				ZFS_CLOSE(zhp);
				return (ret);
			}
			cb->be_nodes = cb->be_nodes->be_next_node;
			cb->be_nodes->be_next_node = NULL;
		}

		/*
		 * If this is a zone root dataset then we only need
		 * the name of the zone BE at this point. We grab that
		 * and return.
		 */
		if (zone_be) {
			ret = be_get_zone_node_data(cb->be_nodes, str);
			ZFS_CLOSE(zhp);
			return (ret);
		}

		if ((ret = be_get_node_data(zhp, cb->be_nodes, str,
		    cb->zpool_name, cb->current_be, ds_path)) != BE_SUCCESS) {
			ZFS_CLOSE(zhp);
			return (ret);
		}
	} else if (strchr(str, '/') != NULL && !zone_be) {
		be_dataset_list_t *datasets = NULL;
		if (cb->be_nodes->be_node_datasets == NULL) {
			if ((cb->be_nodes->be_node_datasets =
			    be_list_alloc(&ret, sizeof (be_dataset_list_t)))
			    == NULL || ret != BE_SUCCESS) {
				ZFS_CLOSE(zhp);
				return (ret);
			}
			cb->be_nodes->be_node_datasets->be_next_dataset = NULL;
			datasets = cb->be_nodes->be_node_datasets;
		} else {
			for (datasets = cb->be_nodes->be_node_datasets;
			    datasets != NULL;
			    datasets = datasets->be_next_dataset) {
				if (datasets->be_next_dataset != NULL)
					continue;
				/*
				 * We're at the end of the list add
				 * the new dataset.
				 */
				if ((datasets->be_next_dataset =
				    be_list_alloc(&ret,
				    sizeof (be_dataset_list_t)))
				    == NULL || ret != BE_SUCCESS) {
					ZFS_CLOSE(zhp);
					return (ret);
				}
				datasets = datasets->be_next_dataset;
				datasets->be_next_dataset = NULL;
				break;
			}
		}

		if ((ret = be_get_ds_data(zhp, str,
		    datasets, cb->be_nodes)) != BE_SUCCESS) {
			ZFS_CLOSE(zhp);
			return (ret);
		}
	}
	ret = zfs_iter_children(zhp, be_add_children_callback, cb);
	if (ret != 0) {
		be_print_err(gettext("be_add_children_callback: "
		    "encountered error: %s\n"),
		    libzfs_error_description(g_zfs));
		ret = zfs_err_to_be_err(g_zfs);
	}
	ZFS_CLOSE(zhp);
	return (ret);
}

/*
 * Function:	be_sort_list
 * Description:	Sort BE node list
 * Parameters:
 *		pointer to address of list head
 *		compare function
 * Returns:
 *		nothing
 * Side effect:
 *		node list sorted by name
 * Scope:
 *		Private
 */
static void
be_sort_list(be_node_list_t **pstart, int (*compar)(const void *, const void *))
{
	size_t ibe, nbe;
	be_node_list_t *p = NULL;
	be_node_list_t **ptrlist = NULL;

	if (pstart == NULL)
		return;
	/* build array of linked list BE struct pointers */
	for (p = *pstart, nbe = 0; p != NULL; nbe++, p = p->be_next_node) {
		ptrlist = realloc(ptrlist,
		    sizeof (be_node_list_t *) * (nbe + 2));
		ptrlist[nbe] = p;
	}
	if (nbe == 0)
		return;
	/* in-place list quicksort using qsort(3C) */
	if (nbe > 1)	/* no sort if less than 2 BEs */
		qsort(ptrlist, nbe, sizeof (be_node_list_t *), compar);

	ptrlist[nbe] = NULL; /* add linked list terminator */
	*pstart = ptrlist[0]; /* set new linked list header */
	/* for each BE in list */
	for (ibe = 0; ibe < nbe; ibe++) {
		size_t k, ns;	/* subordinate index, count */

		/* rewrite list pointer chain, including terminator */
		ptrlist[ibe]->be_next_node = ptrlist[ibe + 1];
		/* sort subordinate snapshots */
		if (ptrlist[ibe]->be_node_num_snapshots > 1) {
			const size_t nmax = ptrlist[ibe]->be_node_num_snapshots;
			be_snapshot_list_t ** const slist =
			    malloc(sizeof (be_snapshot_list_t *) * (nmax + 1));
			be_snapshot_list_t *p;

			if (slist == NULL)
				continue;
			/* build array of linked list snapshot struct ptrs */
			for (ns = 0, p = ptrlist[ibe]->be_node_snapshots;
			    ns < nmax && p != NULL;
			    ns++, p = p->be_next_snapshot) {
				slist[ns] = p;
			}
			if (ns < 2)
				goto end_snapshot;
			slist[ns] = NULL; /* add terminator */
			/* in-place list quicksort using qsort(3C) */
			qsort(slist, ns, sizeof (be_snapshot_list_t *),
			    be_qsort_compare_snapshots);
			/* rewrite list pointer chain, including terminator */
			ptrlist[ibe]->be_node_snapshots = slist[0];
			for (k = 0; k < ns; k++)
				slist[k]->be_next_snapshot = slist[k + 1];
end_snapshot:
			free(slist);
		}
		/* sort subordinate datasets */
		if (ptrlist[ibe]->be_node_num_datasets > 1) {
			const size_t nmax = ptrlist[ibe]->be_node_num_datasets;
			be_dataset_list_t ** const slist =
			    malloc(sizeof (be_dataset_list_t *) * (nmax + 1));
			be_dataset_list_t *p;

			if (slist == NULL)
				continue;
			/* build array of linked list dataset struct ptrs */
			for (ns = 0, p = ptrlist[ibe]->be_node_datasets;
			    ns < nmax && p != NULL;
			    ns++, p = p->be_next_dataset) {
				slist[ns] = p;
			}
			if (ns < 2) /* subordinate datasets < 2 - no sort */
				goto end_dataset;
			slist[ns] = NULL; /* add terminator */
			/* in-place list quicksort using qsort(3C) */
			qsort(slist, ns, sizeof (be_dataset_list_t *),
			    be_qsort_compare_datasets);
			/* rewrite list pointer chain, including terminator */
			ptrlist[ibe]->be_node_datasets = slist[0];
			for (k = 0; k < ns; k++)
				slist[k]->be_next_dataset = slist[k + 1];
end_dataset:
			free(slist);
		}
	}
free:
	free(ptrlist);
}

/*
 * Function:	be_qsort_compare_BEs_date
 * Description:	compare BE creation times for qsort(3C)
 *		will sort BE list from oldest to most recent
 * Parameters:
 *		x,y - BEs with names to compare
 * Returns:
 *		positive if x>y, negative if y>x, 0 if equal
 * Scope:
 *		Private
 */
static int
be_qsort_compare_BEs_date(const void *x, const void *y)
{
	be_node_list_t *p = *(be_node_list_t **)x;
	be_node_list_t *q = *(be_node_list_t **)y;

	assert(p != NULL);
	assert(q != NULL);

	if (p->be_node_creation > q->be_node_creation)
		return (1);
	if (p->be_node_creation < q->be_node_creation)
		return (-1);
	return (0);
}

/*
 * Function:	be_qsort_compare_BEs_date_rev
 * Description:	compare BE creation times for qsort(3C)
 *		will sort BE list from recent to oldest
 * Parameters:
 *		x,y - BEs with names to compare
 * Returns:
 *		positive if y>x, negative if x>y, 0 if equal
 * Scope:
 *		Private
 */
static int
be_qsort_compare_BEs_date_rev(const void *x, const void *y)
{
	return (be_qsort_compare_BEs_date(y, x));
}

/*
 * Function:	be_qsort_compare_BEs_name
 * Description:	lexical compare of BE names for qsort(3C)
 * Parameters:
 *		x,y - BEs with names to compare
 * Returns:
 *		positive if x>y, negative if y>x, 0 if equal
 * Scope:
 *		Private
 */
static int
be_qsort_compare_BEs_name(const void *x, const void *y)
{
	be_node_list_t *p = *(be_node_list_t **)x;
	be_node_list_t *q = *(be_node_list_t **)y;

	assert(p != NULL);
	assert(p->be_node_name != NULL);
	assert(q != NULL);
	assert(q->be_node_name != NULL);

	return (strcmp(p->be_node_name, q->be_node_name));
}

/*
 * Function:	be_qsort_compare_BEs_name_rev
 * Description:	reverse lexical compare of BE names for qsort(3C)
 * Parameters:
 *		x,y - BEs with names to compare
 * Returns:
 *		positive if y>x, negative if x>y, 0 if equal
 * Scope:
 *		Private
 */
static int
be_qsort_compare_BEs_name_rev(const void *x, const void *y)
{
	return (be_qsort_compare_BEs_name(y, x));
}

/*
 * Function:	be_qsort_compare_BEs_space
 * Description:	compare BE sizes for qsort(3C)
 *		will sort BE list in growing order
 * Parameters:
 *		x,y - BEs with names to compare
 * Returns:
 *		positive if x>y, negative if y>x, 0 if equal
 * Scope:
 *		Private
 */
static int
be_qsort_compare_BEs_space(const void *x, const void *y)
{
	be_node_list_t *p = *(be_node_list_t **)x;
	be_node_list_t *q = *(be_node_list_t **)y;

	assert(p != NULL);
	assert(q != NULL);

	if (p->be_space_used > q->be_space_used)
		return (1);
	if (p->be_space_used < q->be_space_used)
		return (-1);
	return (0);
}

/*
 * Function:	be_qsort_compare_BEs_space_rev
 * Description:	compare BE sizes for qsort(3C)
 *		will sort BE list in shrinking
 * Parameters:
 *		x,y - BEs with names to compare
 * Returns:
 *		positive if y>x, negative if x>y, 0 if equal
 * Scope:
 *		Private
 */
static int
be_qsort_compare_BEs_space_rev(const void *x, const void *y)
{
	return (be_qsort_compare_BEs_space(y, x));
}

/*
 * Function:	be_qsort_compare_snapshots
 * Description:	lexical compare of BE names for qsort(3C)
 * Parameters:
 *		x,y - BE snapshots with names to compare
 * Returns:
 *		positive if y>x, negative if x>y, 0 if equal
 * Scope:
 *		Private
 */
static int
be_qsort_compare_snapshots(const void *x, const void *y)
{
	be_snapshot_list_t *p = *(be_snapshot_list_t **)x;
	be_snapshot_list_t *q = *(be_snapshot_list_t **)y;

	if (p == NULL || p->be_snapshot_name == NULL)
		return (1);
	if (q == NULL || q->be_snapshot_name == NULL)
		return (-1);
	return (strcmp(p->be_snapshot_name, q->be_snapshot_name));
}

/*
 * Function:	be_qsort_compare_datasets
 * Description:	lexical compare of dataset names for qsort(3C)
 * Parameters:
 *		x,y - BE snapshots with names to compare
 * Returns:
 *		positive if y>x, negative if x>y, 0 if equal
 * Scope:
 *		Private
 */
static int
be_qsort_compare_datasets(const void *x, const void *y)
{
	be_dataset_list_t *p = *(be_dataset_list_t **)x;
	be_dataset_list_t *q = *(be_dataset_list_t **)y;

	if (p == NULL || p->be_dataset_name == NULL)
		return (1);
	if (q == NULL || q->be_dataset_name == NULL)
		return (-1);
	return (strcmp(p->be_dataset_name, q->be_dataset_name));
}

/*
 * Function:	be_get_node_data
 * Description:	Helper function used to collect all the information to fill
 *		in the be_node_list structure to be returned by be_list.
 * Parameters:
 *		zhp - Handle to the root dataset for the BE whose information
 *		      we're collecting.
 *		be_node - a pointer to the node structure we're filling in.
 *		be_name - The BE name of the node whose information we're
 *		          collecting.
 *		current_be - the name of the currently active BE.
 *		be_ds - The dataset name for the BE.
 *
 * Returns:
 *		BE_SUCCESS - Success
 *		be_errno_t - Failure
 * Scope:
 *		Private
 */
static int
be_get_node_data(
	zfs_handle_t *zhp,
	be_node_list_t *be_node,
	char *be_name,
	const char *rpool,
	char *current_be,
	char *be_ds)
{
	char prop_buf[MAXPATHLEN];
	nvlist_t *userprops = NULL;
	nvlist_t *propval = NULL;
	nvlist_t *zone_propval = NULL;
	char *prop_str = NULL;
	char *zone_prop_str = NULL;
	char *grub_default_bootfs = NULL;
	zpool_handle_t *zphp = NULL;
	int err = 0;

	if (be_node == NULL || be_name == NULL || current_be == NULL ||
	    be_ds == NULL) {
		be_print_err(gettext("be_get_node_data: invalid arguments, "
		    "can not be NULL\n"));
		return (BE_ERR_INVAL);
	}

	errno = 0;

	be_node->be_root_ds = strdup(be_ds);
	if ((err = errno) != 0 || be_node->be_root_ds == NULL) {
		be_print_err(gettext("be_get_node_data: failed to "
		    "copy root dataset name\n"));
		return (errno_to_be_err(err));
	}

	be_node->be_node_name = strdup(be_name);
	if ((err = errno) != 0 || be_node->be_node_name == NULL) {
		be_print_err(gettext("be_get_node_data: failed to "
		    "copy BE name\n"));
		return (errno_to_be_err(err));
	}
	if (strncmp(be_name, current_be, MAXPATHLEN) == 0)
		be_node->be_active = B_TRUE;
	else
		be_node->be_active = B_FALSE;

	be_node->be_rpool = strdup(rpool);
	if (be_node->be_rpool == NULL || (err = errno) != 0) {
		be_print_err(gettext("be_get_node_data: failed to "
		    "copy root pool name\n"));
		return (errno_to_be_err(err));
	}

	be_node->be_space_used = zfs_prop_get_int(zhp, ZFS_PROP_USED);

	if (getzoneid() == GLOBAL_ZONEID) {
		if ((zphp = zpool_open(g_zfs, rpool)) == NULL) {
			be_print_err(gettext("be_get_node_data: failed to open "
			    "pool (%s): %s\n"), rpool,
			    libzfs_error_description(g_zfs));
			return (zfs_err_to_be_err(g_zfs));
		}

		(void) zpool_get_prop(zphp, ZPOOL_PROP_BOOTFS, prop_buf,
		    ZFS_MAXPROPLEN, NULL, B_FALSE);
		if (be_has_grub() && (be_default_grub_bootfs(rpool,
		    &grub_default_bootfs) == BE_SUCCESS) &&
		    grub_default_bootfs != NULL)
			if (strcmp(grub_default_bootfs, be_ds) == 0)
				be_node->be_active_on_boot = B_TRUE;
			else
				be_node->be_active_on_boot = B_FALSE;
		else if (prop_buf != NULL && strcmp(prop_buf, be_ds) == 0)
			be_node->be_active_on_boot = B_TRUE;
		else
			be_node->be_active_on_boot = B_FALSE;

		be_node->be_global_active = B_TRUE;

		free(grub_default_bootfs);
		zpool_close(zphp);
	} else {
		if (be_zone_compare_uuids(be_node->be_root_ds))
			be_node->be_global_active = B_TRUE;
		else
			be_node->be_global_active = B_FALSE;
	}

	/*
	 * If the dataset is mounted use the mount point
	 * returned from the zfs_is_mounted call. If the
	 * dataset is not mounted then pull the mount
	 * point information out of the zfs properties.
	 */
	be_node->be_mounted = zfs_is_mounted(zhp,
	    &(be_node->be_mntpt));
	if (!be_node->be_mounted) {
		if (zfs_prop_get(zhp, ZFS_PROP_MOUNTPOINT, prop_buf,
		    ZFS_MAXPROPLEN, NULL, NULL, 0, B_FALSE) == 0)
			be_node->be_mntpt = strdup(prop_buf);
		else
			return (zfs_err_to_be_err(g_zfs));
	}

	be_node->be_node_creation = (time_t)zfs_prop_get_int(zhp,
	    ZFS_PROP_CREATION);

	/* Get all user properties used for libbe */
	if ((userprops = zfs_get_user_props(zhp)) == NULL) {
		be_node->be_policy_type = strdup(be_default_policy());
	} else {
		if (getzoneid() != GLOBAL_ZONEID) {
			if (nvlist_lookup_nvlist(userprops,
			    BE_ZONE_ACTIVE_PROPERTY, &zone_propval) != 0 ||
			    zone_propval == NULL) {
				be_node->be_active_on_boot = B_FALSE;
			} else {
				verify(nvlist_lookup_string(zone_propval,
				    ZPROP_VALUE, &zone_prop_str) == 0);
				if (strcmp(zone_prop_str, "on") == 0) {
					be_node->be_active_on_boot = B_TRUE;
				} else {
					be_node->be_active_on_boot = B_FALSE;
				}
			}
		}

		if (nvlist_lookup_nvlist(userprops, BE_POLICY_PROPERTY,
		    &propval) != 0 || propval == NULL) {
			be_node->be_policy_type =
			    strdup(be_default_policy());
		} else {
			verify(nvlist_lookup_string(propval, ZPROP_VALUE,
			    &prop_str) == 0);
			if (prop_str == NULL || strcmp(prop_str, "-") == 0 ||
			    strcmp(prop_str, "") == 0)
				be_node->be_policy_type =
				    strdup(be_default_policy());
			else
				be_node->be_policy_type = strdup(prop_str);
		}
		if (getzoneid() != GLOBAL_ZONEID) {
			if (nvlist_lookup_nvlist(userprops,
			    BE_ZONE_PARENTBE_PROPERTY, &propval) != 0 &&
			    nvlist_lookup_string(propval, ZPROP_VALUE,
			    &prop_str) == 0) {
				be_node->be_uuid_str = strdup(prop_str);
			}
		} else {
			if (nvlist_lookup_nvlist(userprops, BE_UUID_PROPERTY,
			    &propval) == 0 && nvlist_lookup_string(propval,
			    ZPROP_VALUE, &prop_str) == 0) {
				be_node->be_uuid_str = strdup(prop_str);
			}
		}
	}

	/*
	 * Increment the dataset counter to include the root dataset
	 * of the BE.
	 */
	be_node->be_node_num_datasets++;

	return (BE_SUCCESS);
}

/*
 * Function:	be_get_ds_data
 * Description:	Helper function used by be_add_children_callback to collect
 *		the dataset related information that will be returned by
 *		be_list.
 * Parameters:
 *		zhp - Handle to the zfs dataset whose information we're
 *		      collecting.
 *		name - The name of the dataset we're processing.
 *		dataset - A pointer to the be_dataset_list structure
 *			  we're filling in.
 *		node - The node structure that this dataset belongs to.
 * Return:
 *		BE_SUCCESS - Success
 *		be_errno_t - Failure
 * Scope:
 *		Private
 */
static int
be_get_ds_data(
	zfs_handle_t *zfshp,
	char *name,
	be_dataset_list_t *dataset,
	be_node_list_t *node)
{
	char			prop_buf[ZFS_MAXPROPLEN];
	nvlist_t		*propval = NULL;
	nvlist_t		*userprops = NULL;
	char			*prop_str = NULL;
	int			err = 0;

	if (zfshp == NULL || name == NULL || dataset == NULL || node == NULL) {
		be_print_err(gettext("be_get_ds_data: invalid arguments, "
		    "can not be NULL\n"));
		return (BE_ERR_INVAL);
	}

	errno = 0;

	dataset->be_dataset_name = strdup(name);
	if ((err = errno) != 0) {
		be_print_err(gettext("be_get_ds_data: failed to copy "
		    "dataset name\n"));
		return (errno_to_be_err(err));
	}

	dataset->be_ds_space_used = zfs_prop_get_int(zfshp, ZFS_PROP_USED);

	/*
	 * If the dataset is mounted use the mount point
	 * returned from the zfs_is_mounted call. If the
	 * dataset is not mounted then pull the mount
	 * point information out of the zfs properties.
	 */
	if (!(dataset->be_ds_mounted = zfs_is_mounted(zfshp,
	    &(dataset->be_ds_mntpt)))) {
		if (zfs_prop_get(zfshp, ZFS_PROP_MOUNTPOINT,
		    prop_buf, ZFS_MAXPROPLEN, NULL, NULL, 0,
		    B_FALSE) == 0)
			dataset->be_ds_mntpt = strdup(prop_buf);
		else
			return (zfs_err_to_be_err(g_zfs));
	}
	dataset->be_ds_creation =
	    (time_t)zfs_prop_get_int(zfshp, ZFS_PROP_CREATION);

	/*
	 * Get the user property used for the libbe
	 * cleaup policy
	 */
	if ((userprops = zfs_get_user_props(zfshp)) == NULL) {
		dataset->be_ds_plcy_type =
		    strdup(node->be_policy_type);
	} else {
		if (nvlist_lookup_nvlist(userprops,
		    BE_POLICY_PROPERTY, &propval) != 0 ||
		    propval == NULL) {
			dataset->be_ds_plcy_type =
			    strdup(node->be_policy_type);
		} else {
			verify(nvlist_lookup_string(propval,
			    ZPROP_VALUE, &prop_str) == 0);
			if (prop_str == NULL ||
			    strcmp(prop_str, "-") == 0 ||
			    strcmp(prop_str, "") == 0)
				dataset->be_ds_plcy_type
				    = strdup(node->be_policy_type);
			else
				dataset->be_ds_plcy_type = strdup(prop_str);
		}
	}

	node->be_node_num_datasets++;
	return (BE_SUCCESS);
}

/*
 * Function:	be_get_ss_data
 * Description: Helper function used by be_add_children_callback to collect
 *		the dataset related information that will be returned by
 *		be_list.
 * Parameters:
 *		zhp - Handle to the zfs snapshot whose information we're
 *		      collecting.
 *		name - The name of the snapshot we're processing.
 *		shapshot - A pointer to the be_snapshot_list structure
 *			   we're filling in.
 *		node - The node structure that this snapshot belongs to.
 * Returns:
 *		BE_SUCCESS - Success
 *		be_errno_t - Failure
 * Scope:
 *		Private
 */
static int
be_get_ss_data(
	zfs_handle_t *zfshp,
	char *name,
	be_snapshot_list_t *snapshot,
	be_node_list_t *node)
{
	nvlist_t	*propval = NULL;
	nvlist_t	*userprops = NULL;
	char		*prop_str = NULL;
	int		err = 0;

	if (zfshp == NULL || name == NULL || snapshot == NULL || node == NULL) {
		be_print_err(gettext("be_get_ss_data: invalid arguments, "
		    "can not be NULL\n"));
		return (BE_ERR_INVAL);
	}

	errno = 0;

	snapshot->be_snapshot_name = strdup(name);
	if ((err = errno) != 0) {
		be_print_err(gettext("be_get_ss_data: failed to copy name\n"));
		return (errno_to_be_err(err));
	}

	snapshot->be_snapshot_creation = (time_t)zfs_prop_get_int(zfshp,
	    ZFS_PROP_CREATION);

	/*
	 * Try to get this snapshot's cleanup policy from its
	 * user properties first.  If not there, use default
	 * cleanup policy.
	 */
	if ((userprops = zfs_get_user_props(zfshp)) != NULL &&
	    nvlist_lookup_nvlist(userprops, BE_POLICY_PROPERTY,
	    &propval) == 0 && nvlist_lookup_string(propval,
	    ZPROP_VALUE, &prop_str) == 0) {
		snapshot->be_snapshot_type =
		    strdup(prop_str);
	} else {
		snapshot->be_snapshot_type =
		    strdup(be_default_policy());
	}

	snapshot->be_snapshot_space_used = zfs_prop_get_int(zfshp,
	    ZFS_PROP_USED);

	node->be_node_num_snapshots++;
	return (BE_SUCCESS);
}

/*
 * Function:	be_list_alloc
 * Description: Helper function used to allocate memory for the various
 *		sructures that make up a BE node.
 * Parameters:
 *		err - Used to return any errors encountered.
 *			BE_SUCCESS - Success
 *			BE_ERR_NOMEM - Allocation failure
 *		size - The size of memory to allocate.
 * Returns:
 *		Success - A pointer to the allocated memory
 * 		Failure - NULL
 * Scope:
 *		Private
 */
static void*
be_list_alloc(int *err, size_t size)
{
	void *bep = NULL;

	bep = calloc(1, size);
	if (bep == NULL) {
		be_print_err(gettext("be_list_alloc: memory "
		    "allocation failed\n"));
		*err = BE_ERR_NOMEM;
	}
	*err = BE_SUCCESS;
	return (bep);
}

/*
 * Function:	be_get_zone_node_data
 * Description:	Helper function used to collect all the information to
 *		fill in the be_node_list structure to be returned by
 *              be_get_zone_list.
 * Parameters:
 *		be_node - a pointer to the node structure we're filling in.
 *		be_name - The BE name of the node whose information we're
 * Returns:
 *		BE_SUCCESS - Success
 *		be_errno_t - Failure
 * Scope:
 *		Private
 *
 * NOTE: This function currently only collects the zone BE name but when
 *       support for beadm/libbe in a zone is provided it will need to fill
 *       in the rest of the information needed for a zone BE.
 */
static int
be_get_zone_node_data(be_node_list_t *be_node, char *be_name)
{
	if ((be_node->be_node_name = strdup(be_name)) != NULL)
		return (BE_SUCCESS);
	return (BE_ERR_NOMEM);
}<|MERGE_RESOLUTION|>--- conflicted
+++ resolved
@@ -25,11 +25,8 @@
 
 /*
  * Copyright 2013 Nexenta Systems, Inc. All rights reserved.
-<<<<<<< HEAD
  * Copyright 2011 Joyent, Inc. All rights reserved.
-=======
  * Copyright 2015 Toomas Soome <tsoome@me.com>
->>>>>>> 356f5799
  */
 
 #include <assert.h>
