--- conflicted
+++ resolved
@@ -110,12 +110,8 @@
 	{ EDT_BADAGGVAR, "Invalid aggregation variable identifier" },
 	{ EDT_OVERSION,	"Client requested deprecated version of library" },
 	{ EDT_ENABLING_ERR, "Failed to enable probe" },
-<<<<<<< HEAD
 	{ EDT_NOPROBES, "No probe sites found for declared provider" },
-	{ EDT_CANTLOAD, "Failed to load module" },
-=======
-	{ EDT_NOPROBES, "No probe sites found for declared provider" }
->>>>>>> dfdb2065
+	{ EDT_CANTLOAD, "Failed to load module" }
 };
 
 static const int _dt_nerr = sizeof (_dt_errlist) / sizeof (_dt_errlist[0]);
