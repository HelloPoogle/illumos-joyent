/*
 * CDDL HEADER START
 *
 * The contents of this file are subject to the terms of the
 * Common Development and Distribution License (the "License").
 * You may not use this file except in compliance with the License.
 *
 * You can obtain a copy of the license at usr/src/OPENSOLARIS.LICENSE
 * or http://www.opensolaris.org/os/licensing.
 * See the License for the specific language governing permissions
 * and limitations under the License.
 *
 * When distributing Covered Code, include this CDDL HEADER in each
 * file and include the License file at usr/src/OPENSOLARIS.LICENSE.
 * If applicable, add the following below this CDDL HEADER, with the
 * fields enclosed by brackets "[]" replaced with your own identifying
 * information: Portions Copyright [yyyy] [name of copyright owner]
 *
 * CDDL HEADER END
 */

/*
 * Copyright (c) 2003, 2010, Oracle and/or its affiliates. All rights reserved.
<<<<<<< HEAD
 * Copyright (c) 2012, Joyent, Inc. All rights reserved.
 * Copyright (c) 2011 by Delphix. All rights reserved.
=======
 * Copyright (c) 2011, Joyent, Inc. All rights reserved.
 * Copyright (c) 2012 by Delphix. All rights reserved.
>>>>>>> 5ada8a07
 */

#include <sys/types.h>
#include <sys/modctl.h>
#include <sys/systeminfo.h>
#include <sys/resource.h>

#include <libelf.h>
#include <strings.h>
#include <alloca.h>
#include <limits.h>
#include <unistd.h>
#include <stdlib.h>
#include <stdio.h>
#include <fcntl.h>
#include <errno.h>
#include <assert.h>

#define	_POSIX_PTHREAD_SEMANTICS
#include <dirent.h>
#undef	_POSIX_PTHREAD_SEMANTICS

#include <dt_impl.h>
#include <dt_program.h>
#include <dt_module.h>
#include <dt_printf.h>
#include <dt_string.h>
#include <dt_provider.h>

/*
 * Stability and versioning definitions.  These #defines are used in the tables
 * of identifiers below to fill in the attribute and version fields associated
 * with each identifier.  The DT_ATTR_* macros are a convenience to permit more
 * concise declarations of common attributes such as Stable/Stable/Common.  The
 * DT_VERS_* macros declare the encoded integer values of all versions used so
 * far.  DT_VERS_LATEST must correspond to the latest version value among all
 * versions exported by the D compiler.  DT_VERS_STRING must be an ASCII string
 * that contains DT_VERS_LATEST within it along with any suffixes (e.g. Beta).
 * You must update DT_VERS_LATEST and DT_VERS_STRING when adding a new version,
 * and then add the new version to the _dtrace_versions[] array declared below.
 * Refer to the Solaris Dynamic Tracing Guide Stability and Versioning chapters
 * respectively for an explanation of these DTrace features and their values.
 *
 * NOTE: Although the DTrace versioning scheme supports the labeling and
 *       introduction of incompatible changes (e.g. dropping an interface in a
 *       major release), the libdtrace code does not currently support this.
 *       All versions are assumed to strictly inherit from one another.  If
 *       we ever need to provide divergent interfaces, this will need work.
 */
#define	DT_ATTR_STABCMN	{ DTRACE_STABILITY_STABLE, \
	DTRACE_STABILITY_STABLE, DTRACE_CLASS_COMMON }

#define	DT_ATTR_EVOLCMN { DTRACE_STABILITY_EVOLVING, \
	DTRACE_STABILITY_EVOLVING, DTRACE_CLASS_COMMON \
}

/*
 * The version number should be increased for every customer visible release
 * of DTrace. The major number should be incremented when a fundamental
 * change has been made that would affect all consumers, and would reflect
 * sweeping changes to DTrace or the D language. The minor number should be
 * incremented when a change is introduced that could break scripts that had
 * previously worked; for example, adding a new built-in variable could break
 * a script which was already using that identifier. The micro number should
 * be changed when introducing functionality changes or major bug fixes that
 * do not affect backward compatibility -- this is merely to make capabilities
 * easily determined from the version number. Minor bugs do not require any
 * modification to the version number.
 */
#define	DT_VERS_1_0	DT_VERSION_NUMBER(1, 0, 0)
#define	DT_VERS_1_1	DT_VERSION_NUMBER(1, 1, 0)
#define	DT_VERS_1_2	DT_VERSION_NUMBER(1, 2, 0)
#define	DT_VERS_1_2_1	DT_VERSION_NUMBER(1, 2, 1)
#define	DT_VERS_1_2_2	DT_VERSION_NUMBER(1, 2, 2)
#define	DT_VERS_1_3	DT_VERSION_NUMBER(1, 3, 0)
#define	DT_VERS_1_4	DT_VERSION_NUMBER(1, 4, 0)
#define	DT_VERS_1_4_1	DT_VERSION_NUMBER(1, 4, 1)
#define	DT_VERS_1_5	DT_VERSION_NUMBER(1, 5, 0)
#define	DT_VERS_1_6	DT_VERSION_NUMBER(1, 6, 0)
#define	DT_VERS_1_6_1	DT_VERSION_NUMBER(1, 6, 1)
#define	DT_VERS_1_6_2	DT_VERSION_NUMBER(1, 6, 2)
#define	DT_VERS_1_6_3	DT_VERSION_NUMBER(1, 6, 3)
#define	DT_VERS_1_7	DT_VERSION_NUMBER(1, 7, 0)
#define	DT_VERS_1_7_1	DT_VERSION_NUMBER(1, 7, 1)
#define	DT_VERS_1_8	DT_VERSION_NUMBER(1, 8, 0)
#define	DT_VERS_1_8_1	DT_VERSION_NUMBER(1, 8, 1)
#define	DT_VERS_1_9	DT_VERSION_NUMBER(1, 9, 0)
<<<<<<< HEAD
#define	DT_VERS_1_10	DT_VERSION_NUMBER(1, 10, 0)
#define	DT_VERS_LATEST	DT_VERS_1_10
#define	DT_VERS_STRING	"Sun D 1.10"
=======
#define	DT_VERS_1_9_1	DT_VERSION_NUMBER(1, 9, 1)
#define	DT_VERS_LATEST	DT_VERS_1_9_1
#define	DT_VERS_STRING	"Sun D 1.9.1"
>>>>>>> 5ada8a07

const dt_version_t _dtrace_versions[] = {
	DT_VERS_1_0,	/* D API 1.0.0 (PSARC 2001/466) Solaris 10 FCS */
	DT_VERS_1_1,	/* D API 1.1.0 Solaris Express 6/05 */
	DT_VERS_1_2,	/* D API 1.2.0 Solaris 10 Update 1 */
	DT_VERS_1_2_1,	/* D API 1.2.1 Solaris Express 4/06 */
	DT_VERS_1_2_2,	/* D API 1.2.2 Solaris Express 6/06 */
	DT_VERS_1_3,	/* D API 1.3 Solaris Express 10/06 */
	DT_VERS_1_4,	/* D API 1.4 Solaris Express 2/07 */
	DT_VERS_1_4_1,	/* D API 1.4.1 Solaris Express 4/07 */
	DT_VERS_1_5,	/* D API 1.5 Solaris Express 7/07 */
	DT_VERS_1_6,	/* D API 1.6 */
	DT_VERS_1_6_1,	/* D API 1.6.1 */
	DT_VERS_1_6_2,	/* D API 1.6.2 */
	DT_VERS_1_6_3,	/* D API 1.6.3 */
	DT_VERS_1_7,	/* D API 1.7 */
	DT_VERS_1_7_1,	/* D API 1.7.1 */
	DT_VERS_1_8,	/* D API 1.8 */
	DT_VERS_1_8_1,	/* D API 1.8.1 */
	DT_VERS_1_9,	/* D API 1.9 */
<<<<<<< HEAD
	DT_VERS_1_10,	/* D API 1.10 */
=======
	DT_VERS_1_9_1,	/* D API 1.9.1 */
>>>>>>> 5ada8a07
	0
};

/*
 * Table of global identifiers.  This is used to populate the global identifier
 * hash when a new dtrace client open occurs.  For more info see dt_ident.h.
 * The global identifiers that represent functions use the dt_idops_func ops
 * and specify the private data pointer as a prototype string which is parsed
 * when the identifier is first encountered.  These prototypes look like ANSI
 * C function prototypes except that the special symbol "@" can be used as a
 * wildcard to represent a single parameter of any type (i.e. any dt_node_t).
 * The standard "..." notation can also be used to represent varargs.  An empty
 * parameter list is taken to mean void (that is, no arguments are permitted).
 * A parameter enclosed in square brackets (e.g. "[int]") denotes an optional
 * argument.
 */
static const dt_ident_t _dtrace_globals[] = {
{ "alloca", DT_IDENT_FUNC, 0, DIF_SUBR_ALLOCA, DT_ATTR_STABCMN, DT_VERS_1_0,
	&dt_idops_func, "void *(size_t)" },
{ "arg0", DT_IDENT_SCALAR, 0, DIF_VAR_ARG0, DT_ATTR_STABCMN, DT_VERS_1_0,
	&dt_idops_type, "int64_t" },
{ "arg1", DT_IDENT_SCALAR, 0, DIF_VAR_ARG1, DT_ATTR_STABCMN, DT_VERS_1_0,
	&dt_idops_type, "int64_t" },
{ "arg2", DT_IDENT_SCALAR, 0, DIF_VAR_ARG2, DT_ATTR_STABCMN, DT_VERS_1_0,
	&dt_idops_type, "int64_t" },
{ "arg3", DT_IDENT_SCALAR, 0, DIF_VAR_ARG3, DT_ATTR_STABCMN, DT_VERS_1_0,
	&dt_idops_type, "int64_t" },
{ "arg4", DT_IDENT_SCALAR, 0, DIF_VAR_ARG4, DT_ATTR_STABCMN, DT_VERS_1_0,
	&dt_idops_type, "int64_t" },
{ "arg5", DT_IDENT_SCALAR, 0, DIF_VAR_ARG5, DT_ATTR_STABCMN, DT_VERS_1_0,
	&dt_idops_type, "int64_t" },
{ "arg6", DT_IDENT_SCALAR, 0, DIF_VAR_ARG6, DT_ATTR_STABCMN, DT_VERS_1_0,
	&dt_idops_type, "int64_t" },
{ "arg7", DT_IDENT_SCALAR, 0, DIF_VAR_ARG7, DT_ATTR_STABCMN, DT_VERS_1_0,
	&dt_idops_type, "int64_t" },
{ "arg8", DT_IDENT_SCALAR, 0, DIF_VAR_ARG8, DT_ATTR_STABCMN, DT_VERS_1_0,
	&dt_idops_type, "int64_t" },
{ "arg9", DT_IDENT_SCALAR, 0, DIF_VAR_ARG9, DT_ATTR_STABCMN, DT_VERS_1_0,
	&dt_idops_type, "int64_t" },
{ "args", DT_IDENT_ARRAY, 0, DIF_VAR_ARGS, DT_ATTR_STABCMN, DT_VERS_1_0,
	&dt_idops_args, NULL },
{ "avg", DT_IDENT_AGGFUNC, 0, DTRACEAGG_AVG, DT_ATTR_STABCMN, DT_VERS_1_0,
	&dt_idops_func, "void(@)" },
{ "basename", DT_IDENT_FUNC, 0, DIF_SUBR_BASENAME, DT_ATTR_STABCMN, DT_VERS_1_0,
	&dt_idops_func, "string(const char *)" },
{ "bcopy", DT_IDENT_FUNC, 0, DIF_SUBR_BCOPY, DT_ATTR_STABCMN, DT_VERS_1_0,
	&dt_idops_func, "void(void *, void *, size_t)" },
{ "breakpoint", DT_IDENT_ACTFUNC, 0, DT_ACT_BREAKPOINT,
	DT_ATTR_STABCMN, DT_VERS_1_0,
	&dt_idops_func, "void()" },
{ "caller", DT_IDENT_SCALAR, 0, DIF_VAR_CALLER, DT_ATTR_STABCMN, DT_VERS_1_0,
	&dt_idops_type, "uintptr_t" },
{ "chill", DT_IDENT_ACTFUNC, 0, DT_ACT_CHILL, DT_ATTR_STABCMN, DT_VERS_1_0,
	&dt_idops_func, "void(int)" },
{ "cleanpath", DT_IDENT_FUNC, 0, DIF_SUBR_CLEANPATH, DT_ATTR_STABCMN,
	DT_VERS_1_0, &dt_idops_func, "string(const char *)" },
{ "clear", DT_IDENT_ACTFUNC, 0, DT_ACT_CLEAR, DT_ATTR_STABCMN, DT_VERS_1_0,
	&dt_idops_func, "void(...)" },
{ "commit", DT_IDENT_ACTFUNC, 0, DT_ACT_COMMIT, DT_ATTR_STABCMN, DT_VERS_1_0,
	&dt_idops_func, "void(int)" },
{ "copyin", DT_IDENT_FUNC, 0, DIF_SUBR_COPYIN, DT_ATTR_STABCMN, DT_VERS_1_0,
	&dt_idops_func, "void *(uintptr_t, size_t)" },
{ "copyinstr", DT_IDENT_FUNC, 0, DIF_SUBR_COPYINSTR,
	DT_ATTR_STABCMN, DT_VERS_1_0,
	&dt_idops_func, "string(uintptr_t, [size_t])" },
{ "copyinto", DT_IDENT_FUNC, 0, DIF_SUBR_COPYINTO, DT_ATTR_STABCMN,
	DT_VERS_1_0, &dt_idops_func, "void(uintptr_t, size_t, void *)" },
{ "copyout", DT_IDENT_FUNC, 0, DIF_SUBR_COPYOUT, DT_ATTR_STABCMN, DT_VERS_1_0,
	&dt_idops_func, "void(void *, uintptr_t, size_t)" },
{ "copyoutstr", DT_IDENT_FUNC, 0, DIF_SUBR_COPYOUTSTR,
	DT_ATTR_STABCMN, DT_VERS_1_0,
	&dt_idops_func, "void(char *, uintptr_t, size_t)" },
{ "count", DT_IDENT_AGGFUNC, 0, DTRACEAGG_COUNT, DT_ATTR_STABCMN, DT_VERS_1_0,
	&dt_idops_func, "void()" },
{ "curthread", DT_IDENT_SCALAR, 0, DIF_VAR_CURTHREAD,
	{ DTRACE_STABILITY_STABLE, DTRACE_STABILITY_PRIVATE,
	DTRACE_CLASS_COMMON }, DT_VERS_1_0,
	&dt_idops_type, "genunix`kthread_t *" },
{ "ddi_pathname", DT_IDENT_FUNC, 0, DIF_SUBR_DDI_PATHNAME,
	DT_ATTR_EVOLCMN, DT_VERS_1_0,
	&dt_idops_func, "string(void *, int64_t)" },
{ "denormalize", DT_IDENT_ACTFUNC, 0, DT_ACT_DENORMALIZE, DT_ATTR_STABCMN,
	DT_VERS_1_0, &dt_idops_func, "void(...)" },
{ "dirname", DT_IDENT_FUNC, 0, DIF_SUBR_DIRNAME, DT_ATTR_STABCMN, DT_VERS_1_0,
	&dt_idops_func, "string(const char *)" },
{ "discard", DT_IDENT_ACTFUNC, 0, DT_ACT_DISCARD, DT_ATTR_STABCMN, DT_VERS_1_0,
	&dt_idops_func, "void(int)" },
{ "epid", DT_IDENT_SCALAR, 0, DIF_VAR_EPID, DT_ATTR_STABCMN, DT_VERS_1_0,
	&dt_idops_type, "uint_t" },
{ "errno", DT_IDENT_SCALAR, 0, DIF_VAR_ERRNO, DT_ATTR_STABCMN, DT_VERS_1_0,
	&dt_idops_type, "int" },
{ "execname", DT_IDENT_SCALAR, 0, DIF_VAR_EXECNAME,
	DT_ATTR_STABCMN, DT_VERS_1_0, &dt_idops_type, "string" },
{ "exit", DT_IDENT_ACTFUNC, 0, DT_ACT_EXIT, DT_ATTR_STABCMN, DT_VERS_1_0,
	&dt_idops_func, "void(int)" },
{ "freopen", DT_IDENT_ACTFUNC, 0, DT_ACT_FREOPEN, DT_ATTR_STABCMN,
	DT_VERS_1_1, &dt_idops_func, "void(@, ...)" },
{ "ftruncate", DT_IDENT_ACTFUNC, 0, DT_ACT_FTRUNCATE, DT_ATTR_STABCMN,
	DT_VERS_1_0, &dt_idops_func, "void()" },
{ "func", DT_IDENT_ACTFUNC, 0, DT_ACT_SYM, DT_ATTR_STABCMN,
	DT_VERS_1_2, &dt_idops_func, "_symaddr(uintptr_t)" },
{ "getmajor", DT_IDENT_FUNC, 0, DIF_SUBR_GETMAJOR,
	DT_ATTR_EVOLCMN, DT_VERS_1_0,
	&dt_idops_func, "genunix`major_t(genunix`dev_t)" },
{ "getminor", DT_IDENT_FUNC, 0, DIF_SUBR_GETMINOR,
	DT_ATTR_EVOLCMN, DT_VERS_1_0,
	&dt_idops_func, "genunix`minor_t(genunix`dev_t)" },
{ "htonl", DT_IDENT_FUNC, 0, DIF_SUBR_HTONL, DT_ATTR_EVOLCMN, DT_VERS_1_3,
	&dt_idops_func, "uint32_t(uint32_t)" },
{ "htonll", DT_IDENT_FUNC, 0, DIF_SUBR_HTONLL, DT_ATTR_EVOLCMN, DT_VERS_1_3,
	&dt_idops_func, "uint64_t(uint64_t)" },
{ "htons", DT_IDENT_FUNC, 0, DIF_SUBR_HTONS, DT_ATTR_EVOLCMN, DT_VERS_1_3,
	&dt_idops_func, "uint16_t(uint16_t)" },
{ "getf", DT_IDENT_FUNC, 0, DIF_SUBR_GETF, DT_ATTR_STABCMN, DT_VERS_1_10,
	&dt_idops_func, "file_t *(int)" },
{ "gid", DT_IDENT_SCALAR, 0, DIF_VAR_GID, DT_ATTR_STABCMN, DT_VERS_1_0,
	&dt_idops_type, "gid_t" },
{ "id", DT_IDENT_SCALAR, 0, DIF_VAR_ID, DT_ATTR_STABCMN, DT_VERS_1_0,
	&dt_idops_type, "uint_t" },
{ "index", DT_IDENT_FUNC, 0, DIF_SUBR_INDEX, DT_ATTR_STABCMN, DT_VERS_1_1,
	&dt_idops_func, "int(const char *, const char *, [int])" },
{ "inet_ntoa", DT_IDENT_FUNC, 0, DIF_SUBR_INET_NTOA, DT_ATTR_STABCMN,
	DT_VERS_1_5, &dt_idops_func, "string(ipaddr_t *)" },
{ "inet_ntoa6", DT_IDENT_FUNC, 0, DIF_SUBR_INET_NTOA6, DT_ATTR_STABCMN,
	DT_VERS_1_5, &dt_idops_func, "string(in6_addr_t *)" },
{ "inet_ntop", DT_IDENT_FUNC, 0, DIF_SUBR_INET_NTOP, DT_ATTR_STABCMN,
	DT_VERS_1_5, &dt_idops_func, "string(int, void *)" },
{ "ipl", DT_IDENT_SCALAR, 0, DIF_VAR_IPL, DT_ATTR_STABCMN, DT_VERS_1_0,
	&dt_idops_type, "uint_t" },
{ "jstack", DT_IDENT_ACTFUNC, 0, DT_ACT_JSTACK, DT_ATTR_STABCMN, DT_VERS_1_0,
	&dt_idops_func, "stack(...)" },
{ "lltostr", DT_IDENT_FUNC, 0, DIF_SUBR_LLTOSTR, DT_ATTR_STABCMN, DT_VERS_1_0,
	&dt_idops_func, "string(int64_t, [int])" },
{ "llquantize", DT_IDENT_AGGFUNC, 0, DTRACEAGG_LLQUANTIZE, DT_ATTR_STABCMN,
	DT_VERS_1_7, &dt_idops_func,
	"void(@, int32_t, int32_t, int32_t, int32_t, ...)" },
{ "lquantize", DT_IDENT_AGGFUNC, 0, DTRACEAGG_LQUANTIZE,
	DT_ATTR_STABCMN, DT_VERS_1_0,
	&dt_idops_func, "void(@, int32_t, int32_t, ...)" },
{ "max", DT_IDENT_AGGFUNC, 0, DTRACEAGG_MAX, DT_ATTR_STABCMN, DT_VERS_1_0,
	&dt_idops_func, "void(@)" },
{ "min", DT_IDENT_AGGFUNC, 0, DTRACEAGG_MIN, DT_ATTR_STABCMN, DT_VERS_1_0,
	&dt_idops_func, "void(@)" },
{ "mod", DT_IDENT_ACTFUNC, 0, DT_ACT_MOD, DT_ATTR_STABCMN,
	DT_VERS_1_2, &dt_idops_func, "_symaddr(uintptr_t)" },
{ "msgdsize", DT_IDENT_FUNC, 0, DIF_SUBR_MSGDSIZE,
	DT_ATTR_STABCMN, DT_VERS_1_0,
	&dt_idops_func, "size_t(mblk_t *)" },
{ "msgsize", DT_IDENT_FUNC, 0, DIF_SUBR_MSGSIZE,
	DT_ATTR_STABCMN, DT_VERS_1_0,
	&dt_idops_func, "size_t(mblk_t *)" },
{ "mutex_owned", DT_IDENT_FUNC, 0, DIF_SUBR_MUTEX_OWNED,
	DT_ATTR_EVOLCMN, DT_VERS_1_0,
	&dt_idops_func, "int(genunix`kmutex_t *)" },
{ "mutex_owner", DT_IDENT_FUNC, 0, DIF_SUBR_MUTEX_OWNER,
	DT_ATTR_EVOLCMN, DT_VERS_1_0,
	&dt_idops_func, "genunix`kthread_t *(genunix`kmutex_t *)" },
{ "mutex_type_adaptive", DT_IDENT_FUNC, 0, DIF_SUBR_MUTEX_TYPE_ADAPTIVE,
	DT_ATTR_EVOLCMN, DT_VERS_1_0,
	&dt_idops_func, "int(genunix`kmutex_t *)" },
{ "mutex_type_spin", DT_IDENT_FUNC, 0, DIF_SUBR_MUTEX_TYPE_SPIN,
	DT_ATTR_EVOLCMN, DT_VERS_1_0,
	&dt_idops_func, "int(genunix`kmutex_t *)" },
{ "ntohl", DT_IDENT_FUNC, 0, DIF_SUBR_NTOHL, DT_ATTR_EVOLCMN, DT_VERS_1_3,
	&dt_idops_func, "uint32_t(uint32_t)" },
{ "ntohll", DT_IDENT_FUNC, 0, DIF_SUBR_NTOHLL, DT_ATTR_EVOLCMN, DT_VERS_1_3,
	&dt_idops_func, "uint64_t(uint64_t)" },
{ "ntohs", DT_IDENT_FUNC, 0, DIF_SUBR_NTOHS, DT_ATTR_EVOLCMN, DT_VERS_1_3,
	&dt_idops_func, "uint16_t(uint16_t)" },
{ "normalize", DT_IDENT_ACTFUNC, 0, DT_ACT_NORMALIZE, DT_ATTR_STABCMN,
	DT_VERS_1_0, &dt_idops_func, "void(...)" },
{ "panic", DT_IDENT_ACTFUNC, 0, DT_ACT_PANIC, DT_ATTR_STABCMN, DT_VERS_1_0,
	&dt_idops_func, "void()" },
{ "pid", DT_IDENT_SCALAR, 0, DIF_VAR_PID, DT_ATTR_STABCMN, DT_VERS_1_0,
	&dt_idops_type, "pid_t" },
{ "ppid", DT_IDENT_SCALAR, 0, DIF_VAR_PPID, DT_ATTR_STABCMN, DT_VERS_1_0,
	&dt_idops_type, "pid_t" },
{ "print", DT_IDENT_ACTFUNC, 0, DT_ACT_PRINT, DT_ATTR_STABCMN, DT_VERS_1_9,
	&dt_idops_func, "void(@)" },
{ "printa", DT_IDENT_ACTFUNC, 0, DT_ACT_PRINTA, DT_ATTR_STABCMN, DT_VERS_1_0,
	&dt_idops_func, "void(@, ...)" },
{ "printf", DT_IDENT_ACTFUNC, 0, DT_ACT_PRINTF, DT_ATTR_STABCMN, DT_VERS_1_0,
	&dt_idops_func, "void(@, ...)" },
{ "probefunc", DT_IDENT_SCALAR, 0, DIF_VAR_PROBEFUNC,
	DT_ATTR_STABCMN, DT_VERS_1_0, &dt_idops_type, "string" },
{ "probemod", DT_IDENT_SCALAR, 0, DIF_VAR_PROBEMOD,
	DT_ATTR_STABCMN, DT_VERS_1_0, &dt_idops_type, "string" },
{ "probename", DT_IDENT_SCALAR, 0, DIF_VAR_PROBENAME,
	DT_ATTR_STABCMN, DT_VERS_1_0, &dt_idops_type, "string" },
{ "probeprov", DT_IDENT_SCALAR, 0, DIF_VAR_PROBEPROV,
	DT_ATTR_STABCMN, DT_VERS_1_0, &dt_idops_type, "string" },
{ "progenyof", DT_IDENT_FUNC, 0, DIF_SUBR_PROGENYOF,
	DT_ATTR_STABCMN, DT_VERS_1_0,
	&dt_idops_func, "int(pid_t)" },
{ "quantize", DT_IDENT_AGGFUNC, 0, DTRACEAGG_QUANTIZE,
	DT_ATTR_STABCMN, DT_VERS_1_0,
	&dt_idops_func, "void(@, ...)" },
{ "raise", DT_IDENT_ACTFUNC, 0, DT_ACT_RAISE, DT_ATTR_STABCMN, DT_VERS_1_0,
	&dt_idops_func, "void(int)" },
{ "rand", DT_IDENT_FUNC, 0, DIF_SUBR_RAND, DT_ATTR_STABCMN, DT_VERS_1_0,
	&dt_idops_func, "int()" },
{ "rindex", DT_IDENT_FUNC, 0, DIF_SUBR_RINDEX, DT_ATTR_STABCMN, DT_VERS_1_1,
	&dt_idops_func, "int(const char *, const char *, [int])" },
{ "rw_iswriter", DT_IDENT_FUNC, 0, DIF_SUBR_RW_ISWRITER,
	DT_ATTR_EVOLCMN, DT_VERS_1_0,
	&dt_idops_func, "int(genunix`krwlock_t *)" },
{ "rw_read_held", DT_IDENT_FUNC, 0, DIF_SUBR_RW_READ_HELD,
	DT_ATTR_EVOLCMN, DT_VERS_1_0,
	&dt_idops_func, "int(genunix`krwlock_t *)" },
{ "rw_write_held", DT_IDENT_FUNC, 0, DIF_SUBR_RW_WRITE_HELD,
	DT_ATTR_EVOLCMN, DT_VERS_1_0,
	&dt_idops_func, "int(genunix`krwlock_t *)" },
{ "self", DT_IDENT_PTR, 0, 0, DT_ATTR_STABCMN, DT_VERS_1_0,
	&dt_idops_type, "void" },
{ "setopt", DT_IDENT_ACTFUNC, 0, DT_ACT_SETOPT, DT_ATTR_STABCMN,
	DT_VERS_1_2, &dt_idops_func, "void(const char *, [const char *])" },
{ "speculate", DT_IDENT_ACTFUNC, 0, DT_ACT_SPECULATE,
	DT_ATTR_STABCMN, DT_VERS_1_0,
	&dt_idops_func, "void(int)" },
{ "speculation", DT_IDENT_FUNC, 0, DIF_SUBR_SPECULATION,
	DT_ATTR_STABCMN, DT_VERS_1_0,
	&dt_idops_func, "int()" },
{ "stack", DT_IDENT_ACTFUNC, 0, DT_ACT_STACK, DT_ATTR_STABCMN, DT_VERS_1_0,
	&dt_idops_func, "stack(...)" },
{ "stackdepth", DT_IDENT_SCALAR, 0, DIF_VAR_STACKDEPTH,
	DT_ATTR_STABCMN, DT_VERS_1_0,
	&dt_idops_type, "uint32_t" },
{ "stddev", DT_IDENT_AGGFUNC, 0, DTRACEAGG_STDDEV, DT_ATTR_STABCMN,
	DT_VERS_1_6, &dt_idops_func, "void(@)" },
{ "stop", DT_IDENT_ACTFUNC, 0, DT_ACT_STOP, DT_ATTR_STABCMN, DT_VERS_1_0,
	&dt_idops_func, "void()" },
{ "strchr", DT_IDENT_FUNC, 0, DIF_SUBR_STRCHR, DT_ATTR_STABCMN, DT_VERS_1_1,
	&dt_idops_func, "string(const char *, char)" },
{ "strlen", DT_IDENT_FUNC, 0, DIF_SUBR_STRLEN, DT_ATTR_STABCMN, DT_VERS_1_0,
	&dt_idops_func, "size_t(const char *)" },
{ "strjoin", DT_IDENT_FUNC, 0, DIF_SUBR_STRJOIN, DT_ATTR_STABCMN, DT_VERS_1_0,
	&dt_idops_func, "string(const char *, const char *)" },
{ "strrchr", DT_IDENT_FUNC, 0, DIF_SUBR_STRRCHR, DT_ATTR_STABCMN, DT_VERS_1_1,
	&dt_idops_func, "string(const char *, char)" },
{ "strstr", DT_IDENT_FUNC, 0, DIF_SUBR_STRSTR, DT_ATTR_STABCMN, DT_VERS_1_1,
	&dt_idops_func, "string(const char *, const char *)" },
{ "strtok", DT_IDENT_FUNC, 0, DIF_SUBR_STRTOK, DT_ATTR_STABCMN, DT_VERS_1_1,
	&dt_idops_func, "string(const char *, const char *)" },
{ "substr", DT_IDENT_FUNC, 0, DIF_SUBR_SUBSTR, DT_ATTR_STABCMN, DT_VERS_1_1,
	&dt_idops_func, "string(const char *, int, [int])" },
{ "sum", DT_IDENT_AGGFUNC, 0, DTRACEAGG_SUM, DT_ATTR_STABCMN, DT_VERS_1_0,
	&dt_idops_func, "void(@)" },
{ "sym", DT_IDENT_ACTFUNC, 0, DT_ACT_SYM, DT_ATTR_STABCMN,
	DT_VERS_1_2, &dt_idops_func, "_symaddr(uintptr_t)" },
{ "system", DT_IDENT_ACTFUNC, 0, DT_ACT_SYSTEM, DT_ATTR_STABCMN, DT_VERS_1_0,
	&dt_idops_func, "void(@, ...)" },
{ "this", DT_IDENT_PTR, 0, 0, DT_ATTR_STABCMN, DT_VERS_1_0,
	&dt_idops_type, "void" },
{ "tid", DT_IDENT_SCALAR, 0, DIF_VAR_TID, DT_ATTR_STABCMN, DT_VERS_1_0,
	&dt_idops_type, "id_t" },
{ "timestamp", DT_IDENT_SCALAR, 0, DIF_VAR_TIMESTAMP,
	DT_ATTR_STABCMN, DT_VERS_1_0,
	&dt_idops_type, "uint64_t" },
{ "tolower", DT_IDENT_FUNC, 0, DIF_SUBR_TOLOWER, DT_ATTR_STABCMN, DT_VERS_1_8,
	&dt_idops_func, "string(const char *)" },
{ "toupper", DT_IDENT_FUNC, 0, DIF_SUBR_TOUPPER, DT_ATTR_STABCMN, DT_VERS_1_8,
	&dt_idops_func, "string(const char *)" },
{ "trace", DT_IDENT_ACTFUNC, 0, DT_ACT_TRACE, DT_ATTR_STABCMN, DT_VERS_1_0,
	&dt_idops_func, "void(@)" },
{ "tracemem", DT_IDENT_ACTFUNC, 0, DT_ACT_TRACEMEM,
	DT_ATTR_STABCMN, DT_VERS_1_0,
	&dt_idops_func, "void(@, size_t, ...)" },
{ "trunc", DT_IDENT_ACTFUNC, 0, DT_ACT_TRUNC, DT_ATTR_STABCMN,
	DT_VERS_1_0, &dt_idops_func, "void(...)" },
{ "uaddr", DT_IDENT_ACTFUNC, 0, DT_ACT_UADDR, DT_ATTR_STABCMN,
	DT_VERS_1_2, &dt_idops_func, "_usymaddr(uintptr_t)" },
{ "ucaller", DT_IDENT_SCALAR, 0, DIF_VAR_UCALLER, DT_ATTR_STABCMN,
	DT_VERS_1_2, &dt_idops_type, "uint64_t" },
{ "ufunc", DT_IDENT_ACTFUNC, 0, DT_ACT_USYM, DT_ATTR_STABCMN,
	DT_VERS_1_2, &dt_idops_func, "_usymaddr(uintptr_t)" },
{ "uid", DT_IDENT_SCALAR, 0, DIF_VAR_UID, DT_ATTR_STABCMN, DT_VERS_1_0,
	&dt_idops_type, "uid_t" },
{ "umod", DT_IDENT_ACTFUNC, 0, DT_ACT_UMOD, DT_ATTR_STABCMN,
	DT_VERS_1_2, &dt_idops_func, "_usymaddr(uintptr_t)" },
{ "uregs", DT_IDENT_ARRAY, 0, DIF_VAR_UREGS, DT_ATTR_STABCMN, DT_VERS_1_0,
	&dt_idops_regs, NULL },
{ "ustack", DT_IDENT_ACTFUNC, 0, DT_ACT_USTACK, DT_ATTR_STABCMN, DT_VERS_1_0,
	&dt_idops_func, "stack(...)" },
{ "ustackdepth", DT_IDENT_SCALAR, 0, DIF_VAR_USTACKDEPTH,
	DT_ATTR_STABCMN, DT_VERS_1_2,
	&dt_idops_type, "uint32_t" },
{ "usym", DT_IDENT_ACTFUNC, 0, DT_ACT_USYM, DT_ATTR_STABCMN,
	DT_VERS_1_2, &dt_idops_func, "_usymaddr(uintptr_t)" },
{ "vmregs", DT_IDENT_ARRAY, 0, DIF_VAR_VMREGS, DT_ATTR_STABCMN, DT_VERS_1_7,
	&dt_idops_regs, NULL },
{ "vtimestamp", DT_IDENT_SCALAR, 0, DIF_VAR_VTIMESTAMP,
	DT_ATTR_STABCMN, DT_VERS_1_0,
	&dt_idops_type, "uint64_t" },
{ "walltimestamp", DT_IDENT_SCALAR, 0, DIF_VAR_WALLTIMESTAMP,
	DT_ATTR_STABCMN, DT_VERS_1_0,
	&dt_idops_type, "int64_t" },
{ "zonename", DT_IDENT_SCALAR, 0, DIF_VAR_ZONENAME,
	DT_ATTR_STABCMN, DT_VERS_1_0, &dt_idops_type, "string" },
{ NULL, 0, 0, 0, { 0, 0, 0 }, 0, NULL, NULL }
};

/*
 * Tables of ILP32 intrinsic integer and floating-point type templates to use
 * to populate the dynamic "C" CTF type container.
 */
static const dt_intrinsic_t _dtrace_intrinsics_32[] = {
{ "void", { CTF_INT_SIGNED, 0, 0 }, CTF_K_INTEGER },
{ "signed", { CTF_INT_SIGNED, 0, 32 }, CTF_K_INTEGER },
{ "unsigned", { 0, 0, 32 }, CTF_K_INTEGER },
{ "char", { CTF_INT_SIGNED | CTF_INT_CHAR, 0, 8 }, CTF_K_INTEGER },
{ "short", { CTF_INT_SIGNED, 0, 16 }, CTF_K_INTEGER },
{ "int", { CTF_INT_SIGNED, 0, 32 }, CTF_K_INTEGER },
{ "long", { CTF_INT_SIGNED, 0, 32 }, CTF_K_INTEGER },
{ "long long", { CTF_INT_SIGNED, 0, 64 }, CTF_K_INTEGER },
{ "signed char", { CTF_INT_SIGNED | CTF_INT_CHAR, 0, 8 }, CTF_K_INTEGER },
{ "signed short", { CTF_INT_SIGNED, 0, 16 }, CTF_K_INTEGER },
{ "signed int", { CTF_INT_SIGNED, 0, 32 }, CTF_K_INTEGER },
{ "signed long", { CTF_INT_SIGNED, 0, 32 }, CTF_K_INTEGER },
{ "signed long long", { CTF_INT_SIGNED, 0, 64 }, CTF_K_INTEGER },
{ "unsigned char", { CTF_INT_CHAR, 0, 8 }, CTF_K_INTEGER },
{ "unsigned short", { 0, 0, 16 }, CTF_K_INTEGER },
{ "unsigned int", { 0, 0, 32 }, CTF_K_INTEGER },
{ "unsigned long", { 0, 0, 32 }, CTF_K_INTEGER },
{ "unsigned long long", { 0, 0, 64 }, CTF_K_INTEGER },
{ "_Bool", { CTF_INT_BOOL, 0, 8 }, CTF_K_INTEGER },
{ "float", { CTF_FP_SINGLE, 0, 32 }, CTF_K_FLOAT },
{ "double", { CTF_FP_DOUBLE, 0, 64 }, CTF_K_FLOAT },
{ "long double", { CTF_FP_LDOUBLE, 0, 128 }, CTF_K_FLOAT },
{ "float imaginary", { CTF_FP_IMAGRY, 0, 32 }, CTF_K_FLOAT },
{ "double imaginary", { CTF_FP_DIMAGRY, 0, 64 }, CTF_K_FLOAT },
{ "long double imaginary", { CTF_FP_LDIMAGRY, 0, 128 }, CTF_K_FLOAT },
{ "float complex", { CTF_FP_CPLX, 0, 64 }, CTF_K_FLOAT },
{ "double complex", { CTF_FP_DCPLX, 0, 128 }, CTF_K_FLOAT },
{ "long double complex", { CTF_FP_LDCPLX, 0, 256 }, CTF_K_FLOAT },
{ NULL, { 0, 0, 0 }, 0 }
};

/*
 * Tables of LP64 intrinsic integer and floating-point type templates to use
 * to populate the dynamic "C" CTF type container.
 */
static const dt_intrinsic_t _dtrace_intrinsics_64[] = {
{ "void", { CTF_INT_SIGNED, 0, 0 }, CTF_K_INTEGER },
{ "signed", { CTF_INT_SIGNED, 0, 32 }, CTF_K_INTEGER },
{ "unsigned", { 0, 0, 32 }, CTF_K_INTEGER },
{ "char", { CTF_INT_SIGNED | CTF_INT_CHAR, 0, 8 }, CTF_K_INTEGER },
{ "short", { CTF_INT_SIGNED, 0, 16 }, CTF_K_INTEGER },
{ "int", { CTF_INT_SIGNED, 0, 32 }, CTF_K_INTEGER },
{ "long", { CTF_INT_SIGNED, 0, 64 }, CTF_K_INTEGER },
{ "long long", { CTF_INT_SIGNED, 0, 64 }, CTF_K_INTEGER },
{ "signed char", { CTF_INT_SIGNED | CTF_INT_CHAR, 0, 8 }, CTF_K_INTEGER },
{ "signed short", { CTF_INT_SIGNED, 0, 16 }, CTF_K_INTEGER },
{ "signed int", { CTF_INT_SIGNED, 0, 32 }, CTF_K_INTEGER },
{ "signed long", { CTF_INT_SIGNED, 0, 64 }, CTF_K_INTEGER },
{ "signed long long", { CTF_INT_SIGNED, 0, 64 }, CTF_K_INTEGER },
{ "unsigned char", { CTF_INT_CHAR, 0, 8 }, CTF_K_INTEGER },
{ "unsigned short", { 0, 0, 16 }, CTF_K_INTEGER },
{ "unsigned int", { 0, 0, 32 }, CTF_K_INTEGER },
{ "unsigned long", { 0, 0, 64 }, CTF_K_INTEGER },
{ "unsigned long long", { 0, 0, 64 }, CTF_K_INTEGER },
{ "_Bool", { CTF_INT_BOOL, 0, 8 }, CTF_K_INTEGER },
{ "float", { CTF_FP_SINGLE, 0, 32 }, CTF_K_FLOAT },
{ "double", { CTF_FP_DOUBLE, 0, 64 }, CTF_K_FLOAT },
{ "long double", { CTF_FP_LDOUBLE, 0, 128 }, CTF_K_FLOAT },
{ "float imaginary", { CTF_FP_IMAGRY, 0, 32 }, CTF_K_FLOAT },
{ "double imaginary", { CTF_FP_DIMAGRY, 0, 64 }, CTF_K_FLOAT },
{ "long double imaginary", { CTF_FP_LDIMAGRY, 0, 128 }, CTF_K_FLOAT },
{ "float complex", { CTF_FP_CPLX, 0, 64 }, CTF_K_FLOAT },
{ "double complex", { CTF_FP_DCPLX, 0, 128 }, CTF_K_FLOAT },
{ "long double complex", { CTF_FP_LDCPLX, 0, 256 }, CTF_K_FLOAT },
{ NULL, { 0, 0, 0 }, 0 }
};

/*
 * Tables of ILP32 typedefs to use to populate the dynamic "D" CTF container.
 * These aliases ensure that D definitions can use typical <sys/types.h> names.
 */
static const dt_typedef_t _dtrace_typedefs_32[] = {
{ "char", "int8_t" },
{ "short", "int16_t" },
{ "int", "int32_t" },
{ "long long", "int64_t" },
{ "int", "intptr_t" },
{ "int", "ssize_t" },
{ "unsigned char", "uint8_t" },
{ "unsigned short", "uint16_t" },
{ "unsigned", "uint32_t" },
{ "unsigned long long", "uint64_t" },
{ "unsigned char", "uchar_t" },
{ "unsigned short", "ushort_t" },
{ "unsigned", "uint_t" },
{ "unsigned long", "ulong_t" },
{ "unsigned long long", "u_longlong_t" },
{ "int", "ptrdiff_t" },
{ "unsigned", "uintptr_t" },
{ "unsigned", "size_t" },
{ "long", "id_t" },
{ "long", "pid_t" },
{ NULL, NULL }
};

/*
 * Tables of LP64 typedefs to use to populate the dynamic "D" CTF container.
 * These aliases ensure that D definitions can use typical <sys/types.h> names.
 */
static const dt_typedef_t _dtrace_typedefs_64[] = {
{ "char", "int8_t" },
{ "short", "int16_t" },
{ "int", "int32_t" },
{ "long", "int64_t" },
{ "long", "intptr_t" },
{ "long", "ssize_t" },
{ "unsigned char", "uint8_t" },
{ "unsigned short", "uint16_t" },
{ "unsigned", "uint32_t" },
{ "unsigned long", "uint64_t" },
{ "unsigned char", "uchar_t" },
{ "unsigned short", "ushort_t" },
{ "unsigned", "uint_t" },
{ "unsigned long", "ulong_t" },
{ "unsigned long long", "u_longlong_t" },
{ "long", "ptrdiff_t" },
{ "unsigned long", "uintptr_t" },
{ "unsigned long", "size_t" },
{ "int", "id_t" },
{ "int", "pid_t" },
{ NULL, NULL }
};

/*
 * Tables of ILP32 integer type templates used to populate the dtp->dt_ints[]
 * cache when a new dtrace client open occurs.  Values are set by dtrace_open().
 */
static const dt_intdesc_t _dtrace_ints_32[] = {
{ "int", NULL, CTF_ERR, 0x7fffffffULL },
{ "unsigned int", NULL, CTF_ERR, 0xffffffffULL },
{ "long", NULL, CTF_ERR, 0x7fffffffULL },
{ "unsigned long", NULL, CTF_ERR, 0xffffffffULL },
{ "long long", NULL, CTF_ERR, 0x7fffffffffffffffULL },
{ "unsigned long long", NULL, CTF_ERR, 0xffffffffffffffffULL }
};

/*
 * Tables of LP64 integer type templates used to populate the dtp->dt_ints[]
 * cache when a new dtrace client open occurs.  Values are set by dtrace_open().
 */
static const dt_intdesc_t _dtrace_ints_64[] = {
{ "int", NULL, CTF_ERR, 0x7fffffffULL },
{ "unsigned int", NULL, CTF_ERR, 0xffffffffULL },
{ "long", NULL, CTF_ERR, 0x7fffffffffffffffULL },
{ "unsigned long", NULL, CTF_ERR, 0xffffffffffffffffULL },
{ "long long", NULL, CTF_ERR, 0x7fffffffffffffffULL },
{ "unsigned long long", NULL, CTF_ERR, 0xffffffffffffffffULL }
};

/*
 * Table of macro variable templates used to populate the macro identifier hash
 * when a new dtrace client open occurs.  Values are set by dtrace_update().
 */
static const dt_ident_t _dtrace_macros[] = {
{ "egid", DT_IDENT_SCALAR, 0, 0, DT_ATTR_STABCMN, DT_VERS_1_0 },
{ "euid", DT_IDENT_SCALAR, 0, 0, DT_ATTR_STABCMN, DT_VERS_1_0 },
{ "gid", DT_IDENT_SCALAR, 0, 0, DT_ATTR_STABCMN, DT_VERS_1_0 },
{ "pid", DT_IDENT_SCALAR, 0, 0, DT_ATTR_STABCMN, DT_VERS_1_0 },
{ "pgid", DT_IDENT_SCALAR, 0, 0, DT_ATTR_STABCMN, DT_VERS_1_0 },
{ "ppid", DT_IDENT_SCALAR, 0, 0, DT_ATTR_STABCMN, DT_VERS_1_0 },
{ "projid", DT_IDENT_SCALAR, 0, 0, DT_ATTR_STABCMN, DT_VERS_1_0 },
{ "sid", DT_IDENT_SCALAR, 0, 0, DT_ATTR_STABCMN, DT_VERS_1_0 },
{ "taskid", DT_IDENT_SCALAR, 0, 0, DT_ATTR_STABCMN, DT_VERS_1_0 },
{ "target", DT_IDENT_SCALAR, 0, 0, DT_ATTR_STABCMN, DT_VERS_1_0 },
{ "uid", DT_IDENT_SCALAR, 0, 0, DT_ATTR_STABCMN, DT_VERS_1_0 },
{ NULL, 0, 0, 0, { 0, 0, 0 }, 0 }
};

/*
 * Hard-wired definition string to be compiled and cached every time a new
 * DTrace library handle is initialized.  This string should only be used to
 * contain definitions that should be present regardless of DTRACE_O_NOLIBS.
 */
static const char _dtrace_hardwire[] = "\
inline long NULL = 0; \n\
#pragma D binding \"1.0\" NULL\n\
";

/*
 * Default DTrace configuration to use when opening libdtrace DTRACE_O_NODEV.
 * If DTRACE_O_NODEV is not set, we load the configuration from the kernel.
 * The use of CTF_MODEL_NATIVE is more subtle than it might appear: we are
 * relying on the fact that when running dtrace(1M), isaexec will invoke the
 * binary with the same bitness as the kernel, which is what we want by default
 * when generating our DIF.  The user can override the choice using oflags.
 */
static const dtrace_conf_t _dtrace_conf = {
	DIF_VERSION,		/* dtc_difversion */
	DIF_DIR_NREGS,		/* dtc_difintregs */
	DIF_DTR_NREGS,		/* dtc_diftupregs */
	CTF_MODEL_NATIVE	/* dtc_ctfmodel */
};

const dtrace_attribute_t _dtrace_maxattr = {
	DTRACE_STABILITY_MAX,
	DTRACE_STABILITY_MAX,
	DTRACE_CLASS_MAX
};

const dtrace_attribute_t _dtrace_defattr = {
	DTRACE_STABILITY_STABLE,
	DTRACE_STABILITY_STABLE,
	DTRACE_CLASS_COMMON
};

const dtrace_attribute_t _dtrace_symattr = {
	DTRACE_STABILITY_PRIVATE,
	DTRACE_STABILITY_PRIVATE,
	DTRACE_CLASS_UNKNOWN
};

const dtrace_attribute_t _dtrace_typattr = {
	DTRACE_STABILITY_PRIVATE,
	DTRACE_STABILITY_PRIVATE,
	DTRACE_CLASS_UNKNOWN
};

const dtrace_attribute_t _dtrace_prvattr = {
	DTRACE_STABILITY_PRIVATE,
	DTRACE_STABILITY_PRIVATE,
	DTRACE_CLASS_UNKNOWN
};

const dtrace_pattr_t _dtrace_prvdesc = {
{ DTRACE_STABILITY_UNSTABLE, DTRACE_STABILITY_UNSTABLE, DTRACE_CLASS_COMMON },
{ DTRACE_STABILITY_UNSTABLE, DTRACE_STABILITY_UNSTABLE, DTRACE_CLASS_COMMON },
{ DTRACE_STABILITY_UNSTABLE, DTRACE_STABILITY_UNSTABLE, DTRACE_CLASS_COMMON },
{ DTRACE_STABILITY_UNSTABLE, DTRACE_STABILITY_UNSTABLE, DTRACE_CLASS_COMMON },
{ DTRACE_STABILITY_UNSTABLE, DTRACE_STABILITY_UNSTABLE, DTRACE_CLASS_COMMON },
};

const char *_dtrace_defcpp = "/usr/ccs/lib/cpp"; /* default cpp(1) to invoke */
const char *_dtrace_defld = "/usr/ccs/bin/ld";   /* default ld(1) to invoke */

const char *_dtrace_libdir = "/usr/lib/dtrace"; /* default library directory */
const char *_dtrace_provdir = "/dev/dtrace/provider"; /* provider directory */

int _dtrace_strbuckets = 211;	/* default number of hash buckets (prime) */
int _dtrace_intbuckets = 256;	/* default number of integer buckets (Pof2) */
uint_t _dtrace_strsize = 256;	/* default size of string intrinsic type */
uint_t _dtrace_stkindent = 14;	/* default whitespace indent for stack/ustack */
uint_t _dtrace_pidbuckets = 64; /* default number of pid hash buckets */
uint_t _dtrace_pidlrulim = 8;	/* default number of pid handles to cache */
size_t _dtrace_bufsize = 512;	/* default dt_buf_create() size */
int _dtrace_argmax = 32;	/* default maximum number of probe arguments */

int _dtrace_debug = 0;		/* debug messages enabled (off) */
const char *const _dtrace_version = DT_VERS_STRING; /* API version string */
int _dtrace_rdvers = RD_VERSION; /* rtld_db feature version */

typedef struct dt_fdlist {
	int *df_fds;		/* array of provider driver file descriptors */
	uint_t df_ents;		/* number of valid elements in df_fds[] */
	uint_t df_size;		/* size of df_fds[] */
} dt_fdlist_t;

#pragma init(_dtrace_init)
void
_dtrace_init(void)
{
	_dtrace_debug = getenv("DTRACE_DEBUG") != NULL;

	for (; _dtrace_rdvers > 0; _dtrace_rdvers--) {
		if (rd_init(_dtrace_rdvers) == RD_OK)
			break;
	}
}

static dtrace_hdl_t *
set_open_errno(dtrace_hdl_t *dtp, int *errp, int err)
{
	if (dtp != NULL)
		dtrace_close(dtp);
	if (errp != NULL)
		*errp = err;
	return (NULL);
}

static void
dt_provmod_open(dt_provmod_t **provmod, dt_fdlist_t *dfp)
{
	dt_provmod_t *prov;
	char path[PATH_MAX];
	struct dirent *dp, *ep;
	DIR *dirp;
	int fd;

	if ((dirp = opendir(_dtrace_provdir)) == NULL)
		return; /* failed to open directory; just skip it */

	ep = alloca(sizeof (struct dirent) + PATH_MAX + 1);
	bzero(ep, sizeof (struct dirent) + PATH_MAX + 1);

	while (readdir_r(dirp, ep, &dp) == 0 && dp != NULL) {
		if (dp->d_name[0] == '.')
			continue; /* skip "." and ".." */

		if (dfp->df_ents == dfp->df_size) {
			uint_t size = dfp->df_size ? dfp->df_size * 2 : 16;
			int *fds = realloc(dfp->df_fds, size * sizeof (int));

			if (fds == NULL)
				break; /* skip the rest of this directory */

			dfp->df_fds = fds;
			dfp->df_size = size;
		}

		(void) snprintf(path, sizeof (path), "%s/%s",
		    _dtrace_provdir, dp->d_name);

		if ((fd = open(path, O_RDONLY)) == -1)
			continue; /* failed to open driver; just skip it */

		if (((prov = malloc(sizeof (dt_provmod_t))) == NULL) ||
		    (prov->dp_name = malloc(strlen(dp->d_name) + 1)) == NULL) {
			free(prov);
			(void) close(fd);
			break;
		}

		(void) strcpy(prov->dp_name, dp->d_name);
		prov->dp_next = *provmod;
		*provmod = prov;

		dt_dprintf("opened provider %s\n", dp->d_name);
		dfp->df_fds[dfp->df_ents++] = fd;
	}

	(void) closedir(dirp);
}

static void
dt_provmod_destroy(dt_provmod_t **provmod)
{
	dt_provmod_t *next, *current;

	for (current = *provmod; current != NULL; current = next) {
		next = current->dp_next;
		free(current->dp_name);
		free(current);
	}

	*provmod = NULL;
}

static const char *
dt_get_sysinfo(int cmd, char *buf, size_t len)
{
	ssize_t rv = sysinfo(cmd, buf, len);
	char *p = buf;

	if (rv < 0 || rv > len)
		(void) snprintf(buf, len, "%s", "Unknown");

	while ((p = strchr(p, '.')) != NULL)
		*p++ = '_';

	return (buf);
}

static dtrace_hdl_t *
dt_vopen(int version, int flags, int *errp,
    const dtrace_vector_t *vector, void *arg)
{
	dtrace_hdl_t *dtp = NULL;
	int dtfd = -1, ftfd = -1, fterr = 0;
	dtrace_prog_t *pgp;
	dt_module_t *dmp;
	dt_provmod_t *provmod = NULL;
	int i, err;
	struct rlimit rl;

	const dt_intrinsic_t *dinp;
	const dt_typedef_t *dtyp;
	const dt_ident_t *idp;

	dtrace_typeinfo_t dtt;
	ctf_funcinfo_t ctc;
	ctf_arinfo_t ctr;

	dt_fdlist_t df = { NULL, 0, 0 };

	char isadef[32], utsdef[32];
	char s1[64], s2[64];

	if (version <= 0)
		return (set_open_errno(dtp, errp, EINVAL));

	if (version > DTRACE_VERSION)
		return (set_open_errno(dtp, errp, EDT_VERSION));

	if (version < DTRACE_VERSION) {
		/*
		 * Currently, increasing the library version number is used to
		 * denote a binary incompatible change.  That is, a consumer
		 * of the library cannot run on a version of the library with
		 * a higher DTRACE_VERSION number than the consumer compiled
		 * against.  Once the library API has been committed to,
		 * backwards binary compatibility will be required; at that
		 * time, this check should change to return EDT_OVERSION only
		 * if the specified version number is less than the version
		 * number at the time of interface commitment.
		 */
		return (set_open_errno(dtp, errp, EDT_OVERSION));
	}

	if (flags & ~DTRACE_O_MASK)
		return (set_open_errno(dtp, errp, EINVAL));

	if ((flags & DTRACE_O_LP64) && (flags & DTRACE_O_ILP32))
		return (set_open_errno(dtp, errp, EINVAL));

	if (vector == NULL && arg != NULL)
		return (set_open_errno(dtp, errp, EINVAL));

	if (elf_version(EV_CURRENT) == EV_NONE)
		return (set_open_errno(dtp, errp, EDT_ELFVERSION));

	if (vector != NULL || (flags & DTRACE_O_NODEV))
		goto alloc; /* do not attempt to open dtrace device */

	/*
	 * Before we get going, crank our limit on file descriptors up to the
	 * hard limit.  This is to allow for the fact that libproc keeps file
	 * descriptors to objects open for the lifetime of the proc handle;
	 * without raising our hard limit, we would have an acceptably small
	 * bound on the number of processes that we could concurrently
	 * instrument with the pid provider.
	 */
	if (getrlimit(RLIMIT_NOFILE, &rl) == 0) {
		rl.rlim_cur = rl.rlim_max;
		(void) setrlimit(RLIMIT_NOFILE, &rl);
	}

	/*
	 * Get the device path of each of the providers.  We hold them open
	 * in the df.df_fds list until we open the DTrace driver itself,
	 * allowing us to see all of the probes provided on this system.  Once
	 * we have the DTrace driver open, we can safely close all the providers
	 * now that they have registered with the framework.
	 */
	dt_provmod_open(&provmod, &df);

	dtfd = open("/dev/dtrace/dtrace", O_RDWR);
	err = errno; /* save errno from opening dtfd */

	ftfd = open("/dev/dtrace/provider/fasttrap", O_RDWR);
	fterr = ftfd == -1 ? errno : 0; /* save errno from open ftfd */

	while (df.df_ents-- != 0)
		(void) close(df.df_fds[df.df_ents]);

	free(df.df_fds);

	/*
	 * If we failed to open the dtrace device, fail dtrace_open().
	 * We convert some kernel errnos to custom libdtrace errnos to
	 * improve the resulting message from the usual strerror().
	 */
	if (dtfd == -1) {
		dt_provmod_destroy(&provmod);
		switch (err) {
		case ENOENT:
			err = EDT_NOENT;
			break;
		case EBUSY:
			err = EDT_BUSY;
			break;
		case EACCES:
			err = EDT_ACCESS;
			break;
		}
		return (set_open_errno(dtp, errp, err));
	}

	(void) fcntl(dtfd, F_SETFD, FD_CLOEXEC);
	(void) fcntl(ftfd, F_SETFD, FD_CLOEXEC);

alloc:
	if ((dtp = malloc(sizeof (dtrace_hdl_t))) == NULL)
		return (set_open_errno(dtp, errp, EDT_NOMEM));

	bzero(dtp, sizeof (dtrace_hdl_t));
	dtp->dt_oflags = flags;
	dtp->dt_prcmode = DT_PROC_STOP_PREINIT;
	dtp->dt_linkmode = DT_LINK_KERNEL;
	dtp->dt_linktype = DT_LTYP_ELF;
	dtp->dt_xlatemode = DT_XL_STATIC;
	dtp->dt_stdcmode = DT_STDC_XA;
	dtp->dt_version = version;
	dtp->dt_fd = dtfd;
	dtp->dt_ftfd = ftfd;
	dtp->dt_fterr = fterr;
	dtp->dt_cdefs_fd = -1;
	dtp->dt_ddefs_fd = -1;
	dtp->dt_stdout_fd = -1;
	dtp->dt_modbuckets = _dtrace_strbuckets;
	dtp->dt_mods = calloc(dtp->dt_modbuckets, sizeof (dt_module_t *));
	dtp->dt_provbuckets = _dtrace_strbuckets;
	dtp->dt_provs = calloc(dtp->dt_provbuckets, sizeof (dt_provider_t *));
	dt_proc_init(dtp);
	dtp->dt_vmax = DT_VERS_LATEST;
	dtp->dt_cpp_path = strdup(_dtrace_defcpp);
	dtp->dt_cpp_argv = malloc(sizeof (char *));
	dtp->dt_cpp_argc = 1;
	dtp->dt_cpp_args = 1;
	dtp->dt_ld_path = strdup(_dtrace_defld);
	dtp->dt_provmod = provmod;
	dtp->dt_vector = vector;
	dtp->dt_varg = arg;
	dt_dof_init(dtp);
	(void) uname(&dtp->dt_uts);

	if (dtp->dt_mods == NULL || dtp->dt_provs == NULL ||
	    dtp->dt_procs == NULL || dtp->dt_proc_env == NULL ||
	    dtp->dt_ld_path == NULL || dtp->dt_cpp_path == NULL ||
	    dtp->dt_cpp_argv == NULL)
		return (set_open_errno(dtp, errp, EDT_NOMEM));

	for (i = 0; i < DTRACEOPT_MAX; i++)
		dtp->dt_options[i] = DTRACEOPT_UNSET;

	dtp->dt_cpp_argv[0] = (char *)strbasename(dtp->dt_cpp_path);

	(void) snprintf(isadef, sizeof (isadef), "-D__SUNW_D_%u",
	    (uint_t)(sizeof (void *) * NBBY));

	(void) snprintf(utsdef, sizeof (utsdef), "-D__%s_%s",
	    dt_get_sysinfo(SI_SYSNAME, s1, sizeof (s1)),
	    dt_get_sysinfo(SI_RELEASE, s2, sizeof (s2)));

	if (dt_cpp_add_arg(dtp, "-D__sun") == NULL ||
	    dt_cpp_add_arg(dtp, "-D__unix") == NULL ||
	    dt_cpp_add_arg(dtp, "-D__SVR4") == NULL ||
	    dt_cpp_add_arg(dtp, "-D__SUNW_D=1") == NULL ||
	    dt_cpp_add_arg(dtp, isadef) == NULL ||
	    dt_cpp_add_arg(dtp, utsdef) == NULL)
		return (set_open_errno(dtp, errp, EDT_NOMEM));

	if (flags & DTRACE_O_NODEV)
		bcopy(&_dtrace_conf, &dtp->dt_conf, sizeof (_dtrace_conf));
	else if (dt_ioctl(dtp, DTRACEIOC_CONF, &dtp->dt_conf) != 0)
		return (set_open_errno(dtp, errp, errno));

	if (flags & DTRACE_O_LP64)
		dtp->dt_conf.dtc_ctfmodel = CTF_MODEL_LP64;
	else if (flags & DTRACE_O_ILP32)
		dtp->dt_conf.dtc_ctfmodel = CTF_MODEL_ILP32;

#ifdef __sparc
	/*
	 * On SPARC systems, __sparc is always defined for <sys/isa_defs.h>
	 * and __sparcv9 is defined if we are doing a 64-bit compile.
	 */
	if (dt_cpp_add_arg(dtp, "-D__sparc") == NULL)
		return (set_open_errno(dtp, errp, EDT_NOMEM));

	if (dtp->dt_conf.dtc_ctfmodel == CTF_MODEL_LP64 &&
	    dt_cpp_add_arg(dtp, "-D__sparcv9") == NULL)
		return (set_open_errno(dtp, errp, EDT_NOMEM));
#endif

#ifdef __x86
	/*
	 * On x86 systems, __i386 is defined for <sys/isa_defs.h> for 32-bit
	 * compiles and __amd64 is defined for 64-bit compiles.  Unlike SPARC,
	 * they are defined exclusive of one another (see PSARC 2004/619).
	 */
	if (dtp->dt_conf.dtc_ctfmodel == CTF_MODEL_LP64) {
		if (dt_cpp_add_arg(dtp, "-D__amd64") == NULL)
			return (set_open_errno(dtp, errp, EDT_NOMEM));
	} else {
		if (dt_cpp_add_arg(dtp, "-D__i386") == NULL)
			return (set_open_errno(dtp, errp, EDT_NOMEM));
	}
#endif

	if (dtp->dt_conf.dtc_difversion < DIF_VERSION)
		return (set_open_errno(dtp, errp, EDT_DIFVERS));

	if (dtp->dt_conf.dtc_ctfmodel == CTF_MODEL_ILP32)
		bcopy(_dtrace_ints_32, dtp->dt_ints, sizeof (_dtrace_ints_32));
	else
		bcopy(_dtrace_ints_64, dtp->dt_ints, sizeof (_dtrace_ints_64));

	dtp->dt_macros = dt_idhash_create("macro", NULL, 0, UINT_MAX);
	dtp->dt_aggs = dt_idhash_create("aggregation", NULL,
	    DTRACE_AGGVARIDNONE + 1, UINT_MAX);

	dtp->dt_globals = dt_idhash_create("global", _dtrace_globals,
	    DIF_VAR_OTHER_UBASE, DIF_VAR_OTHER_MAX);

	dtp->dt_tls = dt_idhash_create("thread local", NULL,
	    DIF_VAR_OTHER_UBASE, DIF_VAR_OTHER_MAX);

	if (dtp->dt_macros == NULL || dtp->dt_aggs == NULL ||
	    dtp->dt_globals == NULL || dtp->dt_tls == NULL)
		return (set_open_errno(dtp, errp, EDT_NOMEM));

	/*
	 * Populate the dt_macros identifier hash table by hand: we can't use
	 * the dt_idhash_populate() mechanism because we're not yet compiling
	 * and dtrace_update() needs to immediately reference these idents.
	 */
	for (idp = _dtrace_macros; idp->di_name != NULL; idp++) {
		if (dt_idhash_insert(dtp->dt_macros, idp->di_name,
		    idp->di_kind, idp->di_flags, idp->di_id, idp->di_attr,
		    idp->di_vers, idp->di_ops ? idp->di_ops : &dt_idops_thaw,
		    idp->di_iarg, 0) == NULL)
			return (set_open_errno(dtp, errp, EDT_NOMEM));
	}

	/*
	 * Update the module list using /system/object and load the values for
	 * the macro variable definitions according to the current process.
	 */
	dtrace_update(dtp);

	/*
	 * Select the intrinsics and typedefs we want based on the data model.
	 * The intrinsics are under "C".  The typedefs are added under "D".
	 */
	if (dtp->dt_conf.dtc_ctfmodel == CTF_MODEL_ILP32) {
		dinp = _dtrace_intrinsics_32;
		dtyp = _dtrace_typedefs_32;
	} else {
		dinp = _dtrace_intrinsics_64;
		dtyp = _dtrace_typedefs_64;
	}

	/*
	 * Create a dynamic CTF container under the "C" scope for intrinsic
	 * types and types defined in ANSI-C header files that are included.
	 */
	if ((dmp = dtp->dt_cdefs = dt_module_create(dtp, "C")) == NULL)
		return (set_open_errno(dtp, errp, EDT_NOMEM));

	if ((dmp->dm_ctfp = ctf_create(&dtp->dt_ctferr)) == NULL)
		return (set_open_errno(dtp, errp, EDT_CTF));

	dt_dprintf("created CTF container for %s (%p)\n",
	    dmp->dm_name, (void *)dmp->dm_ctfp);

	(void) ctf_setmodel(dmp->dm_ctfp, dtp->dt_conf.dtc_ctfmodel);
	ctf_setspecific(dmp->dm_ctfp, dmp);

	dmp->dm_flags = DT_DM_LOADED; /* fake up loaded bit */
	dmp->dm_modid = -1; /* no module ID */

	/*
	 * Fill the dynamic "C" CTF container with all of the intrinsic
	 * integer and floating-point types appropriate for this data model.
	 */
	for (; dinp->din_name != NULL; dinp++) {
		if (dinp->din_kind == CTF_K_INTEGER) {
			err = ctf_add_integer(dmp->dm_ctfp, CTF_ADD_ROOT,
			    dinp->din_name, &dinp->din_data);
		} else {
			err = ctf_add_float(dmp->dm_ctfp, CTF_ADD_ROOT,
			    dinp->din_name, &dinp->din_data);
		}

		if (err == CTF_ERR) {
			dt_dprintf("failed to add %s to C container: %s\n",
			    dinp->din_name, ctf_errmsg(
			    ctf_errno(dmp->dm_ctfp)));
			return (set_open_errno(dtp, errp, EDT_CTF));
		}
	}

	if (ctf_update(dmp->dm_ctfp) != 0) {
		dt_dprintf("failed to update C container: %s\n",
		    ctf_errmsg(ctf_errno(dmp->dm_ctfp)));
		return (set_open_errno(dtp, errp, EDT_CTF));
	}

	/*
	 * Add intrinsic pointer types that are needed to initialize printf
	 * format dictionary types (see table in dt_printf.c).
	 */
	(void) ctf_add_pointer(dmp->dm_ctfp, CTF_ADD_ROOT,
	    ctf_lookup_by_name(dmp->dm_ctfp, "void"));

	(void) ctf_add_pointer(dmp->dm_ctfp, CTF_ADD_ROOT,
	    ctf_lookup_by_name(dmp->dm_ctfp, "char"));

	(void) ctf_add_pointer(dmp->dm_ctfp, CTF_ADD_ROOT,
	    ctf_lookup_by_name(dmp->dm_ctfp, "int"));

	if (ctf_update(dmp->dm_ctfp) != 0) {
		dt_dprintf("failed to update C container: %s\n",
		    ctf_errmsg(ctf_errno(dmp->dm_ctfp)));
		return (set_open_errno(dtp, errp, EDT_CTF));
	}

	/*
	 * Create a dynamic CTF container under the "D" scope for types that
	 * are defined by the D program itself or on-the-fly by the D compiler.
	 * The "D" CTF container is a child of the "C" CTF container.
	 */
	if ((dmp = dtp->dt_ddefs = dt_module_create(dtp, "D")) == NULL)
		return (set_open_errno(dtp, errp, EDT_NOMEM));

	if ((dmp->dm_ctfp = ctf_create(&dtp->dt_ctferr)) == NULL)
		return (set_open_errno(dtp, errp, EDT_CTF));

	dt_dprintf("created CTF container for %s (%p)\n",
	    dmp->dm_name, (void *)dmp->dm_ctfp);

	(void) ctf_setmodel(dmp->dm_ctfp, dtp->dt_conf.dtc_ctfmodel);
	ctf_setspecific(dmp->dm_ctfp, dmp);

	dmp->dm_flags = DT_DM_LOADED; /* fake up loaded bit */
	dmp->dm_modid = -1; /* no module ID */

	if (ctf_import(dmp->dm_ctfp, dtp->dt_cdefs->dm_ctfp) == CTF_ERR) {
		dt_dprintf("failed to import D parent container: %s\n",
		    ctf_errmsg(ctf_errno(dmp->dm_ctfp)));
		return (set_open_errno(dtp, errp, EDT_CTF));
	}

	/*
	 * Fill the dynamic "D" CTF container with all of the built-in typedefs
	 * that we need to use for our D variable and function definitions.
	 * This ensures that basic inttypes.h names are always available to us.
	 */
	for (; dtyp->dty_src != NULL; dtyp++) {
		if (ctf_add_typedef(dmp->dm_ctfp, CTF_ADD_ROOT,
		    dtyp->dty_dst, ctf_lookup_by_name(dmp->dm_ctfp,
		    dtyp->dty_src)) == CTF_ERR) {
			dt_dprintf("failed to add typedef %s %s to D "
			    "container: %s", dtyp->dty_src, dtyp->dty_dst,
			    ctf_errmsg(ctf_errno(dmp->dm_ctfp)));
			return (set_open_errno(dtp, errp, EDT_CTF));
		}
	}

	/*
	 * Insert a CTF ID corresponding to a pointer to a type of kind
	 * CTF_K_FUNCTION we can use in the compiler for function pointers.
	 * CTF treats all function pointers as "int (*)()" so we only need one.
	 */
	ctc.ctc_return = ctf_lookup_by_name(dmp->dm_ctfp, "int");
	ctc.ctc_argc = 0;
	ctc.ctc_flags = 0;

	dtp->dt_type_func = ctf_add_function(dmp->dm_ctfp,
	    CTF_ADD_ROOT, &ctc, NULL);

	dtp->dt_type_fptr = ctf_add_pointer(dmp->dm_ctfp,
	    CTF_ADD_ROOT, dtp->dt_type_func);

	/*
	 * We also insert CTF definitions for the special D intrinsic types
	 * string and <DYN> into the D container.  The string type is added
	 * as a typedef of char[n].  The <DYN> type is an alias for void.
	 * We compare types to these special CTF ids throughout the compiler.
	 */
	ctr.ctr_contents = ctf_lookup_by_name(dmp->dm_ctfp, "char");
	ctr.ctr_index = ctf_lookup_by_name(dmp->dm_ctfp, "long");
	ctr.ctr_nelems = _dtrace_strsize;

	dtp->dt_type_str = ctf_add_typedef(dmp->dm_ctfp, CTF_ADD_ROOT,
	    "string", ctf_add_array(dmp->dm_ctfp, CTF_ADD_ROOT, &ctr));

	dtp->dt_type_dyn = ctf_add_typedef(dmp->dm_ctfp, CTF_ADD_ROOT,
	    "<DYN>", ctf_lookup_by_name(dmp->dm_ctfp, "void"));

	dtp->dt_type_stack = ctf_add_typedef(dmp->dm_ctfp, CTF_ADD_ROOT,
	    "stack", ctf_lookup_by_name(dmp->dm_ctfp, "void"));

	dtp->dt_type_symaddr = ctf_add_typedef(dmp->dm_ctfp, CTF_ADD_ROOT,
	    "_symaddr", ctf_lookup_by_name(dmp->dm_ctfp, "void"));

	dtp->dt_type_usymaddr = ctf_add_typedef(dmp->dm_ctfp, CTF_ADD_ROOT,
	    "_usymaddr", ctf_lookup_by_name(dmp->dm_ctfp, "void"));

	if (dtp->dt_type_func == CTF_ERR || dtp->dt_type_fptr == CTF_ERR ||
	    dtp->dt_type_str == CTF_ERR || dtp->dt_type_dyn == CTF_ERR ||
	    dtp->dt_type_stack == CTF_ERR || dtp->dt_type_symaddr == CTF_ERR ||
	    dtp->dt_type_usymaddr == CTF_ERR) {
		dt_dprintf("failed to add intrinsic to D container: %s\n",
		    ctf_errmsg(ctf_errno(dmp->dm_ctfp)));
		return (set_open_errno(dtp, errp, EDT_CTF));
	}

	if (ctf_update(dmp->dm_ctfp) != 0) {
		dt_dprintf("failed update D container: %s\n",
		    ctf_errmsg(ctf_errno(dmp->dm_ctfp)));
		return (set_open_errno(dtp, errp, EDT_CTF));
	}

	/*
	 * Initialize the integer description table used to convert integer
	 * constants to the appropriate types.  Refer to the comments above
	 * dt_node_int() for a complete description of how this table is used.
	 */
	for (i = 0; i < sizeof (dtp->dt_ints) / sizeof (dtp->dt_ints[0]); i++) {
		if (dtrace_lookup_by_type(dtp, DTRACE_OBJ_EVERY,
		    dtp->dt_ints[i].did_name, &dtt) != 0) {
			dt_dprintf("failed to lookup integer type %s: %s\n",
			    dtp->dt_ints[i].did_name,
			    dtrace_errmsg(dtp, dtrace_errno(dtp)));
			return (set_open_errno(dtp, errp, dtp->dt_errno));
		}
		dtp->dt_ints[i].did_ctfp = dtt.dtt_ctfp;
		dtp->dt_ints[i].did_type = dtt.dtt_type;
	}

	/*
	 * Now that we've created the "C" and "D" containers, move them to the
	 * start of the module list so that these types and symbols are found
	 * first (for stability) when iterating through the module list.
	 */
	dt_list_delete(&dtp->dt_modlist, dtp->dt_ddefs);
	dt_list_prepend(&dtp->dt_modlist, dtp->dt_ddefs);

	dt_list_delete(&dtp->dt_modlist, dtp->dt_cdefs);
	dt_list_prepend(&dtp->dt_modlist, dtp->dt_cdefs);

	if (dt_pfdict_create(dtp) == -1)
		return (set_open_errno(dtp, errp, dtp->dt_errno));

	/*
	 * If we are opening libdtrace DTRACE_O_NODEV enable C_ZDEFS by default
	 * because without /dev/dtrace open, we will not be able to load the
	 * names and attributes of any providers or probes from the kernel.
	 */
	if (flags & DTRACE_O_NODEV)
		dtp->dt_cflags |= DTRACE_C_ZDEFS;

	/*
	 * Load hard-wired inlines into the definition cache by calling the
	 * compiler on the raw definition string defined above.
	 */
	if ((pgp = dtrace_program_strcompile(dtp, _dtrace_hardwire,
	    DTRACE_PROBESPEC_NONE, DTRACE_C_EMPTY, 0, NULL)) == NULL) {
		dt_dprintf("failed to load hard-wired definitions: %s\n",
		    dtrace_errmsg(dtp, dtrace_errno(dtp)));
		return (set_open_errno(dtp, errp, EDT_HARDWIRE));
	}

	dt_program_destroy(dtp, pgp);

	/*
	 * Set up the default DTrace library path.  Once set, the next call to
	 * dt_compile() will compile all the libraries.  We intentionally defer
	 * library processing to improve overhead for clients that don't ever
	 * compile, and to provide better error reporting (because the full
	 * reporting of compiler errors requires dtrace_open() to succeed).
	 */
	if (dtrace_setopt(dtp, "libdir", _dtrace_libdir) != 0)
		return (set_open_errno(dtp, errp, dtp->dt_errno));

	return (dtp);
}

dtrace_hdl_t *
dtrace_open(int version, int flags, int *errp)
{
	return (dt_vopen(version, flags, errp, NULL, NULL));
}

dtrace_hdl_t *
dtrace_vopen(int version, int flags, int *errp,
    const dtrace_vector_t *vector, void *arg)
{
	return (dt_vopen(version, flags, errp, vector, arg));
}

void
dtrace_close(dtrace_hdl_t *dtp)
{
	dt_ident_t *idp, *ndp;
	dt_module_t *dmp;
	dt_provider_t *pvp;
	dtrace_prog_t *pgp;
	dt_xlator_t *dxp;
	dt_dirpath_t *dirp;
	int i;

	if (dtp->dt_procs != NULL)
		dt_proc_fini(dtp);

	while ((pgp = dt_list_next(&dtp->dt_programs)) != NULL)
		dt_program_destroy(dtp, pgp);

	while ((dxp = dt_list_next(&dtp->dt_xlators)) != NULL)
		dt_xlator_destroy(dtp, dxp);

	dt_free(dtp, dtp->dt_xlatormap);

	for (idp = dtp->dt_externs; idp != NULL; idp = ndp) {
		ndp = idp->di_next;
		dt_ident_destroy(idp);
	}

	if (dtp->dt_macros != NULL)
		dt_idhash_destroy(dtp->dt_macros);
	if (dtp->dt_aggs != NULL)
		dt_idhash_destroy(dtp->dt_aggs);
	if (dtp->dt_globals != NULL)
		dt_idhash_destroy(dtp->dt_globals);
	if (dtp->dt_tls != NULL)
		dt_idhash_destroy(dtp->dt_tls);

	while ((dmp = dt_list_next(&dtp->dt_modlist)) != NULL)
		dt_module_destroy(dtp, dmp);

	while ((pvp = dt_list_next(&dtp->dt_provlist)) != NULL)
		dt_provider_destroy(dtp, pvp);

	if (dtp->dt_fd != -1)
		(void) close(dtp->dt_fd);
	if (dtp->dt_ftfd != -1)
		(void) close(dtp->dt_ftfd);
	if (dtp->dt_cdefs_fd != -1)
		(void) close(dtp->dt_cdefs_fd);
	if (dtp->dt_ddefs_fd != -1)
		(void) close(dtp->dt_ddefs_fd);
	if (dtp->dt_stdout_fd != -1)
		(void) close(dtp->dt_stdout_fd);

	dt_epid_destroy(dtp);
	dt_aggid_destroy(dtp);
	dt_format_destroy(dtp);
	dt_strdata_destroy(dtp);
	dt_buffered_destroy(dtp);
	dt_aggregate_destroy(dtp);
	dt_pfdict_destroy(dtp);
	dt_provmod_destroy(&dtp->dt_provmod);
	dt_dof_fini(dtp);

	for (i = 1; i < dtp->dt_cpp_argc; i++)
		free(dtp->dt_cpp_argv[i]);

	while ((dirp = dt_list_next(&dtp->dt_lib_path)) != NULL) {
		dt_list_delete(&dtp->dt_lib_path, dirp);
		free(dirp->dir_path);
		free(dirp);
	}

	free(dtp->dt_cpp_argv);
	free(dtp->dt_cpp_path);
	free(dtp->dt_ld_path);

	free(dtp->dt_mods);
	free(dtp->dt_provs);
	free(dtp);
}

int
dtrace_provider_modules(dtrace_hdl_t *dtp, const char **mods, int nmods)
{
	dt_provmod_t *prov;
	int i = 0;

	for (prov = dtp->dt_provmod; prov != NULL; prov = prov->dp_next, i++) {
		if (i < nmods)
			mods[i] = prov->dp_name;
	}

	return (i);
}

int
dtrace_ctlfd(dtrace_hdl_t *dtp)
{
	return (dtp->dt_fd);
}<|MERGE_RESOLUTION|>--- conflicted
+++ resolved
@@ -21,13 +21,8 @@
 
 /*
  * Copyright (c) 2003, 2010, Oracle and/or its affiliates. All rights reserved.
-<<<<<<< HEAD
  * Copyright (c) 2012, Joyent, Inc. All rights reserved.
- * Copyright (c) 2011 by Delphix. All rights reserved.
-=======
- * Copyright (c) 2011, Joyent, Inc. All rights reserved.
  * Copyright (c) 2012 by Delphix. All rights reserved.
->>>>>>> 5ada8a07
  */
 
 #include <sys/types.h>
@@ -115,15 +110,9 @@
 #define	DT_VERS_1_8	DT_VERSION_NUMBER(1, 8, 0)
 #define	DT_VERS_1_8_1	DT_VERSION_NUMBER(1, 8, 1)
 #define	DT_VERS_1_9	DT_VERSION_NUMBER(1, 9, 0)
-<<<<<<< HEAD
 #define	DT_VERS_1_10	DT_VERSION_NUMBER(1, 10, 0)
 #define	DT_VERS_LATEST	DT_VERS_1_10
 #define	DT_VERS_STRING	"Sun D 1.10"
-=======
-#define	DT_VERS_1_9_1	DT_VERSION_NUMBER(1, 9, 1)
-#define	DT_VERS_LATEST	DT_VERS_1_9_1
-#define	DT_VERS_STRING	"Sun D 1.9.1"
->>>>>>> 5ada8a07
 
 const dt_version_t _dtrace_versions[] = {
 	DT_VERS_1_0,	/* D API 1.0.0 (PSARC 2001/466) Solaris 10 FCS */
@@ -144,11 +133,7 @@
 	DT_VERS_1_8,	/* D API 1.8 */
 	DT_VERS_1_8_1,	/* D API 1.8.1 */
 	DT_VERS_1_9,	/* D API 1.9 */
-<<<<<<< HEAD
 	DT_VERS_1_10,	/* D API 1.10 */
-=======
-	DT_VERS_1_9_1,	/* D API 1.9.1 */
->>>>>>> 5ada8a07
 	0
 };
 
