/*
 * CDDL HEADER START
 *
 * The contents of this file are subject to the terms of the
 * Common Development and Distribution License (the "License").
 * You may not use this file except in compliance with the License.
 *
 * You can obtain a copy of the license at usr/src/OPENSOLARIS.LICENSE
 * or http://www.opensolaris.org/os/licensing.
 * See the License for the specific language governing permissions
 * and limitations under the License.
 *
 * When distributing Covered Code, include this CDDL HEADER in each
 * file and include the License file at usr/src/OPENSOLARIS.LICENSE.
 * If applicable, add the following below this CDDL HEADER, with the
 * fields enclosed by brackets "[]" replaced with your own identifying
 * information: Portions Copyright [yyyy] [name of copyright owner]
 *
 * CDDL HEADER END
 */
/*
 * Copyright 2009 Sun Microsystems, Inc.  All rights reserved.
 * Use is subject to license terms.
 */

#include <synch.h>
#include <stdio.h>
#include <syslog.h>
#include <stdlib.h>
#include <arpa/inet.h>
#include <netdb.h>

#include <smbsrv/libsmbns.h>
#include <smbns_netbios.h>

#define	NETBIOS_HTAB_SZ	128
#define	NETBIOS_HKEY_SZ	(NETBIOS_NAME_SZ + NETBIOS_DOMAIN_NAME_MAX)

#define	NETBIOS_SAME_IP(addr1, addr2) \
	((addr1)->sin.sin_addr.s_addr == (addr2)->sin.sin_addr.s_addr)

typedef char nb_key_t[NETBIOS_HKEY_SZ];
static HT_HANDLE *smb_netbios_cache = 0;
static rwlock_t nb_cache_lock;

static void smb_strname(struct name_entry *name, char *buf, int bufsize);
static void hash_callback(HT_ITEM *item);
static int smb_netbios_match(const char *key1, const char *key2, size_t n);
static void smb_netbios_cache_key(char *key, unsigned char *name,
					unsigned char *scope);

int
smb_netbios_cache_init(void)
{
	(void) rw_wrlock(&nb_cache_lock);
	if (smb_netbios_cache == NULL) {
		smb_netbios_cache = ht_create_table(NETBIOS_HTAB_SZ,
		    NETBIOS_HKEY_SZ, HTHF_FIXED_KEY);
		if (smb_netbios_cache == NULL) {
			syslog(LOG_ERR, "nbns: cannot create name cache");
			(void) rw_unlock(&nb_cache_lock);
			return (-1);
		}
		(void) ht_register_callback(smb_netbios_cache, hash_callback);
		ht_set_cmpfn(smb_netbios_cache, smb_netbios_match);
	}
	(void) rw_unlock(&nb_cache_lock);

	return (0);
}

void
smb_netbios_cache_fini(void)
{
	(void) rw_wrlock(&nb_cache_lock);
	ht_destroy_table(smb_netbios_cache);
	smb_netbios_cache = NULL;
	(void) rw_unlock(&nb_cache_lock);
}

void
smb_netbios_cache_clean(void)
{
	(void) rw_wrlock(&nb_cache_lock);
	(void) ht_clean_table(smb_netbios_cache);
	(void) rw_unlock(&nb_cache_lock);
}

int
smb_netbios_cache_getfirst(nbcache_iter_t *iter)
{
	HT_ITEM *item;
	struct name_entry *entry;

	(void) rw_rdlock(&nb_cache_lock);
	item = ht_findfirst(smb_netbios_cache, &iter->nbc_hti);
	if (item == NULL || item->hi_data == NULL) {
		(void) rw_unlock(&nb_cache_lock);
		return (-1);
	}

	entry = (struct name_entry *)item->hi_data;
	(void) mutex_lock(&entry->mtx);
	iter->nbc_entry = smb_netbios_name_dup(entry, 1);
	(void) mutex_unlock(&entry->mtx);

	(void) rw_unlock(&nb_cache_lock);

	return ((iter->nbc_entry) ? 0 : -1);
}

int
smb_netbios_cache_getnext(nbcache_iter_t *iter)
{
	HT_ITEM *item;
	struct name_entry *entry;

	(void) rw_rdlock(&nb_cache_lock);
	item = ht_findnext(&iter->nbc_hti);
	if (item == NULL || item->hi_data == NULL) {
		(void) rw_unlock(&nb_cache_lock);
		return (-1);
	}

	entry = (struct name_entry *)item->hi_data;
	(void) mutex_lock(&entry->mtx);
	iter->nbc_entry = smb_netbios_name_dup(entry, 1);
	(void) mutex_unlock(&entry->mtx);

	(void) rw_unlock(&nb_cache_lock);

	return ((iter->nbc_entry) ? 0 : -1);
}

/*
 * smb_netbios_cache_lookup
 *
 * Searches the name cache for the given entry, if found
 * the entry will be locked before returning to caller
 * so caller MUST unlock the entry after it's done with it.
 */
struct name_entry *
smb_netbios_cache_lookup(struct name_entry *name)
{
	HT_ITEM *item;
	nb_key_t key;
	struct name_entry *entry = NULL;
	unsigned char hostname[MAXHOSTNAMELEN];

	if (NETBIOS_NAME_IS_STAR(name->name)) {
		/* Return our address */
		if (smb_getnetbiosname((char *)hostname, sizeof (hostname))
		    != 0)
			return (NULL);

		smb_encode_netbios_name(hostname, 0x00, NULL, name);
	}

	(void) rw_rdlock(&nb_cache_lock);

	smb_netbios_cache_key(key, name->name, name->scope);
	item = ht_find_item(smb_netbios_cache, key);
	if (item) {
		entry = (struct name_entry *)item->hi_data;
		(void) mutex_lock(&entry->mtx);
		if ((entry->attributes & NAME_ATTR_CONFLICT) != 0) {
			(void) mutex_unlock(&entry->mtx);
			entry = NULL;
		}
	}

	(void) rw_unlock(&nb_cache_lock);
	return (entry);
}

void
smb_netbios_cache_unlock_entry(struct name_entry *name)
{
	if (name)
		(void) mutex_unlock(&name->mtx);
}

/*
 * smb_netbios_cache_lookup_addr
 *
 * lookup the given 'name' in the cache and then checks
 * if the address also matches with the found entry.
 * 'name' is supposed to contain only one address.
 *
 * The found entry will be locked before returning to caller
 * so caller MUST unlock the entry after it's done with it.
 */
struct name_entry *
smb_netbios_cache_lookup_addr(struct name_entry *name)
{
	struct name_entry *entry = 0;
	addr_entry_t *addr;
	addr_entry_t *name_addr;
	HT_ITEM *item;
	nb_key_t key;

	(void) rw_rdlock(&nb_cache_lock);
	smb_netbios_cache_key(key, name->name, name->scope);
	item = ht_find_item(smb_netbios_cache, key);

	if (item && item->hi_data) {
		name_addr = &name->addr_list;
		entry = (struct name_entry *)item->hi_data;
		(void) mutex_lock(&entry->mtx);
		addr = &entry->addr_list;
		do {
			if (NETBIOS_SAME_IP(addr, name_addr)) {
				/* note that entry lock isn't released here */
				(void) rw_unlock(&nb_cache_lock);
				return (entry);
			}
			addr = addr->forw;
		} while (addr != &entry->addr_list);
		(void) mutex_unlock(&entry->mtx);
	}

	(void) rw_unlock(&nb_cache_lock);
	return (0);
}

int
smb_netbios_cache_insert(struct name_entry *name)
{
	struct name_entry *entry;
	addr_entry_t *addr;
	addr_entry_t *name_addr;
	HT_ITEM *item;
	nb_key_t key;
	int rc;

	/* No point in adding a name with IP address 255.255.255.255 */
	if (name->addr_list.sin.sin_addr.s_addr == 0xffffffff)
		return (0);

	(void) rw_wrlock(&nb_cache_lock);
	smb_netbios_cache_key(key, name->name, name->scope);
	item = ht_find_item(smb_netbios_cache, key);

	if (item && item->hi_data) {
		/* Name already exists */
		entry = (struct name_entry *)item->hi_data;
		(void) mutex_lock(&entry->mtx);

		name_addr = &name->addr_list;
		addr = &entry->addr_list;
		if (NETBIOS_SAME_IP(addr, name_addr) &&
		    (addr->sin.sin_port == name_addr->sin.sin_port)) {
			entry->attributes |=
			    name_addr->attributes & NAME_ATTR_LOCAL;
			(void) mutex_unlock(&entry->mtx);
			(void) rw_unlock(&nb_cache_lock);
			return (0);
		}

		/* Was not primary: looks for others */
		for (addr = entry->addr_list.forw;
		    addr != &entry->addr_list; addr = addr->forw) {
			if (NETBIOS_SAME_IP(addr, name_addr) &&
			    (addr->sin.sin_port == name_addr->sin.sin_port)) {
				(void) mutex_unlock(&entry->mtx);
				(void) rw_unlock(&nb_cache_lock);
				return (0);
			}
		}

		if ((addr = malloc(sizeof (addr_entry_t))) != NULL) {
			*addr = name->addr_list;
			entry->attributes |= addr->attributes;
			QUEUE_INSERT_TAIL(&entry->addr_list, addr);
			rc = 0;
		} else {
			rc = -1;
		}

		(void) mutex_unlock(&entry->mtx);
		(void) rw_unlock(&nb_cache_lock);
		return (rc);
	}

	if ((entry = malloc(sizeof (struct name_entry))) == NULL) {
		(void) rw_unlock(&nb_cache_lock);
		return (-1);
	}

	*entry = *name;
	entry->addr_list.forw = entry->addr_list.back = &entry->addr_list;
	entry->attributes |= entry->addr_list.attributes;
	(void) mutex_init(&entry->mtx, 0, 0);
	if (ht_replace_item(smb_netbios_cache, key, entry) == 0) {
		free(entry);
		(void) rw_unlock(&nb_cache_lock);
		return (-1);
	}

	(void) rw_unlock(&nb_cache_lock);
	return (0);
}


void
smb_netbios_cache_delete(struct name_entry *name)
{
	nb_key_t key;
	HT_ITEM *item;
	struct name_entry *entry;

	(void) rw_wrlock(&nb_cache_lock);
	smb_netbios_cache_key(key, name->name, name->scope);
	item = ht_find_item(smb_netbios_cache, key);
	if (item && item->hi_data) {
		entry = (struct name_entry *)item->hi_data;
		(void) mutex_lock(&entry->mtx);
		ht_mark_delete(smb_netbios_cache, item);
		(void) mutex_unlock(&entry->mtx);
	}
	(void) rw_unlock(&nb_cache_lock);
}

/*
 * smb_netbios_cache_insert_list
 *
 * Insert a name with multiple addresses
 */
int
smb_netbios_cache_insert_list(struct name_entry *name)
{
	struct name_entry entry;
	addr_entry_t *addr;

	addr = &name->addr_list;
	do {
		smb_init_name_struct(NETBIOS_EMPTY_NAME, 0, name->scope,
		    addr->sin.sin_addr.s_addr,
		    addr->sin.sin_port,
		    name->attributes,
		    addr->attributes,
		    &entry);
		(void) memcpy(entry.name, name->name, NETBIOS_NAME_SZ);
		entry.addr_list.refresh_ttl = entry.addr_list.ttl =
		    addr->refresh_ttl;
		(void) smb_netbios_cache_insert(&entry);
		addr = addr->forw;
	} while (addr != &name->addr_list);

	return (0);
}

void
smb_netbios_cache_update_entry(struct name_entry *entry,
    struct name_entry *name)
{
	addr_entry_t *addr;
	addr_entry_t *name_addr;

	addr = &entry->addr_list;
	name_addr = &name->addr_list;

	if (IS_UNIQUE(entry->attributes)) {
		do {
			addr->ttl = name_addr->ttl;
			addr = addr->forw;
		} while (addr != &entry->addr_list);

	} else {
		do {
			if (NETBIOS_SAME_IP(addr, name_addr) &&
			    (addr->sin.sin_port == name_addr->sin.sin_port)) {
				addr->ttl = name_addr->ttl;
				return;
			}
			addr = addr->forw;
		} while (addr != &entry->addr_list);
	}
}

/*
 * smb_netbios_cache_status
 *
 * Scan the name cache and gather status for
 * Node Status response for names in the given scope
 */
unsigned char *
smb_netbios_cache_status(unsigned char *buf, int bufsize, unsigned char *scope)
{
	HT_ITERATOR hti;
	HT_ITEM *item;
	struct name_entry *name;
	unsigned char *numnames;
	unsigned char *scan;
	unsigned char *scan_end;

	scan = buf;
	scan_end = scan + bufsize;

	numnames = scan++;
	*numnames = 0;

	(void) rw_rdlock(&nb_cache_lock);
	item = ht_findfirst(smb_netbios_cache, &hti);
	do {
		if (item == 0)
			break;

		if (item->hi_data == 0)
			continue;

		if ((scan + NETBIOS_NAME_SZ + 2) >= scan_end)
			/* no room for adding next entry */
			break;

		name = (struct name_entry *)item->hi_data;
		(void) mutex_lock(&name->mtx);

		if (IS_LOCAL(name->attributes) &&
		    (strcasecmp((char *)scope, (char *)name->scope) == 0)) {
			bcopy(name->name, scan, NETBIOS_NAME_SZ);
			scan += NETBIOS_NAME_SZ;
<<<<<<< HEAD
			*scan++ = (uint8_t)(PUBLIC_BITS(name->attributes) >> 8);
			*scan++ = (uint8_t)PUBLIC_BITS(name->attributes);
=======
			*scan++ = (PUBLIC_BITS(name->attributes) >> 8) & 0xff;
			*scan++ = PUBLIC_BITS(name->attributes) & 0xff;
>>>>>>> f9b22ee9
			(*numnames)++;
		}

		(void) mutex_unlock(&name->mtx);
	} while ((item = ht_findnext(&hti)) != 0);
	(void) rw_unlock(&nb_cache_lock);

	return (scan);
}

void
smb_netbios_cache_reset_ttl()
{
	addr_entry_t *addr;
	struct name_entry *name;
	HT_ITERATOR hti;
	HT_ITEM *item;

	(void) rw_rdlock(&nb_cache_lock);
	item = ht_findfirst(smb_netbios_cache, &hti);
	do {
		if (item == 0)
			break;

		if (item->hi_data == 0)
			continue;

		name = (struct name_entry *)item->hi_data;
		(void) mutex_lock(&name->mtx);

		addr = &name->addr_list;
		do {
			if (addr->ttl < 1) {
				if (addr->refresh_ttl)
					addr->ttl = addr->refresh_ttl;
				else
					addr->refresh_ttl = addr->ttl =
					    TO_SECONDS(DEFAULT_TTL);
			}
			addr = addr->forw;
		} while (addr != &name->addr_list);

		(void) mutex_unlock(&name->mtx);
	} while ((item = ht_findnext(&hti)) != 0);
	(void) rw_unlock(&nb_cache_lock);
}

/*
 * Returns TRUE when given name is added to the refresh queue
 * FALSE if not.
 */
static boolean_t
smb_netbios_cache_insrefq(name_queue_t *refq, HT_ITEM *item)
{
	struct name_entry *name;
	struct name_entry *refent;

	name = (struct name_entry *)item->hi_data;

	if (IS_LOCAL(name->attributes)) {
		if (IS_UNIQUE(name->attributes)) {
			refent = smb_netbios_name_dup(name, 1);
			if (refent)
				QUEUE_INSERT_TAIL(&refq->head, refent)

			/* next name */
			return (B_TRUE);
		}
	} else {
		ht_mark_delete(smb_netbios_cache, item);
		refent = smb_netbios_name_dup(name, 0);
		if (refent)
			QUEUE_INSERT_TAIL(&refq->head, refent)

		/* next name */
		return (B_TRUE);
	}

	return (B_FALSE);
}

/*
 * smb_netbios_cache_refresh
 *
 * Scans the name cache and add all local unique names
 * and non-local names the passed refresh queue. Non-
 * local names will also be marked as deleted.
 *
 * NOTE that the caller MUST protect the queue using
 * its mutex
 */
void
smb_netbios_cache_refresh(name_queue_t *refq)
{
	struct name_entry *name;
	addr_entry_t *addr;
	HT_ITERATOR hti;
	HT_ITEM *item;

	bzero(&refq->head, sizeof (refq->head));
	refq->head.forw = refq->head.back = &refq->head;

	(void) rw_rdlock(&nb_cache_lock);
	item = ht_findfirst(smb_netbios_cache, &hti);
	do { /* name loop */
		if (item == 0)
			break;

		if (item->hi_data == 0)
			continue;

		name = (struct name_entry *)item->hi_data;
		(void) mutex_lock(&name->mtx);

		addr = &name->addr_list;
		do { /* address loop */
			if (addr->ttl > 0) {
				addr->ttl--;
				if (addr->ttl == 0) {
					if (smb_netbios_cache_insrefq(refq,
					    item))
						break;
				}
			}
			addr = addr->forw;
		} while (addr != &name->addr_list);

		(void) mutex_unlock(&name->mtx);
	} while ((item = ht_findnext(&hti)) != 0);
	(void) rw_unlock(&nb_cache_lock);
}

/*
 * smb_netbios_cache_delete_locals
 *
 * Scans the name cache and add all local names to
 * the passed delete queue.
 *
 * NOTE that the caller MUST protect the queue using
 * its mutex
 */
void
smb_netbios_cache_delete_locals(name_queue_t *delq)
{
	struct name_entry *entry;
	struct name_entry *delent;
	HT_ITERATOR hti;
	HT_ITEM *item;

	bzero(&delq->head, sizeof (delq->head));
	delq->head.forw = delq->head.back = &delq->head;

	(void) rw_wrlock(&nb_cache_lock);
	item = ht_findfirst(smb_netbios_cache, &hti);
	do {
		if (item == 0)
			break;

		if (item->hi_data == 0)
			continue;

		entry = (struct name_entry *)item->hi_data;
		(void) mutex_lock(&entry->mtx);

		if (IS_LOCAL(entry->attributes)) {
			ht_mark_delete(smb_netbios_cache, item);
			delent = smb_netbios_name_dup(entry, 1);
			if (delent)
				QUEUE_INSERT_TAIL(&delq->head, delent)
		}

		(void) mutex_unlock(&entry->mtx);
	} while ((item = ht_findnext(&hti)) != 0);
	(void) rw_unlock(&nb_cache_lock);
}

void
smb_netbios_name_freeaddrs(struct name_entry *entry)
{
	addr_entry_t *addr;

	if (entry == 0)
		return;

	while ((addr = entry->addr_list.forw) != &entry->addr_list) {
		QUEUE_CLIP(addr);
		free(addr);
	}
}

/*
 * smb_netbios_cache_count
 *
 * Returns the number of names in the cache
 */
int
smb_netbios_cache_count()
{
	int cnt;

	(void) rw_rdlock(&nb_cache_lock);
	cnt = ht_get_total_items(smb_netbios_cache);
	(void) rw_unlock(&nb_cache_lock);

	return (cnt);
}

void
smb_netbios_cache_dump(FILE *fp)
{
	struct name_entry *name;
	HT_ITERATOR hti;
	HT_ITEM *item;

	(void) rw_rdlock(&nb_cache_lock);

	if (ht_get_total_items(smb_netbios_cache) != 0) {
		(void) fprintf(fp, "\n%-22s %-16s %-16s  %s\n",
		    "Name", "Type", "Address", "TTL");
		(void) fprintf(fp, "%s%s\n",
		    "-------------------------------",
		    "------------------------------");
	}

	item = ht_findfirst(smb_netbios_cache, &hti);
	while (item) {
		if (item->hi_data) {
			name = (struct name_entry *)item->hi_data;
			(void) mutex_lock(&name->mtx);
			smb_netbios_name_dump(fp, name);
			(void) mutex_unlock(&name->mtx);
		}
		item = ht_findnext(&hti);
	}
	(void) rw_unlock(&nb_cache_lock);
}

void
smb_netbios_name_dump(FILE *fp, struct name_entry *entry)
{
	char		buf[MAXHOSTNAMELEN];
	addr_entry_t	*addr;
	char		*type;
	int		count = 0;

	smb_strname(entry, buf, sizeof (buf));
	type = (IS_UNIQUE(entry->attributes)) ? "UNIQUE" : "GROUP";

	(void) fprintf(fp, "%s %-6s (0x%04x)  ", buf, type, entry->attributes);

	addr = &entry->addr_list;
	do {
		if (count == 0)
			(void) fprintf(fp, "%-16s  %d\n",
			    inet_ntoa(addr->sin.sin_addr), addr->ttl);
		else
			(void) fprintf(fp, "%-28s  (0x%04x)  %-16s  %d\n",
			    " ", addr->attributes,
			    inet_ntoa(addr->sin.sin_addr), addr->ttl);
		++count;
		addr = addr->forw;
	} while (addr != &entry->addr_list);
}

void
smb_netbios_name_logf(struct name_entry *entry)
{
	char		namebuf[MAXHOSTNAMELEN];
	addr_entry_t	*addr;

	smb_strname(entry, namebuf, sizeof (namebuf));
	syslog(LOG_DEBUG, "%s flags=0x%x\n", namebuf, entry->attributes);
	addr = &entry->addr_list;
	do {
		syslog(LOG_DEBUG, "  %s ttl=%d flags=0x%x port=%d",
		    inet_ntoa(addr->sin.sin_addr),
		    addr->ttl, addr->attributes,
		    addr->sin.sin_port);
		addr = addr->forw;
	} while (addr && (addr != &entry->addr_list));
}

/*
 * smb_netbios_name_dup
 *
 * Duplicate the given name entry. If 'alladdr' is 0 only
 * copy the primary address otherwise duplicate all the
 * addresses. NOTE that the duplicate structure is not
 * like a regular cache entry i.e. it's a contiguous block
 * of memory and each addr structure doesn't have it's own
 * allocated memory. So, the returned structure can be freed
 * by one free call.
 */
struct name_entry *
smb_netbios_name_dup(struct name_entry *entry, int alladdr)
{
	addr_entry_t *addr;
	addr_entry_t *dup_addr;
	struct name_entry *dup;
	int addr_cnt = 0;
	int size = 0;

	if (alladdr) {
		addr = entry->addr_list.forw;
		while (addr && (addr != &entry->addr_list)) {
			addr_cnt++;
			addr = addr->forw;
		}
	}

	size = sizeof (struct name_entry) +
	    (addr_cnt * sizeof (addr_entry_t));
	dup = (struct name_entry *)malloc(size);
	if (dup == 0)
		return (0);

	bzero(dup, size);

	dup->forw = dup->back = dup;
	dup->attributes = entry->attributes;
	(void) memcpy(dup->name, entry->name, NETBIOS_NAME_SZ);
	(void) strlcpy((char *)dup->scope, (char *)entry->scope,
	    NETBIOS_DOMAIN_NAME_MAX);
	dup->addr_list = entry->addr_list;
	dup->addr_list.forw = dup->addr_list.back = &dup->addr_list;

	if (alladdr == 0)
		return (dup);

	/* LINTED - E_BAD_PTR_CAST_ALIGN */
	dup_addr = (addr_entry_t *)((unsigned char *)dup +
	    sizeof (struct name_entry));

	addr = entry->addr_list.forw;
	while (addr && (addr != &entry->addr_list)) {
		*dup_addr = *addr;
		QUEUE_INSERT_TAIL(&dup->addr_list, dup_addr);
		addr = addr->forw;
		dup_addr++;
	}

	return (dup);
}

static void
smb_strname(struct name_entry *entry, char *buf, int bufsize)
{
	char	tmp[MAXHOSTNAMELEN];
	char	*p;

	(void) snprintf(tmp, MAXHOSTNAMELEN, "%15.15s", entry->name);
	if ((p = strchr(tmp, ' ')) != NULL)
		*p = '\0';

	if (entry->scope[0] != '\0') {
		(void) strlcat(tmp, ".", MAXHOSTNAMELEN);
		(void) strlcat(tmp, (char *)entry->scope, MAXHOSTNAMELEN);
	}

	(void) snprintf(buf, bufsize, "%-16s  <%02X>", tmp, entry->name[15]);
}

static void
hash_callback(HT_ITEM *item)
{
	struct name_entry *entry;

	if (item && item->hi_data) {
		entry = (struct name_entry *)item->hi_data;
		smb_netbios_name_freeaddrs(entry);
		free(entry);
	}
}


/*ARGSUSED*/
static int
smb_netbios_match(const char *key1, const char *key2, size_t n)
{
	int res;

	res = bcmp(key1, key2, NETBIOS_NAME_SZ);
	if (res == 0) {
		/* Names are the same, compare scopes */
		res = strcmp(key1 + NETBIOS_NAME_SZ, key2 + NETBIOS_NAME_SZ);
	}

	return (res);
}

static void
smb_netbios_cache_key(char *key, unsigned char *name, unsigned char *scope)
{
	bzero(key, NETBIOS_HKEY_SZ);
	(void) memcpy(key, name, NETBIOS_NAME_SZ);
	(void) memcpy(key + NETBIOS_NAME_SZ, scope,
	    strlen((const char *)scope));
}<|MERGE_RESOLUTION|>--- conflicted
+++ resolved
@@ -420,13 +420,8 @@
 		    (strcasecmp((char *)scope, (char *)name->scope) == 0)) {
 			bcopy(name->name, scan, NETBIOS_NAME_SZ);
 			scan += NETBIOS_NAME_SZ;
-<<<<<<< HEAD
-			*scan++ = (uint8_t)(PUBLIC_BITS(name->attributes) >> 8);
-			*scan++ = (uint8_t)PUBLIC_BITS(name->attributes);
-=======
 			*scan++ = (PUBLIC_BITS(name->attributes) >> 8) & 0xff;
 			*scan++ = PUBLIC_BITS(name->attributes) & 0xff;
->>>>>>> f9b22ee9
 			(*numnames)++;
 		}
 
